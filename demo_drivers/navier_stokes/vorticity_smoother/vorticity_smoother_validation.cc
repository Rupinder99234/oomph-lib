--- conflicted
+++ resolved
@@ -1,35 +1,29 @@
-//LIC// ====================================================================
-//LIC// This file forms part of oomph-lib, the object-oriented,
-//LIC// multi-physics finite-element library, available
-//LIC// at http://www.oomph-lib.org.
-<<<<<<< HEAD
-//LIC//
-//LIC// Copyright (C) 2006-2021 Matthias Heil and Andrew Hazel
-//LIC//
-=======
-//LIC// 
-//LIC// Copyright (C) 2006-2022 Matthias Heil and Andrew Hazel
-//LIC// 
->>>>>>> 463b95ea
-//LIC// This library is free software; you can redistribute it and/or
-//LIC// modify it under the terms of the GNU Lesser General Public
-//LIC// License as published by the Free Software Foundation; either
-//LIC// version 2.1 of the License, or (at your option) any later version.
-//LIC//
-//LIC// This library is distributed in the hope that it will be useful,
-//LIC// but WITHOUT ANY WARRANTY; without even the implied warranty of
-//LIC// MERCHANTABILITY or FITNESS FOR A PARTICULAR PURPOSE.  See the GNU
-//LIC// Lesser General Public License for more details.
-//LIC//
-//LIC// You should have received a copy of the GNU Lesser General Public
-//LIC// License along with this library; if not, write to the Free Software
-//LIC// Foundation, Inc., 51 Franklin Street, Fifth Floor, Boston, MA
-//LIC// 02110-1301  USA.
-//LIC//
-//LIC// The authors may be contacted at oomph-lib@maths.man.ac.uk.
-//LIC//
-//LIC//====================================================================
-// Driver for Anne's MSc project
+// LIC// ====================================================================
+// LIC// This file forms part of oomph-lib, the object-oriented,
+// LIC// multi-physics finite-element library, available
+// LIC// at http://www.oomph-lib.org.
+// LIC//
+// LIC// Copyright (C) 2006-2022 Matthias Heil and Andrew Hazel
+// LIC//
+// LIC// This library is free software; you can redistribute it and/or
+// LIC// modify it under the terms of the GNU Lesser General Public
+// LIC// License as published by the Free Software Foundation; either
+// LIC// version 2.1 of the License, or (at your option) any later version.
+// LIC//
+// LIC// This library is distributed in the hope that it will be useful,
+// LIC// but WITHOUT ANY WARRANTY; without even the implied warranty of
+// LIC// MERCHANTABILITY or FITNESS FOR A PARTICULAR PURPOSE.  See the GNU
+// LIC// Lesser General Public License for more details.
+// LIC//
+// LIC// You should have received a copy of the GNU Lesser General Public
+// LIC// License along with this library; if not, write to the Free Software
+// LIC// Foundation, Inc., 51 Franklin Street, Fifth Floor, Boston, MA
+// LIC// 02110-1301  USA.
+// LIC//
+// LIC// The authors may be contacted at oomph-lib@maths.man.ac.uk.
+// LIC//
+// LIC//====================================================================
+//  Driver for Anne's MSc project
 
 // The oomph-lib headers
 #include "generic.h"
@@ -46,163 +40,162 @@
 //======================================================================
 namespace GlobalParameters
 {
- /// Reynolds number
- double Re=10.0;
-
- /// Length of computational domain
- double Length=2.0*MathematicalConstants::Pi;
-
- /// Height of computational domain
- double Height=2.0*MathematicalConstants::Pi;
-
- //----------------------
- // Parameters for vortex
- //----------------------
- /// The value of the kinematic viscosity (assumed to be the same everywhere)
- double Kinematic_viscosity=1.0;
-
- /// Returns the velocity field associated with the Taylor-Green vortex
- /// solution (for validation of vorticity projection)
- void sin_cos_velocity_field(const Vector<double>& x,
-			     Vector<double>& u)
- {
-  // Time remains fixed so set to zero
-  double t=0.0;
-
-  // Calculate the temporal component
-  double temporal_component=exp(-2.0*Kinematic_viscosity*t);
-
-  // Frequency in the x-direction
-  double omega_x=2.0*MathematicalConstants::Pi/Length;
-
-  // Frequency in the y-direction
-  double omega_y=2.0*MathematicalConstants::Pi/Height;
-
-  // The phase shift
-  double phi=MathematicalConstants::Pi/2.0;
-
-  // First velocity component
-  u[0]=cos(omega_x*x[0]+phi)*sin(omega_y*x[1]+phi)*temporal_component;
-
-  // Second velocity component
-  u[1]=-sin(omega_x*x[0]+phi)*cos(omega_y*x[1]+phi)*temporal_component;
- } // End of sin_cos_velocity_field
-
-
- /// Returns the vorticity field associated with the Taylor-Green vortex
- /// solution (for validation of vorticity projection)
- void sin_cos_vorticity(const Vector<double>& x,
-                        Vector<Vector<double> >& vort_and_derivs)
- {
-  // Time remains fixed so set to zero
-  double t=0.0;
-
-  // Calculate the temporal component
-  double temporal_component=exp(-2.0*Kinematic_viscosity*t);
-
-  // Frequency in the x-direction
-  double omega_x=2.0*MathematicalConstants::Pi/Length;
-
-  // Frequency in the y-direction
-  double omega_y=2.0*MathematicalConstants::Pi/Height;
-
-  // The phase shift
-  double phi=MathematicalConstants::Pi/2.0;
-
-  // The vorticity itself: w
-  vort_and_derivs[0][0]=(-1.0*(omega_x+omega_y)*
-			 cos(omega_x*x[0]+phi)*cos(omega_y*x[1]+phi)*
-			 temporal_component);
-
-  // The first derivative of the vorticity: dw/dx
-  vort_and_derivs[1][0]=(omega_x*(omega_x+omega_y)*
-			 sin(omega_x*x[0]+phi)*cos(omega_y*x[1]+phi)*
-			 temporal_component);
-
-  // The first derivative of the vorticity: dw/dy
-  vort_and_derivs[1][1]=(omega_y*(omega_x+omega_y)*
-			 cos(omega_x*x[0]+phi)*sin(omega_y*x[1]+phi)*
-			 temporal_component);
-
-  // The second derivative of the vorticity: dw^2/dx^2
-  vort_and_derivs[2][0]=(omega_x*omega_x*(omega_x+omega_y)*
-			 cos(omega_x*x[0]+phi)*cos(omega_y*x[1]+phi)*
-			 temporal_component);
-
-  // The second derivative of the vorticity: dw^2/dxdy
-  vort_and_derivs[2][1]=(-1.0*omega_x*omega_y*(omega_x+omega_y)*
-			 sin(omega_x*x[0]+phi)*sin(omega_y*x[1]+phi)*
-			 temporal_component);
-
-  // The second derivative of the vorticity: dw^2/dy^2
-  vort_and_derivs[2][2]=(omega_y*omega_y*(omega_x+omega_y)*
-			 cos(omega_x*x[0]+phi)*cos(omega_y*x[1]+phi)*
-			 temporal_component);
-
-  // The third derivative of the vorticity: dw^3/dx^3
-  vort_and_derivs[3][0]=(-1.0*omega_x*omega_x*omega_x*(omega_x+omega_y)*
-			 sin(omega_x*x[0]+phi)*cos(omega_y*x[1]+phi)*
-			 temporal_component);
-
-  // The third derivative of the vorticity: dw^3/dx^2dy
-  vort_and_derivs[3][1]=(-1.0*omega_x*omega_x*omega_y*(omega_x+omega_y)*
-			 cos(omega_x*x[0]+phi)*sin(omega_y*x[1]+phi)*
-			 temporal_component);
-
-  // The third derivative of the vorticity: dw^3/dxdy^2
-  vort_and_derivs[3][2]=(-1.0*omega_x*omega_y*omega_y*(omega_x+omega_y)*
-			 sin(omega_x*x[0]+phi)*cos(omega_y*x[1]+phi)*
-			 temporal_component);
-
-  // The third derivative of the vorticity: dw^3/dy^3
-  vort_and_derivs[3][3]=(-1.0*omega_y*omega_y*omega_y*(omega_x+omega_y)*
-			 cos(omega_x*x[0]+phi)*sin(omega_y*x[1]+phi)*
-			 temporal_component);
-
-  // The derivatives of the velocity: du/dx
-  vort_and_derivs[4][0]=(-1.0*omega_x*sin(omega_x*x[0]+phi)*
-			 sin(omega_y*x[1]+phi)*temporal_component);
-
-  // The derivatives of the velocity: du/dy
-  vort_and_derivs[4][1]=(omega_y*cos(omega_x*x[0]+phi)*
-			 cos(omega_y*x[1]+phi)*temporal_component);
-
-  // The derivatives of the velocity: dv/dx
-  vort_and_derivs[4][2]=(-1.0*omega_x*cos(omega_x*x[0]+phi)*
-			 cos(omega_y*x[1]+phi)*temporal_component);
-
-  // The derivatives of the velocity: dv/dy
-  vort_and_derivs[4][3]=(omega_y*sin(omega_x*x[0]+phi)*
-			 sin(omega_y*x[1]+phi)*temporal_component);
- } // End of sin_cos_vorticity
-
-
- /// Synthetic velocity field for validation
- void synthetic_velocity_field(const Vector<double>& x,
-                               Vector<double>& veloc)
- {
-  // Get the sin/cos velocity field
-  sin_cos_velocity_field(x,veloc);
- } // End of synthetic_velocity_field
-
-
- /// Synthetic vorticity field and derivs for validation
- void synthetic_vorticity(const Vector<double>& x,
-                          Vector<Vector<double> >& vort_and_derivs)
- {
-  // Get the sin/cos vorticity field
-  sin_cos_vorticity(x,vort_and_derivs);
- } // End of synthetic_vorticity
-
-
- /// Initial condition for velocity
- void initial_condition(const Vector<double>& x,
-			Vector<double>& u)
- {
-  // Call a helper function to calculate the initial conditions
-  synthetic_velocity_field(x,u);
- } // End of initial_condition
-} // End of GlobalParameters
+  /// Reynolds number
+  double Re = 10.0;
+
+  /// Length of computational domain
+  double Length = 2.0 * MathematicalConstants::Pi;
+
+  /// Height of computational domain
+  double Height = 2.0 * MathematicalConstants::Pi;
+
+  //----------------------
+  // Parameters for vortex
+  //----------------------
+  /// The value of the kinematic viscosity (assumed to be the same everywhere)
+  double Kinematic_viscosity = 1.0;
+
+  /// Returns the velocity field associated with the Taylor-Green vortex
+  /// solution (for validation of vorticity projection)
+  void sin_cos_velocity_field(const Vector<double>& x, Vector<double>& u)
+  {
+    // Time remains fixed so set to zero
+    double t = 0.0;
+
+    // Calculate the temporal component
+    double temporal_component = exp(-2.0 * Kinematic_viscosity * t);
+
+    // Frequency in the x-direction
+    double omega_x = 2.0 * MathematicalConstants::Pi / Length;
+
+    // Frequency in the y-direction
+    double omega_y = 2.0 * MathematicalConstants::Pi / Height;
+
+    // The phase shift
+    double phi = MathematicalConstants::Pi / 2.0;
+
+    // First velocity component
+    u[0] = cos(omega_x * x[0] + phi) * sin(omega_y * x[1] + phi) *
+           temporal_component;
+
+    // Second velocity component
+    u[1] = -sin(omega_x * x[0] + phi) * cos(omega_y * x[1] + phi) *
+           temporal_component;
+  } // End of sin_cos_velocity_field
+
+
+  /// Returns the vorticity field associated with the Taylor-Green vortex
+  /// solution (for validation of vorticity projection)
+  void sin_cos_vorticity(const Vector<double>& x,
+                         Vector<Vector<double>>& vort_and_derivs)
+  {
+    // Time remains fixed so set to zero
+    double t = 0.0;
+
+    // Calculate the temporal component
+    double temporal_component = exp(-2.0 * Kinematic_viscosity * t);
+
+    // Frequency in the x-direction
+    double omega_x = 2.0 * MathematicalConstants::Pi / Length;
+
+    // Frequency in the y-direction
+    double omega_y = 2.0 * MathematicalConstants::Pi / Height;
+
+    // The phase shift
+    double phi = MathematicalConstants::Pi / 2.0;
+
+    // The vorticity itself: w
+    vort_and_derivs[0][0] =
+      (-1.0 * (omega_x + omega_y) * cos(omega_x * x[0] + phi) *
+       cos(omega_y * x[1] + phi) * temporal_component);
+
+    // The first derivative of the vorticity: dw/dx
+    vort_and_derivs[1][0] =
+      (omega_x * (omega_x + omega_y) * sin(omega_x * x[0] + phi) *
+       cos(omega_y * x[1] + phi) * temporal_component);
+
+    // The first derivative of the vorticity: dw/dy
+    vort_and_derivs[1][1] =
+      (omega_y * (omega_x + omega_y) * cos(omega_x * x[0] + phi) *
+       sin(omega_y * x[1] + phi) * temporal_component);
+
+    // The second derivative of the vorticity: dw^2/dx^2
+    vort_and_derivs[2][0] =
+      (omega_x * omega_x * (omega_x + omega_y) * cos(omega_x * x[0] + phi) *
+       cos(omega_y * x[1] + phi) * temporal_component);
+
+    // The second derivative of the vorticity: dw^2/dxdy
+    vort_and_derivs[2][1] = (-1.0 * omega_x * omega_y * (omega_x + omega_y) *
+                             sin(omega_x * x[0] + phi) *
+                             sin(omega_y * x[1] + phi) * temporal_component);
+
+    // The second derivative of the vorticity: dw^2/dy^2
+    vort_and_derivs[2][2] =
+      (omega_y * omega_y * (omega_x + omega_y) * cos(omega_x * x[0] + phi) *
+       cos(omega_y * x[1] + phi) * temporal_component);
+
+    // The third derivative of the vorticity: dw^3/dx^3
+    vort_and_derivs[3][0] = (-1.0 * omega_x * omega_x * omega_x *
+                             (omega_x + omega_y) * sin(omega_x * x[0] + phi) *
+                             cos(omega_y * x[1] + phi) * temporal_component);
+
+    // The third derivative of the vorticity: dw^3/dx^2dy
+    vort_and_derivs[3][1] = (-1.0 * omega_x * omega_x * omega_y *
+                             (omega_x + omega_y) * cos(omega_x * x[0] + phi) *
+                             sin(omega_y * x[1] + phi) * temporal_component);
+
+    // The third derivative of the vorticity: dw^3/dxdy^2
+    vort_and_derivs[3][2] = (-1.0 * omega_x * omega_y * omega_y *
+                             (omega_x + omega_y) * sin(omega_x * x[0] + phi) *
+                             cos(omega_y * x[1] + phi) * temporal_component);
+
+    // The third derivative of the vorticity: dw^3/dy^3
+    vort_and_derivs[3][3] = (-1.0 * omega_y * omega_y * omega_y *
+                             (omega_x + omega_y) * cos(omega_x * x[0] + phi) *
+                             sin(omega_y * x[1] + phi) * temporal_component);
+
+    // The derivatives of the velocity: du/dx
+    vort_and_derivs[4][0] = (-1.0 * omega_x * sin(omega_x * x[0] + phi) *
+                             sin(omega_y * x[1] + phi) * temporal_component);
+
+    // The derivatives of the velocity: du/dy
+    vort_and_derivs[4][1] = (omega_y * cos(omega_x * x[0] + phi) *
+                             cos(omega_y * x[1] + phi) * temporal_component);
+
+    // The derivatives of the velocity: dv/dx
+    vort_and_derivs[4][2] = (-1.0 * omega_x * cos(omega_x * x[0] + phi) *
+                             cos(omega_y * x[1] + phi) * temporal_component);
+
+    // The derivatives of the velocity: dv/dy
+    vort_and_derivs[4][3] = (omega_y * sin(omega_x * x[0] + phi) *
+                             sin(omega_y * x[1] + phi) * temporal_component);
+  } // End of sin_cos_vorticity
+
+
+  /// Synthetic velocity field for validation
+  void synthetic_velocity_field(const Vector<double>& x, Vector<double>& veloc)
+  {
+    // Get the sin/cos velocity field
+    sin_cos_velocity_field(x, veloc);
+  } // End of synthetic_velocity_field
+
+
+  /// Synthetic vorticity field and derivs for validation
+  void synthetic_vorticity(const Vector<double>& x,
+                           Vector<Vector<double>>& vort_and_derivs)
+  {
+    // Get the sin/cos vorticity field
+    sin_cos_vorticity(x, vort_and_derivs);
+  } // End of synthetic_vorticity
+
+
+  /// Initial condition for velocity
+  void initial_condition(const Vector<double>& x, Vector<double>& u)
+  {
+    // Call a helper function to calculate the initial conditions
+    synthetic_velocity_field(x, u);
+  } // End of initial_condition
+} // namespace GlobalParameters
 
 
 //===start_of_problem_class=============================================
@@ -212,48 +205,46 @@
 class VorticityRecoveryProblem : public Problem
 {
 public:
-
- /// Constructor:
- VorticityRecoveryProblem();
-
- // Update before solve is empty
- void actions_before_newton_solve(){}
-
- /// Update after solve is empty
- void actions_after_newton_solve(){}
-
- /// Actions before adapt: empty
- void actions_before_adapt(){}
-
- /// After adaptation
- void actions_after_adapt()
- {
-  // Apply the appropriate boundary conditions
-  apply_boundary_conditions();
-
-  // Do everything that needs to be done to complete the problem setup
-  complete_problem_setup();
- } // End of actions_after_adapt
-
- /// Apply Dirichlet conditions on all of the boundaries
- void apply_boundary_conditions();
-
- /// Complete problem setup
- void complete_problem_setup();
-
- /// Assign the synthetic flow field
- void assign_synthetic_veloc_field();
-
- /// Check the vorticity smoothing
- void check_smoothed_vorticity(DocInfo& doc_info);
-
- /// Document the solution
- void doc_solution(DocInfo& doc_info,const bool& vorticity_recovered=false);
+  /// Constructor:
+  VorticityRecoveryProblem();
+
+  // Update before solve is empty
+  void actions_before_newton_solve() {}
+
+  /// Update after solve is empty
+  void actions_after_newton_solve() {}
+
+  /// Actions before adapt: empty
+  void actions_before_adapt() {}
+
+  /// After adaptation
+  void actions_after_adapt()
+  {
+    // Apply the appropriate boundary conditions
+    apply_boundary_conditions();
+
+    // Do everything that needs to be done to complete the problem setup
+    complete_problem_setup();
+  } // End of actions_after_adapt
+
+  /// Apply Dirichlet conditions on all of the boundaries
+  void apply_boundary_conditions();
+
+  /// Complete problem setup
+  void complete_problem_setup();
+
+  /// Assign the synthetic flow field
+  void assign_synthetic_veloc_field();
+
+  /// Check the vorticity smoothing
+  void check_smoothed_vorticity(DocInfo& doc_info);
+
+  /// Document the solution
+  void doc_solution(DocInfo& doc_info, const bool& vorticity_recovered = false);
 
 private:
-
- /// Vorticity recoverer
- VorticitySmoother<ELEMENT>* Vorticity_recoverer_pt;
+  /// Vorticity recoverer
+  VorticitySmoother<ELEMENT>* Vorticity_recoverer_pt;
 }; // end of problem_class
 
 
@@ -263,62 +254,60 @@
 template<class ELEMENT>
 VorticityRecoveryProblem<ELEMENT>::VorticityRecoveryProblem()
 {
- // Set the order of vorticity recovery
- unsigned nrecovery_order=2;
-
- // Make an instance of the vorticity recoverer
- Vorticity_recoverer_pt=new VorticitySmoother<ELEMENT>(nrecovery_order);
-
- // Allocate the timestepper
- add_time_stepper_pt(new BDF<2>);
-
- // Number of elements in x direction.
- // purely nominal initial value
- unsigned n_x=4;
-
- // Number of elements in y direction
- // purely nominal initial value
- unsigned n_y=4;
-
- // Left end of computational domain
- double x_min=0.0;
-
- // Right end of computational domain
- double x_max=GlobalParameters::Length;
-
- // Botton of computational domain
- double y_min=0.0;
-
- // Height of computational domain
- double y_max=GlobalParameters::Height;
-
- // Set the maximum order of vorticity derivatives to calculate to
- // zero -- only calculate the vorticity itself!
- VorticityRecoveryHelpers::Recovery_helper.
-  set_maximum_order_of_vorticity_derivative(3);
-
- // Set the maximum order of velocity derivatives to calculate to
- // zero -- don't enable the recovery of the velocity derivatives!
- VorticityRecoveryHelpers::Recovery_helper.
-  set_maximum_order_of_velocity_derivative(1);
-
- // Now create the mesh
- mesh_pt()=new RefineableRectangularQuadMesh<ELEMENT>(n_x,n_y,
-						      x_min,x_max,
-						      y_min,y_max,
-						      time_stepper_pt());
-
- // Apply the appropriate boundary conditions
- apply_boundary_conditions();
-
- // Complete the problem setup to make the elements fully functional
- complete_problem_setup();
-
- // Assign equation numbers
- assign_eqn_numbers();
-
- // Assign the initial condition
- assign_synthetic_veloc_field();
+  // Set the order of vorticity recovery
+  unsigned nrecovery_order = 2;
+
+  // Make an instance of the vorticity recoverer
+  Vorticity_recoverer_pt = new VorticitySmoother<ELEMENT>(nrecovery_order);
+
+  // Allocate the timestepper
+  add_time_stepper_pt(new BDF<2>);
+
+  // Number of elements in x direction.
+  // purely nominal initial value
+  unsigned n_x = 4;
+
+  // Number of elements in y direction
+  // purely nominal initial value
+  unsigned n_y = 4;
+
+  // Left end of computational domain
+  double x_min = 0.0;
+
+  // Right end of computational domain
+  double x_max = GlobalParameters::Length;
+
+  // Botton of computational domain
+  double y_min = 0.0;
+
+  // Height of computational domain
+  double y_max = GlobalParameters::Height;
+
+  // Set the maximum order of vorticity derivatives to calculate to
+  // zero -- only calculate the vorticity itself!
+  VorticityRecoveryHelpers::Recovery_helper
+    .set_maximum_order_of_vorticity_derivative(3);
+
+  // Set the maximum order of velocity derivatives to calculate to
+  // zero -- don't enable the recovery of the velocity derivatives!
+  VorticityRecoveryHelpers::Recovery_helper
+    .set_maximum_order_of_velocity_derivative(1);
+
+  // Now create the mesh
+  mesh_pt() = new RefineableRectangularQuadMesh<ELEMENT>(
+    n_x, n_y, x_min, x_max, y_min, y_max, time_stepper_pt());
+
+  // Apply the appropriate boundary conditions
+  apply_boundary_conditions();
+
+  // Complete the problem setup to make the elements fully functional
+  complete_problem_setup();
+
+  // Assign equation numbers
+  assign_eqn_numbers();
+
+  // Assign the initial condition
+  assign_synthetic_veloc_field();
 } // End of VorticityRecoveryProblem
 
 
@@ -328,37 +317,37 @@
 template<class ELEMENT>
 void VorticityRecoveryProblem<ELEMENT>::assign_synthetic_veloc_field()
 {
- // The number of dimensions in the mesh
- unsigned n_dim=2;
-
- // Storage for the (Eulerian) coordinates of the node
- Vector<double> x(n_dim,0.0);
-
- // Storage for the velocity components
- Vector<double> u(n_dim,0.0);
-
- // Get the number of nodes in the mesh
- unsigned num_nod=mesh_pt()->nnode();
-
- // Loop over nodes
- for (unsigned n=0;n<num_nod;n++)
- {
-  // Get a pointer to the n-th node in the mesh
-  Node* node_pt=mesh_pt()->node_pt(n);
-
-  // Get the nodal coordinates of the n-th node in the mesh
-  node_pt->position(x);
-
-  // Get initial velocity field
-  GlobalParameters::synthetic_velocity_field(x,u);
-
-  // Loop over the velocity components
-  for (unsigned i=0;i<n_dim;i++)
-  {
-   // Set the i-th velocity component value
-   node_pt->set_value(i,u[i]);
-  }
- } // for (unsigned n=0;n<num_nod;n++)
+  // The number of dimensions in the mesh
+  unsigned n_dim = 2;
+
+  // Storage for the (Eulerian) coordinates of the node
+  Vector<double> x(n_dim, 0.0);
+
+  // Storage for the velocity components
+  Vector<double> u(n_dim, 0.0);
+
+  // Get the number of nodes in the mesh
+  unsigned num_nod = mesh_pt()->nnode();
+
+  // Loop over nodes
+  for (unsigned n = 0; n < num_nod; n++)
+  {
+    // Get a pointer to the n-th node in the mesh
+    Node* node_pt = mesh_pt()->node_pt(n);
+
+    // Get the nodal coordinates of the n-th node in the mesh
+    node_pt->position(x);
+
+    // Get initial velocity field
+    GlobalParameters::synthetic_velocity_field(x, u);
+
+    // Loop over the velocity components
+    for (unsigned i = 0; i < n_dim; i++)
+    {
+      // Set the i-th velocity component value
+      node_pt->set_value(i, u[i]);
+    }
+  } // for (unsigned n=0;n<num_nod;n++)
 } // End of assign_synthetic_veloc_field
 
 //======start_of_apply_boundary_conditions================================
@@ -367,47 +356,47 @@
 template<class ELEMENT>
 void VorticityRecoveryProblem<ELEMENT>::apply_boundary_conditions()
 {
- // The number of dimensions in the mesh
- unsigned n_dim=2;
-
- // Storage for the (Eulerian) coordinates of the node
- Vector<double> x(n_dim,0.0);
-
- // Storage for the velocity components
- Vector<double> u(n_dim,0.0);
-
- // Get the number of boundaries in the mesh
- unsigned num_bound=mesh_pt()->nboundary();
-
- // Loop over the boundaries
- for (unsigned ibound=0;ibound<num_bound;ibound++)
- {
-  // Get the number of nodes on the ibound-th boundary
-  unsigned num_nod=mesh_pt()->nboundary_node(ibound);
-
-  // Loop over the nodes on the ibound-th boundary
-  for (unsigned inod=0;inod<num_nod;inod++)
-  {
-   // Get a pointer to the inod-th node on the ibound-th boundary
-   Node* node_pt=mesh_pt()->boundary_node_pt(ibound,inod);
-
-   // Get the global coordinates of this node
-   node_pt->position(x);
-
-   // Get the exact velocity field values at this node
-   GlobalParameters::synthetic_velocity_field(x,u);
-
-   // Loop over the velocity components
-   for (unsigned i=0;i<n_dim;i++)
-   {
-    // Pin the i-th velocity component
-    node_pt->pin(i);
-
-    // Set the i-th velocity component value
-    node_pt->set_value(i,u[i]);
-   }
-  } // for (unsigned inod=0;inod<num_nod;inod++)
- } // for (unsigned ibound=0;ibound<num_bound;ibound++)
+  // The number of dimensions in the mesh
+  unsigned n_dim = 2;
+
+  // Storage for the (Eulerian) coordinates of the node
+  Vector<double> x(n_dim, 0.0);
+
+  // Storage for the velocity components
+  Vector<double> u(n_dim, 0.0);
+
+  // Get the number of boundaries in the mesh
+  unsigned num_bound = mesh_pt()->nboundary();
+
+  // Loop over the boundaries
+  for (unsigned ibound = 0; ibound < num_bound; ibound++)
+  {
+    // Get the number of nodes on the ibound-th boundary
+    unsigned num_nod = mesh_pt()->nboundary_node(ibound);
+
+    // Loop over the nodes on the ibound-th boundary
+    for (unsigned inod = 0; inod < num_nod; inod++)
+    {
+      // Get a pointer to the inod-th node on the ibound-th boundary
+      Node* node_pt = mesh_pt()->boundary_node_pt(ibound, inod);
+
+      // Get the global coordinates of this node
+      node_pt->position(x);
+
+      // Get the exact velocity field values at this node
+      GlobalParameters::synthetic_velocity_field(x, u);
+
+      // Loop over the velocity components
+      for (unsigned i = 0; i < n_dim; i++)
+      {
+        // Pin the i-th velocity component
+        node_pt->pin(i);
+
+        // Set the i-th velocity component value
+        node_pt->set_value(i, u[i]);
+      }
+    } // for (unsigned inod=0;inod<num_nod;inod++)
+  } // for (unsigned ibound=0;ibound<num_bound;ibound++)
 } // End of apply_boundary_conditions
 
 
@@ -417,44 +406,45 @@
 template<class ELEMENT>
 void VorticityRecoveryProblem<ELEMENT>::complete_problem_setup()
 {
- // Unpin all pressure dofs
- RefineableNavierStokesEquations<2>::
-  unpin_all_pressure_dofs(mesh_pt()->element_pt());
-
- // Get the number of elements in the mesh
- unsigned n_el=mesh_pt()->nelement();
-
- // Loop over the elements
- for (unsigned e=0;e<n_el;e++)
- {
-  // Upcast to a fluid element
-  ELEMENT* el_pt=dynamic_cast<ELEMENT*>(mesh_pt()->element_pt(e));
-
-  // Set the Reynolds number
-  el_pt->re_pt()=&GlobalParameters::Re;
-
-  // Set the Womersley number, i.e. Reynolds*Strouhal
-  el_pt->re_st_pt()=&GlobalParameters::Re;
-
-  // Set exact solution for vorticity and derivatives (for validation)
-  el_pt->exact_vorticity_fct_pt()=&GlobalParameters::synthetic_vorticity;
-
-  // Pin the smoothed vorticity
-  el_pt->pin_smoothed_vorticity();
- }
-
- // Upcast the first element to a fluid element
- ELEMENT* el_pt=dynamic_cast<ELEMENT*>(mesh_pt()->element_pt(0));
-
- // Calculate the kinematic viscosity (constant everywhere)
- double kinematic_viscosity=(el_pt->viscosity_ratio())/(el_pt->density_ratio());
-
- // Assign it!
- GlobalParameters::Kinematic_viscosity=kinematic_viscosity;
-
- // Pin the redundant pressure dofs
- RefineableNavierStokesEquations<2>::
-  pin_redundant_nodal_pressures(mesh_pt()->element_pt());
+  // Unpin all pressure dofs
+  RefineableNavierStokesEquations<2>::unpin_all_pressure_dofs(
+    mesh_pt()->element_pt());
+
+  // Get the number of elements in the mesh
+  unsigned n_el = mesh_pt()->nelement();
+
+  // Loop over the elements
+  for (unsigned e = 0; e < n_el; e++)
+  {
+    // Upcast to a fluid element
+    ELEMENT* el_pt = dynamic_cast<ELEMENT*>(mesh_pt()->element_pt(e));
+
+    // Set the Reynolds number
+    el_pt->re_pt() = &GlobalParameters::Re;
+
+    // Set the Womersley number, i.e. Reynolds*Strouhal
+    el_pt->re_st_pt() = &GlobalParameters::Re;
+
+    // Set exact solution for vorticity and derivatives (for validation)
+    el_pt->exact_vorticity_fct_pt() = &GlobalParameters::synthetic_vorticity;
+
+    // Pin the smoothed vorticity
+    el_pt->pin_smoothed_vorticity();
+  }
+
+  // Upcast the first element to a fluid element
+  ELEMENT* el_pt = dynamic_cast<ELEMENT*>(mesh_pt()->element_pt(0));
+
+  // Calculate the kinematic viscosity (constant everywhere)
+  double kinematic_viscosity =
+    (el_pt->viscosity_ratio()) / (el_pt->density_ratio());
+
+  // Assign it!
+  GlobalParameters::Kinematic_viscosity = kinematic_viscosity;
+
+  // Pin the redundant pressure dofs
+  RefineableNavierStokesEquations<2>::pin_redundant_nodal_pressures(
+    mesh_pt()->element_pt());
 } // End of complete_problem_setup
 
 
@@ -462,129 +452,129 @@
 /// Check the smoothed vorticity
 //========================================================================
 template<class ELEMENT>
-void VorticityRecoveryProblem<ELEMENT>::
-check_smoothed_vorticity(DocInfo& doc_info)
-{
- // Get any element in the mesh
- ELEMENT* const el_pt=dynamic_cast<ELEMENT*>(mesh_pt()->element_pt(0));
-
- ofstream some_file;
- char filename[10000];
- sprintf(filename,"%s/vorticity_convergence.dat",
-         doc_info.directory().c_str());
- some_file.open(filename);
- some_file << "VARIABLES=\"nel\",\"sqrt(1/nel)\",";
- if (el_pt->nvorticity_derivatives_to_recover()>=1)
- {
-  some_file << "\"Error(vort)\",";
- }
- if (el_pt->nvorticity_derivatives_to_recover()>=3)
- {
-  some_file << "\"Error(dvort/dx)\","
-	    << "\"Error(dvort/dy)\",";
- }
- if (el_pt->nvorticity_derivatives_to_recover()>=6)
- {
-  some_file << "\"Error(d^2vort/dx^2)\","
-	    << "\"Error(d^2vort/dxdy)\","
-	    << "\"Error(d^2vort/dy^2)\",";
- }
- if (el_pt->nvorticity_derivatives_to_recover()>=10)
- {
-  some_file << "\"Error(d^3vort/dx^3)\","
-	    << "\"Error(d^3vort/dx^2dy)\","
-	    << "\"Error(d^3vort/dxdy^2)\","
-	    << "\"Error(d^3vort/dy^3)\",";
- }
- if (el_pt->nvelocity_derivatives_to_recover()==4)
- {
-  some_file << "\"Error(du/dx)\","
-	    << "\"Error(du/dy)\","
-	    << "\"Error(dv/dx)\","
-	    << "\"Error(dv/dy)\",";
- }
- some_file << "\"Area\"\n";
-
- // Number of derivatives to be recovered
- unsigned n_recovered_derivs=(el_pt->nvorticity_derivatives_to_recover()+
-			      el_pt->nvelocity_derivatives_to_recover());
-
- // Uniform mesh refinements
- unsigned n=4;
-
- // Loop over mesh refinements
- for (unsigned ii=0;ii<n;ii++)
- {
-  // Refine the mesh if we've already recovered the vorticity with this mesh
-  if (ii>0)
-  {
-   // Refine the mesh
-   refine_uniformly();
-  }
-
-  // Assign the synthetic velocity field
-  assign_synthetic_veloc_field();
-
-  // Create some space in the output
-  oomph_info << std::endl;
-
-  // Recover the vorticity field from the velocity field
-  Vorticity_recoverer_pt->recover_vorticity(mesh_pt());
-
-  // Create some space in the output
-  oomph_info << std::endl;
-
-  // Storage for the area of the mesh
-  double full_area=0.0;
-
-  // Storage for the error in the projection
-  Vector<double> full_error(n_recovered_derivs,0.0);
-
-  // Get the number of elements in the mesh
-  unsigned n_el=mesh_pt()->nelement();
-
-  // Output the number of elements and the square root of its inverse
-  some_file << n_el << " " << sqrt(1.0/double(n_el)) << " ";
-
-  // Now loop over the elements in the mesh
-  for (unsigned e=0;e<n_el;e++)
-  {
-   // Upcast the e-th element in the mesh
-   ELEMENT* el_pt=dynamic_cast<ELEMENT*>(mesh_pt()->element_pt(e));
-
-   // Get the size of the element
-   double size=el_pt->size();
-
-   // Update the mesh area variable
-   full_area+=size;
-
-   // Now loop over the recovered fields
-   for (unsigned i=0;i<n_recovered_derivs;i++)
-   {
-    // Calculate the error in the i-th recovered field
-    double el_error=el_pt->vorticity_error_squared(i);
-
-    // Update the total error value
-    full_error[i]+=el_error;
-   }
-  } // for (unsigned e=0;e<nel;e++)
-
-  // Now loop over the recovered derivatives
-  for (unsigned i=0;i<n_recovered_derivs;i++)
-  {
-   // Output the error in the i-th recovered quantity
-   some_file << sqrt(full_error[i]) << " ";
-  }
-
-  // Output the total area of the mesh
-  some_file << full_area << " " << std::endl;
-
-  // Document the solution and indicate that we've recovered the vorticity
-  doc_solution(doc_info,true);
- } // for (unsigned ii=0;ii<n;ii++)
-
- // Close the output file
- some_file.close();
+void VorticityRecoveryProblem<ELEMENT>::check_smoothed_vorticity(
+  DocInfo& doc_info)
+{
+  // Get any element in the mesh
+  ELEMENT* const el_pt = dynamic_cast<ELEMENT*>(mesh_pt()->element_pt(0));
+
+  ofstream some_file;
+  char filename[10000];
+  sprintf(
+    filename, "%s/vorticity_convergence.dat", doc_info.directory().c_str());
+  some_file.open(filename);
+  some_file << "VARIABLES=\"nel\",\"sqrt(1/nel)\",";
+  if (el_pt->nvorticity_derivatives_to_recover() >= 1)
+  {
+    some_file << "\"Error(vort)\",";
+  }
+  if (el_pt->nvorticity_derivatives_to_recover() >= 3)
+  {
+    some_file << "\"Error(dvort/dx)\","
+              << "\"Error(dvort/dy)\",";
+  }
+  if (el_pt->nvorticity_derivatives_to_recover() >= 6)
+  {
+    some_file << "\"Error(d^2vort/dx^2)\","
+              << "\"Error(d^2vort/dxdy)\","
+              << "\"Error(d^2vort/dy^2)\",";
+  }
+  if (el_pt->nvorticity_derivatives_to_recover() >= 10)
+  {
+    some_file << "\"Error(d^3vort/dx^3)\","
+              << "\"Error(d^3vort/dx^2dy)\","
+              << "\"Error(d^3vort/dxdy^2)\","
+              << "\"Error(d^3vort/dy^3)\",";
+  }
+  if (el_pt->nvelocity_derivatives_to_recover() == 4)
+  {
+    some_file << "\"Error(du/dx)\","
+              << "\"Error(du/dy)\","
+              << "\"Error(dv/dx)\","
+              << "\"Error(dv/dy)\",";
+  }
+  some_file << "\"Area\"\n";
+
+  // Number of derivatives to be recovered
+  unsigned n_recovered_derivs = (el_pt->nvorticity_derivatives_to_recover() +
+                                 el_pt->nvelocity_derivatives_to_recover());
+
+  // Uniform mesh refinements
+  unsigned n = 4;
+
+  // Loop over mesh refinements
+  for (unsigned ii = 0; ii < n; ii++)
+  {
+    // Refine the mesh if we've already recovered the vorticity with this mesh
+    if (ii > 0)
+    {
+      // Refine the mesh
+      refine_uniformly();
+    }
+
+    // Assign the synthetic velocity field
+    assign_synthetic_veloc_field();
+
+    // Create some space in the output
+    oomph_info << std::endl;
+
+    // Recover the vorticity field from the velocity field
+    Vorticity_recoverer_pt->recover_vorticity(mesh_pt());
+
+    // Create some space in the output
+    oomph_info << std::endl;
+
+    // Storage for the area of the mesh
+    double full_area = 0.0;
+
+    // Storage for the error in the projection
+    Vector<double> full_error(n_recovered_derivs, 0.0);
+
+    // Get the number of elements in the mesh
+    unsigned n_el = mesh_pt()->nelement();
+
+    // Output the number of elements and the square root of its inverse
+    some_file << n_el << " " << sqrt(1.0 / double(n_el)) << " ";
+
+    // Now loop over the elements in the mesh
+    for (unsigned e = 0; e < n_el; e++)
+    {
+      // Upcast the e-th element in the mesh
+      ELEMENT* el_pt = dynamic_cast<ELEMENT*>(mesh_pt()->element_pt(e));
+
+      // Get the size of the element
+      double size = el_pt->size();
+
+      // Update the mesh area variable
+      full_area += size;
+
+      // Now loop over the recovered fields
+      for (unsigned i = 0; i < n_recovered_derivs; i++)
+      {
+        // Calculate the error in the i-th recovered field
+        double el_error = el_pt->vorticity_error_squared(i);
+
+        // Update the total error value
+        full_error[i] += el_error;
+      }
+    } // for (unsigned e=0;e<nel;e++)
+
+    // Now loop over the recovered derivatives
+    for (unsigned i = 0; i < n_recovered_derivs; i++)
+    {
+      // Output the error in the i-th recovered quantity
+      some_file << sqrt(full_error[i]) << " ";
+    }
+
+    // Output the total area of the mesh
+    some_file << full_area << " " << std::endl;
+
+    // Document the solution and indicate that we've recovered the vorticity
+    doc_solution(doc_info, true);
+  } // for (unsigned ii=0;ii<n;ii++)
+
+  // Close the output file
+  some_file.close();
 } // End of check_smoothed_vorticity
 
 
@@ -592,65 +582,66 @@
 /// Doc the solution
 //========================================================================
 template<class ELEMENT>
-void VorticityRecoveryProblem<ELEMENT>::doc_solution(DocInfo& doc_info,
-					const bool& vorticity_recovered)
-{
- // Check if we've recovered the vorticity
- if (!vorticity_recovered)
- {
-  // Reconstruct smooth vorticity
-  Vorticity_recoverer_pt->recover_vorticity(mesh_pt());
- }
-
- // Create an output stream
- ofstream some_file;
-
- // Storage for the file name
- char filename[100];
-
- // Number of plot points
- unsigned npts=2;
-
- // Create the file name
- sprintf(filename,"%s/soln%i.dat",doc_info.directory().c_str(),
-         doc_info.number());
-
- // Open a file with the chosen file name
- some_file.open(filename);
-
- // Output solution
- mesh_pt()->output(some_file,npts);
-
- // Now close the file; we're done with it
- some_file.close();
-
- // Output analytical vorticity and derivatives -- uses fake
- // (zero) data for velocities and pressure
- sprintf(filename,"%s/analytical_vorticity_and_indicator%i.dat",
-	 doc_info.directory().c_str(),
-	 doc_info.number());
-
- // Open a file with the chosen file name
- some_file.open(filename);
-
- // Get the number of elements in the mesh
- unsigned n_el=mesh_pt()->nelement();
-
- // Loop over the elements in the mesh
- for (unsigned e=0;e<n_el;e++)
- {
-  // Upcast the e-th element in the mesh
-  ELEMENT* el_pt=dynamic_cast<ELEMENT*>(mesh_pt()->element_pt(e));
-
-  // Output the analytical vorticity and derivatives
-  el_pt->output_analytical_veloc_and_vorticity(some_file,npts);
- }
-
- // Now close the file
- some_file.close();
-
- // Increment the Doc_info object counter
- doc_info.number()++;
+void VorticityRecoveryProblem<ELEMENT>::doc_solution(
+  DocInfo& doc_info, const bool& vorticity_recovered)
+{
+  // Check if we've recovered the vorticity
+  if (!vorticity_recovered)
+  {
+    // Reconstruct smooth vorticity
+    Vorticity_recoverer_pt->recover_vorticity(mesh_pt());
+  }
+
+  // Create an output stream
+  ofstream some_file;
+
+  // Storage for the file name
+  char filename[100];
+
+  // Number of plot points
+  unsigned npts = 2;
+
+  // Create the file name
+  sprintf(
+    filename, "%s/soln%i.dat", doc_info.directory().c_str(), doc_info.number());
+
+  // Open a file with the chosen file name
+  some_file.open(filename);
+
+  // Output solution
+  mesh_pt()->output(some_file, npts);
+
+  // Now close the file; we're done with it
+  some_file.close();
+
+  // Output analytical vorticity and derivatives -- uses fake
+  // (zero) data for velocities and pressure
+  sprintf(filename,
+          "%s/analytical_vorticity_and_indicator%i.dat",
+          doc_info.directory().c_str(),
+          doc_info.number());
+
+  // Open a file with the chosen file name
+  some_file.open(filename);
+
+  // Get the number of elements in the mesh
+  unsigned n_el = mesh_pt()->nelement();
+
+  // Loop over the elements in the mesh
+  for (unsigned e = 0; e < n_el; e++)
+  {
+    // Upcast the e-th element in the mesh
+    ELEMENT* el_pt = dynamic_cast<ELEMENT*>(mesh_pt()->element_pt(e));
+
+    // Output the analytical vorticity and derivatives
+    el_pt->output_analytical_veloc_and_vorticity(some_file, npts);
+  }
+
+  // Now close the file
+  some_file.close();
+
+  // Increment the Doc_info object counter
+  doc_info.number()++;
 } // End of doc_solution
 
 
@@ -659,45 +650,44 @@
 //======================================================================
 int main(int argc, char* argv[])
 {
-
 #ifdef OOMPH_HAS_MPI
- MPI_Helpers::init(argc,argv);
-
- // Switch off output modifier
- oomph_info.output_modifier_pt()=&default_output_modifier;
-
- // Switch off oomph_info output for all processors but rank 0
- if (MPI_Helpers::communicator_pt()->my_rank()!=0)
- {
-  oomph_info.stream_pt()=&oomph_nullstream;
-  OomphLibWarning::set_stream_pt(&oomph_nullstream);
-  OomphLibError::set_stream_pt(&oomph_nullstream);
- }
- else
- {
-  oomph_info << "\n\n====================================================="
-	     << "\nNumber of processors: "
-	     << MPI_Helpers::communicator_pt()->nproc()
-	     << "\n=====================================================\n\n";
- }
+  MPI_Helpers::init(argc, argv);
+
+  // Switch off output modifier
+  oomph_info.output_modifier_pt() = &default_output_modifier;
+
+  // Switch off oomph_info output for all processors but rank 0
+  if (MPI_Helpers::communicator_pt()->my_rank() != 0)
+  {
+    oomph_info.stream_pt() = &oomph_nullstream;
+    OomphLibWarning::set_stream_pt(&oomph_nullstream);
+    OomphLibError::set_stream_pt(&oomph_nullstream);
+  }
+  else
+  {
+    oomph_info << "\n\n====================================================="
+               << "\nNumber of processors: "
+               << MPI_Helpers::communicator_pt()->nproc()
+               << "\n=====================================================\n\n";
+  }
 #endif
 
- // Create doc info object
- DocInfo doc_info;
-
- // Set the output directory
- doc_info.set_directory("RESLT");
-
- // Typedef element
- typedef ProjectableTaylorHoodElement<RefineableQTaylorHoodElement<2> > ELEMENT;
-
- // Set up problem
- VorticityRecoveryProblem<VorticitySmootherElement<ELEMENT> > problem;
-
- // Check/document the smoothed vorticity field
- problem.check_smoothed_vorticity(doc_info);
+  // Create doc info object
+  DocInfo doc_info;
+
+  // Set the output directory
+  doc_info.set_directory("RESLT");
+
+  // Typedef element
+  typedef ProjectableTaylorHoodElement<RefineableQTaylorHoodElement<2>> ELEMENT;
+
+  // Set up problem
+  VorticityRecoveryProblem<VorticitySmootherElement<ELEMENT>> problem;
+
+  // Check/document the smoothed vorticity field
+  problem.check_smoothed_vorticity(doc_info);
 
 #ifdef OOMPH_HAS_MPI
- MPI_Helpers::finalize();
+  MPI_Helpers::finalize();
 #endif
 } // end of main