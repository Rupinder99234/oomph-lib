<<<<<<< HEAD
// LIC// ====================================================================
// LIC// This file forms part of oomph-lib, the object-oriented,
// LIC// multi-physics finite-element library, available
// LIC// at http://www.oomph-lib.org.
// LIC//
// LIC// Copyright (C) 2006-2021 Matthias Heil and Andrew Hazel
// LIC//
// LIC// This library is free software; you can redistribute it and/or
// LIC// modify it under the terms of the GNU Lesser General Public
// LIC// License as published by the Free Software Foundation; either
// LIC// version 2.1 of the License, or (at your option) any later version.
// LIC//
// LIC// This library is distributed in the hope that it will be useful,
// LIC// but WITHOUT ANY WARRANTY; without even the implied warranty of
// LIC// MERCHANTABILITY or FITNESS FOR A PARTICULAR PURPOSE.  See the GNU
// LIC// Lesser General Public License for more details.
// LIC//
// LIC// You should have received a copy of the GNU Lesser General Public
// LIC// License along with this library; if not, write to the Free Software
// LIC// Foundation, Inc., 51 Franklin Street, Fifth Floor, Boston, MA
// LIC// 02110-1301  USA.
// LIC//
// LIC// The authors may be contacted at oomph-lib@maths.man.ac.uk.
// LIC//
// LIC//====================================================================
// Driver for a simple 1D poisson problem
=======
//LIC// ====================================================================
//LIC// This file forms part of oomph-lib, the object-oriented, 
//LIC// multi-physics finite-element library, available 
//LIC// at http://www.oomph-lib.org.
//LIC// 
//LIC// Copyright (C) 2006-2022 Matthias Heil and Andrew Hazel
//LIC// 
//LIC// This library is free software; you can redistribute it and/or
//LIC// modify it under the terms of the GNU Lesser General Public
//LIC// License as published by the Free Software Foundation; either
//LIC// version 2.1 of the License, or (at your option) any later version.
//LIC// 
//LIC// This library is distributed in the hope that it will be useful,
//LIC// but WITHOUT ANY WARRANTY; without even the implied warranty of
//LIC// MERCHANTABILITY or FITNESS FOR A PARTICULAR PURPOSE.  See the GNU
//LIC// Lesser General Public License for more details.
//LIC// 
//LIC// You should have received a copy of the GNU Lesser General Public
//LIC// License along with this library; if not, write to the Free Software
//LIC// Foundation, Inc., 51 Franklin Street, Fifth Floor, Boston, MA
//LIC// 02110-1301  USA.
//LIC// 
//LIC// The authors may be contacted at oomph-lib@maths.man.ac.uk.
//LIC// 
//LIC//====================================================================
//Driver for a simple 1D poisson problem
>>>>>>> 463b95ea

// Also uses Jack Cool's own library jack_cool to say hello world...

// Generic oomph-lib routines
#include "generic.h"

// Jack Cool's own library
#include "jack_cool.h"

// Include Poisson elements/equations
#include "poisson.h"

// Include the mesh
#include "meshes/one_d_mesh.h"


using namespace std;

using namespace oomph;


//==start_of_namespace================================================
/// Namespace for fish-shaped solution of 1D Poisson equation
//====================================================================
namespace FishSolnOneDPoisson
{
<<<<<<< HEAD
  /// \short Sign of the source function
  /// (- gives the upper half of the fish, + the lower half)
  int Sign = -1;
=======

 /// Sign of the source function
 /// (- gives the upper half of the fish, + the lower half)
 int Sign=-1;


 /// Exact, fish-shaped solution as a 1D vector
 void get_exact_u(const Vector<double>& x, Vector<double>& u)
 {
  u[0] = double(Sign)*((sin(sqrt(30.0))-1.0)*x[0]-sin(sqrt(30.0)*x[0]));
 }


 /// Source function required to make the fish shape an exact solution
 void source_function(const Vector<double>& x, double& source)
 {
  source = double(Sign)*30.0*sin(sqrt(30.0)*x[0]);
 }

} // end of namespace
>>>>>>> 463b95ea


  /// Exact, fish-shaped solution as a 1D vector
  void get_exact_u(const Vector<double>& x, Vector<double>& u)
  {
    u[0] =
      double(Sign) * ((sin(sqrt(30.0)) - 1.0) * x[0] - sin(sqrt(30.0) * x[0]));
  }


  /// Source function required to make the fish shape an exact solution
  void source_function(const Vector<double>& x, double& source)
  {
    source = double(Sign) * 30.0 * sin(sqrt(30.0) * x[0]);
  }

} // namespace FishSolnOneDPoisson


//==start_of_problem_class============================================
/// 1D Poisson problem in unit interval.
//====================================================================
template<class ELEMENT>
class OneDPoissonProblem : public Problem
{
public:
  /// Constructor: Pass number of elements and pointer to source function
  OneDPoissonProblem(const unsigned& n_element,
                     PoissonEquations<1>::PoissonSourceFctPt source_fct_pt);

  /// Destructor (empty -- all the cleanup is done in the base class)
  ~OneDPoissonProblem(){};

  /// Update the problem specs before solve: (Re)set boundary conditions
  void actions_before_newton_solve();

  /// Update the problem specs after solve (empty)
  void actions_after_newton_solve() {}

<<<<<<< HEAD
  /// \short Doc the solution, pass the number of the case considered,
  /// so that output files can be distinguished.
  void doc_solution(const unsigned& label);
=======
 /// Doc the solution, pass the number of the case considered,
 /// so that output files can be distinguished.
 void doc_solution(const unsigned& label);
>>>>>>> 463b95ea

private:
  /// Pointer to source function
  PoissonEquations<1>::PoissonSourceFctPt Source_fct_pt;

}; // end of problem class


//=====start_of_constructor===============================================
/// Constructor for 1D Poisson problem in unit interval.
/// Discretise the 1D domain with n_element elements of type ELEMENT.
/// Specify function pointer to source function.
//========================================================================
template<class ELEMENT>
OneDPoissonProblem<ELEMENT>::OneDPoissonProblem(
  const unsigned& n_element,
  PoissonEquations<1>::PoissonSourceFctPt source_fct_pt) :
  Source_fct_pt(source_fct_pt)
{
  // Set domain length
  double L = 1.0;

  // Build mesh and store pointer in Problem
  Problem::mesh_pt() = new OneDMesh<ELEMENT>(n_element, L);

  // Set the boundary conditions for this problem: By default, all nodal
  // values are free -- we only need to pin the ones that have
  // Dirichlet conditions.

  // Pin the single nodal value at the single node on mesh
  // boundary 0 (= the left domain boundary at x=0)
  mesh_pt()->boundary_node_pt(0, 0)->pin(0);

  // Pin the single nodal value at the single node on mesh
  // boundary 1 (= the right domain boundary at x=1)
  mesh_pt()->boundary_node_pt(1, 0)->pin(0);

  // Complete the setup of the 1D Poisson problem:

  // Loop over elements and set pointers to source function
  for (unsigned i = 0; i < n_element; i++)
  {
    // Upcast from GeneralisedElement to the present element
    ELEMENT* elem_pt = dynamic_cast<ELEMENT*>(mesh_pt()->element_pt(i));

    // Set the source function pointer
    elem_pt->source_fct_pt() = Source_fct_pt;
  }


  // Setup equation numbering scheme
  assign_eqn_numbers();

} // end of constructor


//===start_of_actions_before_newton_solve========================================
/// Update the problem specs before solve: (Re)set boundary values
/// from the exact solution.
//========================================================================
template<class ELEMENT>
void OneDPoissonProblem<ELEMENT>::actions_before_newton_solve()
{
  // Assign boundary values for this problem by reading them out
  // from the exact solution.

  // Left boundary is node 0 in the mesh:
  Node* left_node_pt = mesh_pt()->node_pt(0);

  // Determine the position of the boundary node (the exact solution
  // requires the coordinate in a 1D vector!)
  Vector<double> x(1);
  x[0] = left_node_pt->x(0);

  // Boundary value (read in from exact solution which returns
  // the solution in a 1D vector)
  Vector<double> u(1);
  FishSolnOneDPoisson::get_exact_u(x, u);

  // Assign the boundary condition to one (and only) nodal value
  left_node_pt->set_value(0, u[0]);


  // Right boundary is last node in the mesh:
  unsigned last_node = mesh_pt()->nnode() - 1;
  Node* right_node_pt = mesh_pt()->node_pt(last_node);

  // Determine the position of the boundary node
  x[0] = right_node_pt->x(0);

  // Boundary value (read in from exact solution which returns
  // the solution in a 1D vector)
  FishSolnOneDPoisson::get_exact_u(x, u);

  // Assign the boundary condition to one (and only) nodal value
  right_node_pt->set_value(0, u[0]);


} // end of actions before solve


//===start_of_doc=========================================================
/// Doc the solution in tecplot format. Label files with label.
//========================================================================
template<class ELEMENT>
void OneDPoissonProblem<ELEMENT>::doc_solution(const unsigned& label)
{
  ofstream some_file;
  char filename[100];

  // Number of plot points
  unsigned npts;
  npts = 5;

  // Output solution with specified number of plot points per element
  sprintf(filename, "soln%i.dat", label);
  some_file.open(filename);
  mesh_pt()->output(some_file, npts);
  some_file.close();

  // Output exact solution at much higher resolution (so we can
  // see how well the solutions agree between nodal points)
  sprintf(filename, "exact_soln%i.dat", label);
  some_file.open(filename);
  mesh_pt()->output_fct(some_file, 20 * npts, FishSolnOneDPoisson::get_exact_u);
  some_file.close();

  // Doc pointwise error and compute norm of error and of the solution
  double error, norm;
  sprintf(filename, "error%i.dat", label);
  some_file.open(filename);
  mesh_pt()->compute_error(
    some_file, FishSolnOneDPoisson::get_exact_u, error, norm);
  some_file.close();

  // Doc error norm:
  cout << "\nNorm of error    : " << sqrt(error) << std::endl;
  cout << "Norm of solution : " << sqrt(norm) << std::endl << std::endl;
  cout << std::endl;

} // end of doc


<<<<<<< HEAD
////////////////////////////////////////////////////////////////////////
////////////////////////////////////////////////////////////////////////
////////////////////////////////////////////////////////////////////////
=======

/// /////////////////////////////////////////////////////////////////////
/// /////////////////////////////////////////////////////////////////////
/// /////////////////////////////////////////////////////////////////////
>>>>>>> 463b95ea


//======start_of_main==================================================
/// Driver for 1D Poisson problem
//=====================================================================
int main()
{
  // Set up the problem:
  // Solve a 1D Poisson problem using a source function that generates
  // a fish shaped exact solution
  unsigned n_element = 40; // Number of elements
  OneDPoissonProblem<
    QPoissonElement<1, 4>> // Element type as template parameter
    problem(n_element, FishSolnOneDPoisson::source_function);

  // Check whether the problem can be solved
  cout << "\n\n\nProblem self-test ";
  if (problem.self_test() == 0)
  {
    cout << "passed: Problem can be solved." << std::endl;
  }
  else
  {
    throw OomphLibError(
      "failed!", OOMPH_CURRENT_FUNCTION, OOMPH_EXCEPTION_LOCATION);
  }

  // Set the sign of the source function:
  cout << "\n\n\nSolving with negative sign:\n" << std::endl;
  FishSolnOneDPoisson::Sign = -1;

  // Solve the problem with this Sign
  problem.newton_solve();

  // Output solution for this case (label output files with "0")
  problem.doc_solution(0);


  // Change the sign of the source function:
  cout << "\n\n\nSolving with positive sign:\n" << std::endl;
  FishSolnOneDPoisson::Sign = 1;

  // Re-solve the problem with this Sign (boundary conditions get
  // updated automatically when Problem::actions_before_newton_solve() is
  // called.
  problem.newton_solve();

  // Output solution for this case (label output files with "1")
  problem.doc_solution(1);


  // And now on to the exciting bit: We're building Jack's very own
  // hello world object!
  JacksHelloWorld hello_world;

  // Say something, using an inlined member function defined in the header file
  hello_world.say_it_inline();

  // Say something, using a precompiled member function defined in the *.cc file
  hello_world.say_it_external();

  cout << std::endl << std::endl;

} // end of main<|MERGE_RESOLUTION|>--- conflicted
+++ resolved
@@ -1,10 +1,9 @@
-<<<<<<< HEAD
 // LIC// ====================================================================
 // LIC// This file forms part of oomph-lib, the object-oriented,
 // LIC// multi-physics finite-element library, available
 // LIC// at http://www.oomph-lib.org.
 // LIC//
-// LIC// Copyright (C) 2006-2021 Matthias Heil and Andrew Hazel
+// LIC// Copyright (C) 2006-2022 Matthias Heil and Andrew Hazel
 // LIC//
 // LIC// This library is free software; you can redistribute it and/or
 // LIC// modify it under the terms of the GNU Lesser General Public
@@ -25,34 +24,6 @@
 // LIC//
 // LIC//====================================================================
 // Driver for a simple 1D poisson problem
-=======
-//LIC// ====================================================================
-//LIC// This file forms part of oomph-lib, the object-oriented, 
-//LIC// multi-physics finite-element library, available 
-//LIC// at http://www.oomph-lib.org.
-//LIC// 
-//LIC// Copyright (C) 2006-2022 Matthias Heil and Andrew Hazel
-//LIC// 
-//LIC// This library is free software; you can redistribute it and/or
-//LIC// modify it under the terms of the GNU Lesser General Public
-//LIC// License as published by the Free Software Foundation; either
-//LIC// version 2.1 of the License, or (at your option) any later version.
-//LIC// 
-//LIC// This library is distributed in the hope that it will be useful,
-//LIC// but WITHOUT ANY WARRANTY; without even the implied warranty of
-//LIC// MERCHANTABILITY or FITNESS FOR A PARTICULAR PURPOSE.  See the GNU
-//LIC// Lesser General Public License for more details.
-//LIC// 
-//LIC// You should have received a copy of the GNU Lesser General Public
-//LIC// License along with this library; if not, write to the Free Software
-//LIC// Foundation, Inc., 51 Franklin Street, Fifth Floor, Boston, MA
-//LIC// 02110-1301  USA.
-//LIC// 
-//LIC// The authors may be contacted at oomph-lib@maths.man.ac.uk.
-//LIC// 
-//LIC//====================================================================
-//Driver for a simple 1D poisson problem
->>>>>>> 463b95ea
 
 // Also uses Jack Cool's own library jack_cool to say hello world...
 
@@ -79,32 +50,9 @@
 //====================================================================
 namespace FishSolnOneDPoisson
 {
-<<<<<<< HEAD
   /// \short Sign of the source function
   /// (- gives the upper half of the fish, + the lower half)
   int Sign = -1;
-=======
-
- /// Sign of the source function
- /// (- gives the upper half of the fish, + the lower half)
- int Sign=-1;
-
-
- /// Exact, fish-shaped solution as a 1D vector
- void get_exact_u(const Vector<double>& x, Vector<double>& u)
- {
-  u[0] = double(Sign)*((sin(sqrt(30.0))-1.0)*x[0]-sin(sqrt(30.0)*x[0]));
- }
-
-
- /// Source function required to make the fish shape an exact solution
- void source_function(const Vector<double>& x, double& source)
- {
-  source = double(Sign)*30.0*sin(sqrt(30.0)*x[0]);
- }
-
-} // end of namespace
->>>>>>> 463b95ea
 
 
   /// Exact, fish-shaped solution as a 1D vector
@@ -144,15 +92,9 @@
   /// Update the problem specs after solve (empty)
   void actions_after_newton_solve() {}
 
-<<<<<<< HEAD
   /// \short Doc the solution, pass the number of the case considered,
   /// so that output files can be distinguished.
   void doc_solution(const unsigned& label);
-=======
- /// Doc the solution, pass the number of the case considered,
- /// so that output files can be distinguished.
- void doc_solution(const unsigned& label);
->>>>>>> 463b95ea
 
 private:
   /// Pointer to source function
@@ -169,8 +111,8 @@
 template<class ELEMENT>
 OneDPoissonProblem<ELEMENT>::OneDPoissonProblem(
   const unsigned& n_element,
-  PoissonEquations<1>::PoissonSourceFctPt source_fct_pt) :
-  Source_fct_pt(source_fct_pt)
+  PoissonEquations<1>::PoissonSourceFctPt source_fct_pt)
+  : Source_fct_pt(source_fct_pt)
 {
   // Set domain length
   double L = 1.0;
@@ -296,16 +238,9 @@
 } // end of doc
 
 
-<<<<<<< HEAD
 ////////////////////////////////////////////////////////////////////////
 ////////////////////////////////////////////////////////////////////////
 ////////////////////////////////////////////////////////////////////////
-=======
-
-/// /////////////////////////////////////////////////////////////////////
-/// /////////////////////////////////////////////////////////////////////
-/// /////////////////////////////////////////////////////////////////////
->>>>>>> 463b95ea
 
 
 //======start_of_main==================================================
