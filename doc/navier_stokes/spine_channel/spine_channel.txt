--- conflicted
+++ resolved
@@ -4,27 +4,27 @@
 
 Many previous examples demonstrated \c oomph-lib's ability to solve
 problems on domains with moving, curvilinear boundaries. These
-examples had the following common features: 
+examples had the following common features:
 - The motion of the curvilinear domain boundaries was prescribed.
 - The domain was discretised by \c Domain / \c MacroElement - based
   meshes. Recall that in such meshes
   the function \c Mesh::node_update() updates the position of
   \e all of its constituent nodes in response to changes in the
   shape/position of the geometric objects that define its curvilinear
-  boundaries. The update of the nodal positions is performed on an 
-  element-by-element basis and each element determines the new 
-  positions of its nodes by referring to the \c MacroElement 
-  representation of the domain. 
-- The governing equations were implemented in their Arbitrary 
+  boundaries. The update of the nodal positions is performed on an
+  element-by-element basis and each element determines the new
+  positions of its nodes by referring to the \c MacroElement
+  representation of the domain.
+- The governing equations were implemented in their Arbitrary
   Eulerian Lagrangian (ALE) form, in which the mesh velocity is
-  determined from the "history values" of the nodal positions. 
+  determined from the "history values" of the nodal positions.
 .
 
 We will now consider problems in which the position of the domain
 boundary is unknown and has to be determined as part of the overall
 solution. This situation arises, e.g., in free-surface fluid flow
 problems and in fluid-structure interaction problems. We shall explain
-why \c Domain / \c MacroElement - based node update strategies 
+why \c Domain / \c MacroElement - based node update strategies
 are unlikely to be efficient for such problems and then introduce
 the "Method of Spines" as one of a number of sparse (and therefore more
 efficient) node-update strategies available in \c oomph-lib.
@@ -46,92 +46,92 @@
 
  Assume now that we have some discrete representation of the unknown
 free surface so that \f$ h(x_1) \f$ is approximated by
-a function that involves a finite number of discrete unknowns 
-\f$ H_i \  (i=1,...,N_H)\f$ . In principle, this allows us to 
-represent the unknown boundary by a \c GeomObject in which the 
+a function that involves a finite number of discrete unknowns
+\f$ H_i \  (i=1,...,N_H)\f$ . In principle, this allows us to
+represent the unknown boundary by a \c GeomObject in which the
 unknowns \f$ H_i \  (i=1,...,N_H)\f$ play the role of "geometric
 \c Data", i.e. \c Data whose values determine the shape of the
 geometric object. Once the curvilinear
 boundary is represented by a \c GeomObject, the update of the
-nodal positions in the "bulk" mesh could be performed 
+nodal positions in the "bulk" mesh could be performed
 by the  \c Domain / \c MacroElement - based methods referred to above.
 
 
-How exactly the unknowns \f$ H_i \  (i=1,...,N_H)\f$ are 
+How exactly the unknowns \f$ H_i \  (i=1,...,N_H)\f$ are
 determined is irrelevant for the purpose of this discussion (
 in free surface flow problems, the relevant equation is the
-kinematic free-surface condition discussed in 
+kinematic free-surface condition discussed in
 <a href="../../../navier_stokes/single_layer_free_surface/html/index.html#kinematic_condition_theory">another tutorial</a>) -- we simply assume that there \e are some equations
 that determine their values. The feature we wish to focus on here is
 that the solution of the problem by Newton's method requires the
-computation of the derivatives of \e all discrete residuals with 
+computation of the derivatives of \e all discrete residuals with
 respect to \e all unknowns in the problem. \c oomph-lib's
-Navier-Stokes elements compute the element residual vectors 
-(the residuals of the discretised momentum and continuity equations, 
+Navier-Stokes elements compute the element residual vectors
+(the residuals of the discretised momentum and continuity equations,
 evaluated for the current values of the unknowns), and the derivatives of these
 residuals with respect to the elements' velocity and pressure
 degrees of freedom. Clearly, the entries in the element's residual
 vector also depend on the position of the element's constituent
 nodes, which, in a free-boundary problem, are determined (via the
 node update function) by the unknowns \f$ H_i \  (i=1,...,N_H)\f$
-that discretise the position of the free surface. 
-
-
-
-
-
-  
+that discretise the position of the free surface.
+
+
+
+
+
+
 
  The main purpose of this example is to demonstrate the use (and the
  creation) of so-called "spine meshes". Such meshes
 are similar to the \c MacroElement / \c Domain - based meshes employed
 in many previous examples, in that they allow the nodal positions to be updated
-in response to changes in the shape of their (curvilinear) domain boundaries. 
+in response to changes in the shape of their (curvilinear) domain boundaries.
 The key feature of "spine meshes" is that the node update can be
 performed on a node-by-node basis -- this an important requirement for the
 efficient solution of free-boundary and fluid-structure
 interaction problems in which the position of the nodes in the "bulk
-mesh" is determined by the (unknown) position of the domain boundary. 
+mesh" is determined by the (unknown) position of the domain boundary.
 The efficient evaluation of the so-called "shape derivatives"
 (the derivatives of the residuals of the equations discretised by
 the elements in the "bulk mesh" with respect to the unknowns
-that determine the position of the domain boundary) 
+that determine the position of the domain boundary)
 
 
 The idea behind spine-based node updates is illustrated in the sketch
 below. Assume that the position of the domain boundary is parametrised
-by a scalar function, so that, for instance, \f$ x_2 = h(x_1)\f$, 
-where \f$ h(x_1)\f$ may have to be determined as part of the solution 
-(e.g. in free-surface fluids problems -- the origin of the 
+by a scalar function, so that, for instance, \f$ x_2 = h(x_1)\f$,
+where \f$ h(x_1)\f$ may have to be determined as part of the solution
+(e.g. in free-surface fluids problems -- the origin of the
 "Method of Spines").
 
 @I w 0.75\textwidth spine_sketch "Sketch of the Method of Spines. "
 
 Further, assume that the mesh topology is such that the
-mesh's \f$ N_{node} \f$ nodes are distributed along \f$ N_{spine} \f$ 
-lines that are (topologically) orthogonal to the free boundary. 
+mesh's \f$ N_{node} \f$ nodes are distributed along \f$ N_{spine} \f$
+lines that are (topologically) orthogonal to the free boundary.
 We refer to these lines as the "spines" and denote
 the "height" of the domain, measured along spine \f$ s \f$ by
-\f$ H_s \ (s=1,...,N_{spine}) \f$. We associate each node with 
+\f$ H_s \ (s=1,...,N_{spine}) \f$. We associate each node with
 a particular spine (so that node \f$ j \f$ is located on spine
-\f$ s_j\f$)  and locate it along a fixed fraction 
+\f$ s_j\f$)  and locate it along a fixed fraction
 \f$ \omega_j \f$ along "its" spine. The position of node \f$ j \f$
 may therefore be written as
 \f[
-{\bf x}_j =  {\bf B}_{s_j} + \omega_j \, H_{s_j}  \, 
-{\bf S}_{s_j} \ \ \ \ \ \ \ \ \ \ \ \ \  @E[remesh]@ 
+{\bf x}_j =  {\bf B}_{s_j} + \omega_j \, H_{s_j}  \,
+{\bf S}_{s_j} \ \ \ \ \ \ \ \ \ \ \ \ \  @E[remesh]@
 \f]
 where \f$ {\bf B}_s \f$ is the vector to the "base" of spine \f$ s \f$,
-and \f$ {\bf S}_s \f$ the unit vector along that spine. 
-
-A key feature of this method is that 
-
-Determining the nodal positions via the "Method of Spines" 
+and \f$ {\bf S}_s \f$ the unit vector along that spine.
+
+A key feature of this method is that
+
+Determining the nodal positions via the "Method of Spines"
 equation (@R[remesh]@)
 
- 
-
-Spine-based node updates 
+
+
+Spine-based node updates
 This document has two main parts:
 - In \ref part1 we demonstrate how to use a \c SpineMesh
 - In \ref part2 we explain the general "philosophy" behind
@@ -145,29 +145,29 @@
 
 
 \subsection example The example problem
-We shall illustrate the use of \c SpineMeshes by considering 
+We shall illustrate the use of \c SpineMeshes by considering
 the problem of steady 2D flow through a channel of non-uniform width.
 
 <CENTER>
 <TABLE>
-<TR> 
+<TR>
 <TD>
 <CENTER>
 <B>The steady 2D Navier-Stokes equations in a channel of non-uniform width.</B>
-</CENTER> 
+</CENTER>
 Solve
 \f[
-Re \ u_j\frac{\partial u_i}{\partial x_j} 
+Re \ u_j\frac{\partial u_i}{\partial x_j}
 = - \frac{\partial p}{\partial x_i} +
 \frac{\partial }{\partial x_j} \left(
-\frac{\partial u_i}{\partial x_j} +  
+\frac{\partial u_i}{\partial x_j} +
 \frac{\partial u_j}{\partial x_i} \right),
 \f]
 and
 \f[
 \frac{\partial u_i}{\partial x_i} = 0,
 \f]
-in the region \f$ D = \left\{(x_1,x_2) \ \bigg| \ x_1 \in [0,L], 
+in the region \f$ D = \left\{(x_1,x_2) \ \bigg| \ x_1 \in [0,L],
 x_2 \in [0,h(x_1)] \right\} \f$,
 where
 \f[
@@ -185,21 +185,21 @@
 \f[
 \left. \mathbf{u}\right|_{\partial D_{wall}}=(0,0),
 \f]
-parallel, parabolic inflow on the left inflow boundary, 
+parallel, parabolic inflow on the left inflow boundary,
 \f$ \partial D_{inflow} = \{ (x_1,x_2) \ |  \ x_1=0 \}\f$ ,
 \f[
 \left. \mathbf{u}\right|_{\partial D_{inflow}}
 =\left(x_2\left(H-x_2\right),0\right),
 \f]
 and axially traction-free,
-parallel outflow on the outflow boundary, 
+parallel outflow on the outflow boundary,
 \f$ \partial D_{outflow} = \{ (x_1,x_2) \ | \ x_1=L \}\f$ ,
 \f[
 \left. u_2\right|_{\partial D_{outflow}}=0.
 \f]
 </TD>
 </TR>
-</TABLE>  
+</TABLE>
 </CENTER>
 
 <HR>
@@ -207,12 +207,12 @@
 
 \section results Results
 
-The figures below show the results (carpet plots of the two 
+The figures below show the results (carpet plots of the two
 velocity components and the pressure, and a contour plot of the
-pressure distribution with superimposed streamlines), 
-obtained from computations with Taylor-Hood and Crouzeix-Raviart 
-elements for a channel of length \f$ L = 2.7\f$ , height \f$ H=1.0 \f$ , with 
-deflection amplitude \f$ A = 0.4 \f$, and a Reynolds number of 
+pressure distribution with superimposed streamlines),
+obtained from computations with Taylor-Hood and Crouzeix-Raviart
+elements for a channel of length \f$ L = 2.7\f$ , height \f$ H=1.0 \f$ , with
+deflection amplitude \f$ A = 0.4 \f$, and a Reynolds number of
 \f$ Re=100\f$.
 
 @I w 0.75\textwidth TH "Plot of results computed with 2D Taylor-Hood elements. "
@@ -223,7 +223,7 @@
 <HR>
 
 \section namespace Global parameters
-The Reynolds number is the only parameter in 
+The Reynolds number is the only parameter in
 this problem. As usual, we define and initialise it in a namespace:
 
 \dontinclude spine_channel.cc
@@ -235,7 +235,7 @@
 
 \section main The driver code
 
-We start by creating a \c DocInfo object to define the output 
+We start by creating a \c DocInfo object to define the output
 directory.
 
 \skipline start_of_main
@@ -257,7 +257,7 @@
 <HR>
 <HR>
 
-\section problem The problem class 
+\section problem The problem class
 The problem class for this example is very similar to our previous
 <A HREF="../../driven_cavity/html/index.html#problem"> steady
 Navier-Stokes examples </A>. We store the
@@ -298,9 +298,9 @@
 \section part2 Part 2: How to create a SpineMesh
 
 
-Spine-based meshes have their origin 
+Spine-based meshes have their origin
 in free-surface fluid-mechanics problems where they were first (?)
-introduced by Kistler & Scriven in their paper 
+introduced by Kistler & Scriven in their paper
 
 <center>
  Kistler, S.F. & Scriven, L.E. ``Coating Flows.'' In:
@@ -318,11 +318,11 @@
 
 @I w 0.75\textwidth mesh "Diagram of a ChannelSpineMesh, going through the process of updating its central nodes, where the heights have been changed. "
 
-To generalise this approach \c oomph-lib makes use of spines. 
+To generalise this approach \c oomph-lib makes use of spines.
 - A \c Spine is most easily visualised a line of a certain height, in
   one coordinate direction.
 - A \c SpineNode is a \c Node located at a certain fraction along a \c
-  Spine. 
+  Spine.
 - A \c SpineMesh is a \c Mesh which will update using spines.
 - A \c SpineElement<ELEMENT> takes a "normal" element and adds the
   functionality to work with spines.
@@ -334,16 +334,16 @@
 spine_node_update(spine_node_pt).
 
 
-\subsection spine_mesh Making a SpineMesh 
+\subsection spine_mesh Making a SpineMesh
 
 In this example we use a \c SpineMesh to model the domain. This mesh
 constitutes three regions: left (0), centre (1) and right (2), the
 left and right regions have a constant height, while in the centre
 region the height varies. These heights are defined by two
-geometric objects, a 
-<A HREF="../../../the_data_structure/html/classoomph_1_1StraightLine.html"> 
+geometric objects, a
+<A HREF="../../../the_data_structure/html/classoomph_1_1StraightLine.html">
 straight
-line </A> and a deflected line respectively. 
+line </A> and a deflected line respectively.
 We will discuss the necessary steps taken to create
 this mesh (the complete documentation for this specific mesh can be
 found <A HREF="../../../the_data_structure/html/classoomph_1_1ChannelSpineMesh.html">
@@ -353,13 +353,8 @@
 from \c RectangularQuadMesh<ELEMENT> and \c SpineMesh. The latter adds
 the functionality needed for using Spines.
 
-<<<<<<< HEAD
 \dontinclude channel_spine_mesh.h
 \skipline template <
-=======
-\dontinclude channel_spine_mesh.template.h
-\skipline template<
->>>>>>> a84fa89b
 \until public SpineMesh
 
 All SpineMeshs must include a function \c spine_node_update(SpineNode*
@@ -425,7 +420,7 @@
 onto the \c Spine_pt.
 
 \until push_back(new_spine_pt)
- 
+
 We then set the \c spine_pt() of the first node to the Spine we just
 created, assign the nodes \c fraction() to zero and define the node as
 part of this mesh.
@@ -470,7 +465,7 @@
 
 We then repeat this process for the centre and right regions, using
 the correct geometric objects to define the upper wall, which can be
-examined in detail 
+examined in detail
 <A HREF="../../../the_data_structure/html/classoomph_1_1ChannelSpineMesh.html">
 here </A>.
 
@@ -479,13 +474,13 @@
 
 \subsection exercises Exercises
 
--# Investigate what happens when a pressure degree of freedom is fixed. 
+-# Investigate what happens when a pressure degree of freedom is fixed.
 -# Try creating a new geometric object, which creates a triangular
    indentation in the central region of the upper wall as shown.
 
 @I w 0.75\textwidth Exercise "Plot of the solution to the problem specified in the above exercise computed with 3x3 Taylor-Hood elements and Re=100. "
 
 
-   
-
-
+
+
+
