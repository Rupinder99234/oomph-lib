// LIC// ====================================================================
// LIC// This file forms part of oomph-lib, the object-oriented,
// LIC// multi-physics finite-element library, available
// LIC// at http://www.oomph-lib.org.
// LIC//
// LIC// Copyright (C) 2006-2021 Matthias Heil and Andrew Hazel
// LIC//
// LIC// This library is free software; you can redistribute it and/or
// LIC// modify it under the terms of the GNU Lesser General Public
// LIC// License as published by the Free Software Foundation; either
// LIC// version 2.1 of the License, or (at your option) any later version.
// LIC//
// LIC// This library is distributed in the hope that it will be useful,
// LIC// but WITHOUT ANY WARRANTY; without even the implied warranty of
// LIC// MERCHANTABILITY or FITNESS FOR A PARTICULAR PURPOSE.  See the GNU
// LIC// Lesser General Public License for more details.
// LIC//
// LIC// You should have received a copy of the GNU Lesser General Public
// LIC// License along with this library; if not, write to the Free Software
// LIC// Foundation, Inc., 51 Franklin Street, Fifth Floor, Boston, MA
// LIC// 02110-1301  USA.
// LIC//
// LIC// The authors may be contacted at oomph-lib@maths.man.ac.uk.
// LIC//
// LIC//====================================================================
// Header file for triangular/tetrahedaral Axisymmetric Navier Stokes elements

#ifndef OOMPH_TAXISYM_NAVIER_STOKES_ELEMENTS_HEADER
#define OOMPH_TAXISYM_NAVIER_STOKES_ELEMENTS_HEADER

// Config header generated by autoconfig
#ifdef HAVE_CONFIG_H
#include <oomph-lib-config.h>
#endif

<<<<<<< HEAD
// OOMPH-LIB headers
#include "generic/Telements.h"
=======

// OOMPH-LIB headers
#include "../generic/Telements.h"
>>>>>>> fb5f6804
#include "axisym_navier_stokes_elements.h"
#include "generic/error_estimator.h"

namespace oomph
{
  //////////////////////////////////////////////////////////////////////////////
  //////////////////////////////////////////////////////////////////////////////
  // NOTE: TRI/TET CROZIER RAVIARTS REQUIRE BUBBLE FUNCTIONS! THEY'RE NOT
  // STRAIGHTFORWARD GENERALISATIONS OF THE Q-EQUIVALENTS (WHICH ARE
  // LBB UNSTABLE!)
  //////////////////////////////////////////////////////////////////////////////
  //////////////////////////////////////////////////////////////////////////////

<<<<<<< HEAD
=======

>>>>>>> fb5f6804
  //==========================================================================
  /// AxisymmetricTCrouzeix_Raviart elements are Navier--Stokes elements with
  /// quadratic interpolation for velocities and positions enriched by a single
  /// cubic bubble function, but a discontinuous linear pressure interpolation
  //==========================================================================
<<<<<<< HEAD
  class AxisymmetricTCrouzeixRaviartElement :
    public virtual TBubbleEnrichedElement<2, 3>,
    public virtual AxisymmetricNavierStokesEquations,
    public virtual ElementWithZ2ErrorEstimator
=======
  class AxisymmetricTCrouzeixRaviartElement
    : public virtual TBubbleEnrichedElement<2, 3>,
      public virtual AxisymmetricNavierStokesEquations,
      public virtual ElementWithZ2ErrorEstimator
>>>>>>> fb5f6804
  {
  protected:
    /// Internal index that indicates at which internal datum the pressure is
    /// stored
    unsigned P_axi_nst_internal_index;

<<<<<<< HEAD
=======

>>>>>>> fb5f6804
    /// \short Velocity shape and test functions and their derivs
    /// w.r.t. to global coords  at local coordinate s (taken from geometry)
    /// Return Jacobian of mapping between local and global coordinates.
    inline double dshape_and_dtest_eulerian_axi_nst(const Vector<double>& s,
                                                    Shape& psi,
                                                    DShape& dpsidx,
                                                    Shape& test,
                                                    DShape& dtestdx) const;

    /// \short Velocity shape and test functions and their derivs
    /// w.r.t. to global coords at ipt-th integation point (taken from geometry)
    /// Return Jacobian of mapping between local and global coordinates.
    inline double dshape_and_dtest_eulerian_at_knot_axi_nst(
      const unsigned& ipt,
      Shape& psi,
      DShape& dpsidx,
      Shape& test,
      DShape& dtestdx) const;

    /// \short Shape/test functions and derivs w.r.t. to global coords at
    /// integration point ipt; return Jacobian of mapping (J). Also compute
    /// derivatives of dpsidx, dtestdx and J w.r.t. nodal coordinates.
    inline double dshape_and_dtest_eulerian_at_knot_axi_nst(
      const unsigned& ipt,
      Shape& psi,
      DShape& dpsidx,
      RankFourTensor<double>& d_dpsidx_dX,
      Shape& test,
      DShape& dtestdx,
      RankFourTensor<double>& d_dtestdx_dX,
      DenseMatrix<double>& djacobian_dX) const;

    /// \short Pressure shape and test functions and their derivs
    /// w.r.t. to global coords  at local coordinate s (taken from geometry)
    /// Return Jacobian of mapping between local and global coordinates.
    inline double dpshape_and_dptest_eulerian_axi_nst(const Vector<double>& s,
                                                      Shape& ppsi,
                                                      DShape& dppsidx,
                                                      Shape& ptest,
                                                      DShape& dptestdx) const;

  public:
    /// Pressure shape functions at local coordinate s
    inline void pshape_axi_nst(const Vector<double>& s, Shape& psi) const;

    /// Pressure shape and test functions at local coordinte s
    inline void pshape_axi_nst(const Vector<double>& s,
                               Shape& psi,
                               Shape& test) const;

    /// Unpin all internal pressure dofs
    void unpin_all_internal_pressure_dofs();

    /// Return the local equation numbers for the pressure values.
    inline int p_local_eqn(const unsigned& n) const
    {
      return this->internal_local_eqn(P_axi_nst_internal_index, n);
    }

  public:
    /// Constructor, there are 3 internal values (for the pressure)
<<<<<<< HEAD
    AxisymmetricTCrouzeixRaviartElement() :
      TBubbleEnrichedElement<2, 3>(), AxisymmetricNavierStokesEquations()
=======
    AxisymmetricTCrouzeixRaviartElement()
      : TBubbleEnrichedElement<2, 3>(), AxisymmetricNavierStokesEquations()
>>>>>>> fb5f6804
    {
      // Allocate and a single internal datum with 3 entries for the
      // pressure
      P_axi_nst_internal_index = this->add_internal_data(new Data(3));
    }

    /// Broken copy constructor
    AxisymmetricTCrouzeixRaviartElement(
      const AxisymmetricTCrouzeixRaviartElement& dummy)
    {
      BrokenCopy::broken_copy("AxisymmetricTCrouzeixRaviartElement");
    }

    /// Broken assignment operator
    // Commented out broken assignment operator because this can lead to a
    // conflict warning when used in the virtual inheritence hierarchy.
    // Essentially the compiler doesn't realise that two separate
    // implementations of the broken function are the same and so, quite
    // rightly, it shouts.
    /*void operator=(const AxisymmetricTCrouzeixRaviartElement&)
     {
      BrokenCopy::broken_assign("AxisymmetricTCrouzeixRaviartElement");
      }*/

<<<<<<< HEAD
=======

>>>>>>> fb5f6804
    /// \short Number of values (pinned or dofs) required at local node n.
    inline virtual unsigned required_nvalue(const unsigned& n) const
    {
      return 3;
    }

<<<<<<< HEAD
=======

>>>>>>> fb5f6804
    /// \short Return the pressure values at internal dof i_internal
    /// (Discontinous pressure interpolation -- no need to cater for hanging
    /// nodes).
    double p_axi_nst(const unsigned& i) const
    {
      return this->internal_data_pt(P_axi_nst_internal_index)->value(i);
    }

    /// Return number of pressure values
    unsigned npres_axi_nst() const
    {
      return 3;
    }

    /// Pin p_dof-th pressure dof and set it to value specified by p_value.
    void fix_pressure(const unsigned& p_dof, const double& p_value)
    {
      this->internal_data_pt(P_axi_nst_internal_index)->pin(p_dof);
      this->internal_data_pt(P_axi_nst_internal_index)
        ->set_value(p_dof, p_value);
    }

    /// \short Build FaceElements that apply the Robin boundary condition
    /// to the pressure advection diffusion problem required by
    /// Fp preconditioner
    // void build_fp_press_adv_diff_robin_bc_element(const unsigned&
    //                                              face_index)
    // {
    // this->Pressure_advection_diffusion_robin_element_pt.push_back(
    //  new
    //  FpPressureAdvDiffRobinBCElement<AxisymmetricTCrouzeixRaviartElement<DIM>
    //  >(
    //   this, face_index));
    // }

    /// \short Add to the set paired_load_data
    /// pairs of pointers to data objects and unsignedegers that
    /// index the values in the data object that affect the load (traction),
    /// as specified in the get_load() function.
    void identify_load_data(
      std::set<std::pair<Data*, unsigned>>& paired_load_data);

    /// \short  Add to the set \c paired_pressure_data pairs
    /// containing
    /// - the pointer to a Data object
    /// and
    /// - the index of the value in that Data object
    /// .
    /// for all pressure values that affect the
    /// load computed in the \c get_load(...) function.
    void identify_pressure_data(
      std::set<std::pair<Data*, unsigned>>& paired_pressure_data);

    /// Redirect output to NavierStokesEquations output
    void output(std::ostream& outfile)
    {
      AxisymmetricNavierStokesEquations::output(outfile);
    }

    /// Redirect output to NavierStokesEquations output
    void output(std::ostream& outfile, const unsigned& nplot)
    {
      AxisymmetricNavierStokesEquations::output(outfile, nplot);
    }

    /// Redirect output to NavierStokesEquations output
    void output(FILE* file_pt)
    {
      AxisymmetricNavierStokesEquations::output(file_pt);
    }

    /// Redirect output to NavierStokesEquations output
    void output(FILE* file_pt, const unsigned& n_plot)
    {
      AxisymmetricNavierStokesEquations::output(file_pt, n_plot);
    }

<<<<<<< HEAD
=======

>>>>>>> fb5f6804
    /// \short Order of recovery shape functions for Z2 error estimation:
    /// Same order as unenriched shape functions.
    unsigned nrecovery_order()
    {
      return 2;
    }

    /// \short Number of vertex nodes in the element
    unsigned nvertex_node() const
    {
      return 3;
    }

    /// \short Pointer to the j-th vertex node in the element
    Node* vertex_node_pt(const unsigned& j) const
    {
      return node_pt(j);
    }

    /// Number of 'flux' terms for Z2 error estimation
    unsigned num_Z2_flux_terms()
    {
      // 3 diagonal strain rates, 3 off diagonal
      return 6;
    }

    /// \short Get 'flux' for Z2 error recovery:   Upper triangular entries
    /// in strain rate tensor.
    void get_Z2_flux(const Vector<double>& s, Vector<double>& flux)
    {
#ifdef PARANOID
      unsigned num_entries = 6;
      if (flux.size() < num_entries)
<<<<<<< HEAD
      {
        std::ostringstream error_message;
        error_message << "The flux vector has the wrong number of entries, "
                      << flux.size() << ", whereas it should be at least "
                      << num_entries << std::endl;
        throw OomphLibError(error_message.str(),
                            OOMPH_CURRENT_FUNCTION,
                            OOMPH_EXCEPTION_LOCATION);
=======
      {
        std::ostringstream error_message;
        error_message << "The flux vector has the wrong number of entries, "
                      << flux.size() << ", whereas it should be at least "
                      << num_entries << std::endl;
        throw OomphLibError(error_message.str(),
                            OOMPH_CURRENT_FUNCTION,
                            OOMPH_EXCEPTION_LOCATION);
      }
#endif

      // Get strain rate matrix
      DenseMatrix<double> strainrate(3);
      this->strain_rate(s, strainrate);

      // Pack into flux Vector
      unsigned icount = 0;

      // Start with diagonal terms
      for (unsigned i = 0; i < 3; i++)
      {
        flux[icount] = strainrate(i, i);
        icount++;
      }

      // Off diagonals row by row
      for (unsigned i = 0; i < 3; i++)
      {
        for (unsigned j = i + 1; j < 3; j++)
        {
          flux[icount] = strainrate(i, j);
          icount++;
        }
>>>>>>> fb5f6804
      }
#endif

      // Get strain rate matrix
      DenseMatrix<double> strainrate(3);
      this->strain_rate(s, strainrate);

      // Pack into flux Vector
      unsigned icount = 0;

      // Start with diagonal terms
      for (unsigned i = 0; i < 3; i++)
      {
        flux[icount] = strainrate(i, i);
        icount++;
      }

      // Off diagonals row by row
      for (unsigned i = 0; i < 3; i++)
      {
        for (unsigned j = i + 1; j < 3; j++)
        {
          flux[icount] = strainrate(i, j);
          icount++;
        }
      }
    }

    /// \short The number of "DOF types" that degrees of freedom in this element
    /// are sub-divided into: Velocity (3 components) and pressure.
    unsigned ndof_types() const
    {
      return 4;
    }

<<<<<<< HEAD
=======

    /// \short The number of "DOF types" that degrees of freedom in this element
    /// are sub-divided into: Velocity (3 components) and pressure.
    unsigned ndof_types() const
    {
      return 4;
    }

>>>>>>> fb5f6804
    /// \short Create a list of pairs for all unknowns in this element,
    /// so that the first entry in each pair contains the global equation
    /// number of the unknown, while the second one contains the number
    /// of the "DOF type" that this unknown is associated with.
    /// (Function can obviously only be called if the equation numbering
    /// scheme has been set up.)
    void get_dof_numbers_for_unknowns(
      std::list<std::pair<unsigned long, unsigned>>& dof_lookup_list) const
    {
      // number of nodes
      unsigned n_node = this->nnode();

      // number of pressure values
      unsigned n_press = this->npres_axi_nst();

      // temporary pair (used to store dof lookup prior to being added to list)
      std::pair<unsigned, unsigned> dof_lookup;

      // pressure dof number
      unsigned pressure_dof_number = 3;

      // loop over the pressure values
      for (unsigned n = 0; n < n_press; n++)
      {
        // determine local eqn number
        int local_eqn_number = this->p_local_eqn(n);

        // ignore pinned values - far away degrees of freedom resulting
        // from hanging nodes can be ignored since these are be dealt
        // with by the element containing their master nodes
        if (local_eqn_number >= 0)
<<<<<<< HEAD
        {
          // store dof lookup in temporary pair: First entry in pair
          // is global equation number; second entry is dof type
          dof_lookup.first = this->eqn_number(local_eqn_number);
          dof_lookup.second = pressure_dof_number;

          // add to list
          dof_lookup_list.push_front(dof_lookup);
        }
      }

      // loop over the nodes
      for (unsigned n = 0; n < n_node; n++)
      {
        // find the number of values at this node
        unsigned nv = this->node_pt(n)->nvalue();

        // loop over these values
        for (unsigned v = 0; v < nv; v++)
        {
=======
        {
          // store dof lookup in temporary pair: First entry in pair
          // is global equation number; second entry is dof type
          dof_lookup.first = this->eqn_number(local_eqn_number);
          dof_lookup.second = pressure_dof_number;

          // add to list
          dof_lookup_list.push_front(dof_lookup);
        }
      }

      // loop over the nodes
      for (unsigned n = 0; n < n_node; n++)
      {
        // find the number of values at this node
        unsigned nv = this->node_pt(n)->nvalue();

        // loop over these values
        for (unsigned v = 0; v < nv; v++)
        {
>>>>>>> fb5f6804
          // determine local eqn number
          int local_eqn_number = this->nodal_local_eqn(n, v);

          // ignore pinned values
          if (local_eqn_number >= 0)
          {
            // store dof lookup in temporary pair: First entry in pair
            // is global equation number; second entry is dof type
            dof_lookup.first = this->eqn_number(local_eqn_number);
            dof_lookup.second = v;

            // add to list
            dof_lookup_list.push_front(dof_lookup);
          }
        }
      }
    }
  };

  // Inline functions

  //=======================================================================
  /// Derivatives of the shape functions and test functions w.r.t. to global
  /// (Eulerian) coordinates. Return Jacobian of mapping between
  /// local and global coordinates.
  //=======================================================================
  inline double AxisymmetricTCrouzeixRaviartElement::
    dshape_and_dtest_eulerian_axi_nst(const Vector<double>& s,
                                      Shape& psi,
                                      DShape& dpsidx,
                                      Shape& test,
                                      DShape& dtestdx) const
  {
    // Call the geometrical shape functions and derivatives
    double J = this->dshape_eulerian(s, psi, dpsidx);
    // The test functions are equal to the shape functions
    test = psi;
    dtestdx = dpsidx;
    // Return the jacobian
    return J;
<<<<<<< HEAD
=======
  }


  //=======================================================================
  /// Derivatives of the shape functions and test functions w.r.t. to global
  /// (Eulerian) coordinates. Return Jacobian of mapping between
  /// local and global coordinates.
  //=======================================================================
  inline double AxisymmetricTCrouzeixRaviartElement::
    dshape_and_dtest_eulerian_at_knot_axi_nst(const unsigned& ipt,
                                              Shape& psi,
                                              DShape& dpsidx,
                                              Shape& test,
                                              DShape& dtestdx) const
  {
    // Call the geometrical shape functions and derivatives
    double J = this->dshape_eulerian_at_knot(ipt, psi, dpsidx);
    // The test functions are the shape functions
    test = psi;
    dtestdx = dpsidx;
    // Return the jacobian
    return J;
  }


  //=======================================================================
  /// Define the shape functions (psi) and test functions (test) and
  /// their derivatives w.r.t. global coordinates (dpsidx and dtestdx)
  /// and return Jacobian of mapping (J). Additionally compute the
  /// derivatives of dpsidx, dtestdx and J w.r.t. nodal coordinates.
  ///
  /// Galerkin: Test functions = shape functions
  //=======================================================================
  inline double AxisymmetricTCrouzeixRaviartElement::
    dshape_and_dtest_eulerian_at_knot_axi_nst(
      const unsigned& ipt,
      Shape& psi,
      DShape& dpsidx,
      RankFourTensor<double>& d_dpsidx_dX,
      Shape& test,
      DShape& dtestdx,
      RankFourTensor<double>& d_dtestdx_dX,
      DenseMatrix<double>& djacobian_dX) const
  {
    // Call the geometrical shape functions and derivatives
    const double J = this->dshape_eulerian_at_knot(
      ipt, psi, dpsidx, djacobian_dX, d_dpsidx_dX);

    // Set the test functions equal to the shape functions
    test = psi;
    dtestdx = dpsidx;
    d_dtestdx_dX = d_dpsidx_dX;

    // Return the jacobian
    return J;
>>>>>>> fb5f6804
  }

  //=======================================================================
  /// Derivatives of the shape functions and test functions w.r.t. to global
  /// (Eulerian) coordinates. Return Jacobian of mapping between
  /// local and global coordinates.
  //=======================================================================
  inline double AxisymmetricTCrouzeixRaviartElement::
    dshape_and_dtest_eulerian_at_knot_axi_nst(const unsigned& ipt,
                                              Shape& psi,
                                              DShape& dpsidx,
                                              Shape& test,
                                              DShape& dtestdx) const
  {
    // Call the geometrical shape functions and derivatives
    double J = this->dshape_eulerian_at_knot(ipt, psi, dpsidx);
    // The test functions are the shape functions
    test = psi;
    dtestdx = dpsidx;
    // Return the jacobian
    return J;
  }

  //=======================================================================
<<<<<<< HEAD
  /// Define the shape functions (psi) and test functions (test) and
  /// their derivatives w.r.t. global coordinates (dpsidx and dtestdx)
  /// and return Jacobian of mapping (J). Additionally compute the
  /// derivatives of dpsidx, dtestdx and J w.r.t. nodal coordinates.
  ///
  /// Galerkin: Test functions = shape functions
  //=======================================================================
  inline double AxisymmetricTCrouzeixRaviartElement::
    dshape_and_dtest_eulerian_at_knot_axi_nst(
      const unsigned& ipt,
      Shape& psi,
      DShape& dpsidx,
      RankFourTensor<double>& d_dpsidx_dX,
      Shape& test,
      DShape& dtestdx,
      RankFourTensor<double>& d_dtestdx_dX,
      DenseMatrix<double>& djacobian_dX) const
  {
    // Call the geometrical shape functions and derivatives
    const double J = this->dshape_eulerian_at_knot(
      ipt, psi, dpsidx, djacobian_dX, d_dpsidx_dX);

    // Set the test functions equal to the shape functions
    test = psi;
    dtestdx = dpsidx;
    d_dtestdx_dX = d_dpsidx_dX;

    // Return the jacobian
    return J;
  }

  //=======================================================================
  /// Pressure shape functions
  //=======================================================================
  inline void AxisymmetricTCrouzeixRaviartElement::pshape_axi_nst(
    const Vector<double>& s, Shape& psi) const
  {
    psi[0] = 1.0;
    psi[1] = s[0];
    psi[2] = s[1];
  }

  //=======================================================================
  /// Pressure shape and test functions
  //=======================================================================
  inline void AxisymmetricTCrouzeixRaviartElement::pshape_axi_nst(
    const Vector<double>& s, Shape& psi, Shape& test) const
  {
    // Call the pressure shape functions
    this->pshape_axi_nst(s, psi);
    // The test functions are the shape functions
    test = psi;
  }
=======
  /// Pressure shape functions
  //=======================================================================
  inline void AxisymmetricTCrouzeixRaviartElement::pshape_axi_nst(
    const Vector<double>& s, Shape& psi) const
  {
    psi[0] = 1.0;
    psi[1] = s[0];
    psi[2] = s[1];
  }

  //=======================================================================
  /// Pressure shape and test functions
  //=======================================================================
  inline void AxisymmetricTCrouzeixRaviartElement::pshape_axi_nst(
    const Vector<double>& s, Shape& psi, Shape& test) const
  {
    // Call the pressure shape functions
    this->pshape_axi_nst(s, psi);
    // The test functions are the shape functions
    test = psi;
  }

  //==========================================================================
  /// 2D :
  /// Pressure shape and test functions and derivs w.r.t. to Eulerian coords.
  /// Return Jacobian of mapping between local and global coordinates.
  //==========================================================================
  inline double AxisymmetricTCrouzeixRaviartElement::
    dpshape_and_dptest_eulerian_axi_nst(const Vector<double>& s,
                                        Shape& ppsi,
                                        DShape& dppsidx,
                                        Shape& ptest,
                                        DShape& dptestdx) const
  {
    // Initalise with shape fcts and derivs. w.r.t. to local coordinates
    ppsi[0] = 1.0;
    ppsi[1] = s[0];
    ppsi[2] = s[1];

    dppsidx(0, 0) = 0.0;
    dppsidx(1, 0) = 1.0;
    dppsidx(2, 0) = 0.0;

    dppsidx(0, 1) = 0.0;
    dppsidx(1, 1) = 0.0;
    dppsidx(2, 1) = 1.0;


    // Get the values of the shape functions and their local derivatives
    Shape psi(7);
    DShape dpsi(7, 2);
    dshape_local(s, psi, dpsi);

    // Allocate memory for the inverse 2x2 jacobian
    DenseMatrix<double> inverse_jacobian(2);

    // Now calculate the inverse jacobian
    const double det = local_to_eulerian_mapping(dpsi, inverse_jacobian);

    // Now set the values of the derivatives to be derivs w.r.t. to the
    // Eulerian coordinates
    transform_derivatives(inverse_jacobian, dppsidx);

    // The test functions are equal to the shape functions
    ptest = ppsi;
    dptestdx = dppsidx;

    // Return the determinant of the jacobian
    return det;
  }


  //=======================================================================
  /// Face geometry of the 2D Crouzeix_Raviart elements
  //=======================================================================
  template<>
  class FaceGeometry<AxisymmetricTCrouzeixRaviartElement>
    : public virtual TElement<1, 3>
  {
  public:
    FaceGeometry() : TElement<1, 3>() {}
  };
>>>>>>> fb5f6804

  //==========================================================================
  /// 2D :
  /// Pressure shape and test functions and derivs w.r.t. to Eulerian coords.
  /// Return Jacobian of mapping between local and global coordinates.
  //==========================================================================
  inline double AxisymmetricTCrouzeixRaviartElement::
    dpshape_and_dptest_eulerian_axi_nst(const Vector<double>& s,
                                        Shape& ppsi,
                                        DShape& dppsidx,
                                        Shape& ptest,
                                        DShape& dptestdx) const
  {
    // Initalise with shape fcts and derivs. w.r.t. to local coordinates
    ppsi[0] = 1.0;
    ppsi[1] = s[0];
    ppsi[2] = s[1];

<<<<<<< HEAD
    dppsidx(0, 0) = 0.0;
    dppsidx(1, 0) = 1.0;
    dppsidx(2, 0) = 0.0;
=======
  //=======================================================================
  /// Face geometry of the FaceGeometry of the 2D CrouzeixRaviart elements
  //=======================================================================
  template<>
  class FaceGeometry<FaceGeometry<AxisymmetricTCrouzeixRaviartElement>>
    : public virtual PointElement
  {
  public:
    FaceGeometry() : PointElement() {}
  };
>>>>>>> fb5f6804

    dppsidx(0, 1) = 0.0;
    dppsidx(1, 1) = 0.0;
    dppsidx(2, 1) = 1.0;

<<<<<<< HEAD
    // Get the values of the shape functions and their local derivatives
    Shape psi(7);
    DShape dpsi(7, 2);
    dshape_local(s, psi, dpsi);

    // Allocate memory for the inverse 2x2 jacobian
    DenseMatrix<double> inverse_jacobian(2);

    // Now calculate the inverse jacobian
    const double det = local_to_eulerian_mapping(dpsi, inverse_jacobian);

    // Now set the values of the derivatives to be derivs w.r.t. to the
    // Eulerian coordinates
    transform_derivatives(inverse_jacobian, dppsidx);

    // The test functions are equal to the shape functions
    ptest = ppsi;
    dptestdx = dppsidx;

    // Return the determinant of the jacobian
    return det;
  }

  //=======================================================================
  /// Face geometry of the 2D Crouzeix_Raviart elements
  //=======================================================================
  template<>
  class FaceGeometry<AxisymmetricTCrouzeixRaviartElement> :
    public virtual TElement<1, 3>
  {
  public:
    FaceGeometry() : TElement<1, 3>() {}
  };

  //=======================================================================
  /// Face geometry of the FaceGeometry of the 2D CrouzeixRaviart elements
  //=======================================================================
  template<>
  class FaceGeometry<FaceGeometry<AxisymmetricTCrouzeixRaviartElement>> :
    public virtual PointElement
  {
  public:
    FaceGeometry() : PointElement() {}
  };

  ////////////////////////////////////////////////////////////////////////////
  ////////////////////////////////////////////////////////////////////////////
  ////////////////////////////////////////////////////////////////////////////

  //=======================================================================
  /// Taylor--Hood elements are Navier--Stokes elements
  /// with quadratic interpolation for velocities and positions and
  /// continous linear pressure interpolation
  //=======================================================================
  class AxisymmetricTTaylorHoodElement :
    public virtual TElement<2, 3>,
    public virtual AxisymmetricNavierStokesEquations,
    public virtual ElementWithZ2ErrorEstimator

  {
  private:
    /// Static array of ints to hold number of variables at node
    static const unsigned Initial_Nvalue[];

  protected:
    /// \short Static array of ints to hold conversion from pressure
    /// node numbers to actual node numbers
    static const unsigned Pconv[];

    /// \short Velocity shape and test functions and their derivs
    /// w.r.t. to global coords  at local coordinate s (taken from geometry)
    /// Return Jacobian of mapping between local and global coordinates.
    inline double dshape_and_dtest_eulerian_axi_nst(const Vector<double>& s,
                                                    Shape& psi,
                                                    DShape& dpsidx,
                                                    Shape& test,
                                                    DShape& dtestdx) const;

    /// \short Velocity shape and test functions and their derivs
    /// w.r.t. to global coords  at local coordinate s (taken from geometry)
    /// Return Jacobian of mapping between local and global coordinates.
    inline double dshape_and_dtest_eulerian_at_knot_axi_nst(
      const unsigned& ipt,
      Shape& psi,
      DShape& dpsidx,
      Shape& test,
      DShape& dtestdx) const;

    /// \short Shape/test functions and derivs w.r.t. to global coords at
    /// integration point ipt; return Jacobian of mapping (J). Also compute
    /// derivatives of dpsidx, dtestdx and J w.r.t. nodal coordinates.
    inline double dshape_and_dtest_eulerian_at_knot_axi_nst(
      const unsigned& ipt,
      Shape& psi,
      DShape& dpsidx,
      RankFourTensor<double>& d_dpsidx_dX,
      Shape& test,
      DShape& dtestdx,
      RankFourTensor<double>& d_dtestdx_dX,
      DenseMatrix<double>& djacobian_dX) const;

    /// \short Compute the pressure shape and test functions and derivatives
    /// w.r.t. global coords at local coordinate s.
    /// Return Jacobian of mapping between local and global coordinates.
    virtual double dpshape_and_dptest_eulerian_axi_nst(const Vector<double>& s,
                                                       Shape& ppsi,
                                                       DShape& dppsidx,
                                                       Shape& ptest,
                                                       DShape& dptestdx) const;

    /// Unpin all pressure dofs
    void unpin_all_nodal_pressure_dofs();

    ///  Pin all nodal pressure dofs
    void pin_all_nodal_pressure_dofs();

    ///  Unpin the proper nodal pressure dofs
    void unpin_proper_nodal_pressure_dofs();

  public:
    /// Constructor, no internal data points
    AxisymmetricTTaylorHoodElement() :
      TElement<2, 3>(), AxisymmetricNavierStokesEquations()
    {
    }

    /// Broken copy constructor
    AxisymmetricTTaylorHoodElement(const AxisymmetricTTaylorHoodElement& dummy)
    {
      BrokenCopy::broken_copy("AxisymmetricTTaylorHoodElement");
    }

    /// Broken assignment operator
    /*void operator=(const AxisymmetricTTaylorHoodElement&)
     {
      BrokenCopy::broken_assign("AxisymmetricTTaylorHoodElement");
      }*/

    /// \short Number of values (pinned or dofs) required at node n. Can
    /// be overwritten for hanging node version
    inline virtual unsigned required_nvalue(const unsigned& n) const
    {
      return Initial_Nvalue[n];
    }

    /// Test whether the pressure dof p_dof hanging or not?
    // bool pressure_dof_is_hanging(const unsigned& p_dof)
    // {return this->node_pt(Pconv[p_dof])->is_hanging(DIM);}

    /// Pressure shape functions at local coordinate s
    inline void pshape_axi_nst(const Vector<double>& s, Shape& psi) const;

    /// Pressure shape and test functions at local coordinte s
    inline void pshape_axi_nst(const Vector<double>& s,
                               Shape& psi,
                               Shape& test) const;

    /// \short Which nodal value represents the pressure?
    unsigned p_index_axi_nst()
    {
      return 3;
    }

    /// \short Pointer to n_p-th pressure node
    // Node* pressure_node_pt(const unsigned &n_p)
    //{return this->Node_pt[Pconv[n_p]];}

    /// Return the local equation numbers for the pressure values.
    inline int p_local_eqn(const unsigned& n) const
    {
      return this->nodal_local_eqn(Pconv[n], 3);
    }

    /// \short Access function for the pressure values at local pressure
    /// node n_p (const version)
    double p_axi_nst(const unsigned& n_p) const
    {
      return this->nodal_value(Pconv[n_p], 3);
    }

    /// \short Set the value at which the pressure is stored in the nodes
    int p_nodal_index_axi_nst() const
    {
      return static_cast<int>(3);
    }

=======
  ////////////////////////////////////////////////////////////////////////////
  ////////////////////////////////////////////////////////////////////////////
  ////////////////////////////////////////////////////////////////////////////


  //=======================================================================
  /// Taylor--Hood elements are Navier--Stokes elements
  /// with quadratic interpolation for velocities and positions and
  /// continous linear pressure interpolation
  //=======================================================================
  class AxisymmetricTTaylorHoodElement
    : public virtual TElement<2, 3>,
      public virtual AxisymmetricNavierStokesEquations,
      public virtual ElementWithZ2ErrorEstimator

  {
  private:
    /// Static array of ints to hold number of variables at node
    static const unsigned Initial_Nvalue[];

  protected:
    /// \short Static array of ints to hold conversion from pressure
    /// node numbers to actual node numbers
    static const unsigned Pconv[];

    /// \short Velocity shape and test functions and their derivs
    /// w.r.t. to global coords  at local coordinate s (taken from geometry)
    /// Return Jacobian of mapping between local and global coordinates.
    inline double dshape_and_dtest_eulerian_axi_nst(const Vector<double>& s,
                                                    Shape& psi,
                                                    DShape& dpsidx,
                                                    Shape& test,
                                                    DShape& dtestdx) const;

    /// \short Velocity shape and test functions and their derivs
    /// w.r.t. to global coords  at local coordinate s (taken from geometry)
    /// Return Jacobian of mapping between local and global coordinates.
    inline double dshape_and_dtest_eulerian_at_knot_axi_nst(
      const unsigned& ipt,
      Shape& psi,
      DShape& dpsidx,
      Shape& test,
      DShape& dtestdx) const;

    /// \short Shape/test functions and derivs w.r.t. to global coords at
    /// integration point ipt; return Jacobian of mapping (J). Also compute
    /// derivatives of dpsidx, dtestdx and J w.r.t. nodal coordinates.
    inline double dshape_and_dtest_eulerian_at_knot_axi_nst(
      const unsigned& ipt,
      Shape& psi,
      DShape& dpsidx,
      RankFourTensor<double>& d_dpsidx_dX,
      Shape& test,
      DShape& dtestdx,
      RankFourTensor<double>& d_dtestdx_dX,
      DenseMatrix<double>& djacobian_dX) const;

    /// \short Compute the pressure shape and test functions and derivatives
    /// w.r.t. global coords at local coordinate s.
    /// Return Jacobian of mapping between local and global coordinates.
    virtual double dpshape_and_dptest_eulerian_axi_nst(const Vector<double>& s,
                                                       Shape& ppsi,
                                                       DShape& dppsidx,
                                                       Shape& ptest,
                                                       DShape& dptestdx) const;

    /// Unpin all pressure dofs
    void unpin_all_nodal_pressure_dofs();

    ///  Pin all nodal pressure dofs
    void pin_all_nodal_pressure_dofs();

    ///  Unpin the proper nodal pressure dofs
    void unpin_proper_nodal_pressure_dofs();


  public:
    /// Constructor, no internal data points
    AxisymmetricTTaylorHoodElement()
      : TElement<2, 3>(), AxisymmetricNavierStokesEquations()
    {
    }


    /// Broken copy constructor
    AxisymmetricTTaylorHoodElement(const AxisymmetricTTaylorHoodElement& dummy)
    {
      BrokenCopy::broken_copy("AxisymmetricTTaylorHoodElement");
    }

    /// Broken assignment operator
    /*void operator=(const AxisymmetricTTaylorHoodElement&)
     {
      BrokenCopy::broken_assign("AxisymmetricTTaylorHoodElement");
      }*/

    /// \short Number of values (pinned or dofs) required at node n. Can
    /// be overwritten for hanging node version
    inline virtual unsigned required_nvalue(const unsigned& n) const
    {
      return Initial_Nvalue[n];
    }

    /// Test whether the pressure dof p_dof hanging or not?
    // bool pressure_dof_is_hanging(const unsigned& p_dof)
    // {return this->node_pt(Pconv[p_dof])->is_hanging(DIM);}


    /// Pressure shape functions at local coordinate s
    inline void pshape_axi_nst(const Vector<double>& s, Shape& psi) const;

    /// Pressure shape and test functions at local coordinte s
    inline void pshape_axi_nst(const Vector<double>& s,
                               Shape& psi,
                               Shape& test) const;

    /// \short Which nodal value represents the pressure?
    unsigned p_index_axi_nst()
    {
      return 3;
    }

    /// \short Pointer to n_p-th pressure node
    // Node* pressure_node_pt(const unsigned &n_p)
    //{return this->Node_pt[Pconv[n_p]];}

    /// Return the local equation numbers for the pressure values.
    inline int p_local_eqn(const unsigned& n) const
    {
      return this->nodal_local_eqn(Pconv[n], 3);
    }

    /// \short Access function for the pressure values at local pressure
    /// node n_p (const version)
    double p_axi_nst(const unsigned& n_p) const
    {
      return this->nodal_value(Pconv[n_p], 3);
    }

    /// \short Set the value at which the pressure is stored in the nodes
    int p_nodal_index_axi_nst() const
    {
      return static_cast<int>(3);
    }

>>>>>>> fb5f6804
    /// Return number of pressure values
    unsigned npres_axi_nst() const
    {
      return 3;
    }
<<<<<<< HEAD

    /// Pin p_dof-th pressure dof and set it to value specified by p_value.
    void fix_pressure(const unsigned& p_dof, const double& p_value)
    {
      this->node_pt(Pconv[p_dof])->pin(3);
      this->node_pt(Pconv[p_dof])->set_value(3, p_value);
    }

    /// \short Build FaceElements that apply the Robin boundary condition
    /// to the pressure advection diffusion problem required by
    /// Fp preconditioner
    // void build_fp_press_adv_diff_robin_bc_element(const unsigned&
    //                                               face_index)
    // {
    //  this->Pressure_advection_diffusion_robin_element_pt.push_back(
    //   new FpPressureAdvDiffRobinBCElement<AxisymmetricTTaylorHoodElement<DIM>
    //   >(
    //    this, face_index));
    // }

    /// \short Add to the set \c paired_load_data pairs containing
    /// - the pointer to a Data object
    /// and
    /// - the index of the value in that Data object
    /// .
    /// for all values (pressures, velocities) that affect the
    /// load computed in the \c get_load(...) function.
    void identify_load_data(
      std::set<std::pair<Data*, unsigned>>& paired_load_data);

    /// \short  Add to the set \c paired_pressure_data pairs
    /// containing
    /// - the pointer to a Data object
    /// and
    /// - the index of the value in that Data object
    /// .
    /// for all pressure values that affect the
    /// load computed in the \c get_load(...) function.
    void identify_pressure_data(
      std::set<std::pair<Data*, unsigned>>& paired_pressure_data);

    /// Redirect output to NavierStokesEquations output
    void output(std::ostream& outfile)
    {
      AxisymmetricNavierStokesEquations::output(outfile);
    }

    /// Redirect output to NavierStokesEquations output
    void output(std::ostream& outfile, const unsigned& nplot)
    {
      AxisymmetricNavierStokesEquations::output(outfile, nplot);
    }

    /// Redirect output to NavierStokesEquations output
    void output(FILE* file_pt)
    {
      AxisymmetricNavierStokesEquations::output(file_pt);
    }

    /// Redirect output to NavierStokesEquations output
    void output(FILE* file_pt, const unsigned& n_plot)
    {
      AxisymmetricNavierStokesEquations::output(file_pt, n_plot);
    }

    /// \short Order of recovery shape functions for Z2 error estimation:
    /// Same order as shape functions.
    unsigned nrecovery_order()
    {
      return 2;
    }

    /// \short Number of vertex nodes in the element
    unsigned nvertex_node() const
    {
      return 3;
    }

    /// \short Pointer to the j-th vertex node in the element
    Node* vertex_node_pt(const unsigned& j) const
    {
      return node_pt(j);
    }

    /// Number of 'flux' terms for Z2 error estimation
    unsigned num_Z2_flux_terms()
    {
      // 3 diagonal strain rates, 3 off diagonal rates
      return 6;
    }

=======

    /// Pin p_dof-th pressure dof and set it to value specified by p_value.
    void fix_pressure(const unsigned& p_dof, const double& p_value)
    {
      this->node_pt(Pconv[p_dof])->pin(3);
      this->node_pt(Pconv[p_dof])->set_value(3, p_value);
    }


    /// \short Build FaceElements that apply the Robin boundary condition
    /// to the pressure advection diffusion problem required by
    /// Fp preconditioner
    // void build_fp_press_adv_diff_robin_bc_element(const unsigned&
    //                                               face_index)
    // {
    //  this->Pressure_advection_diffusion_robin_element_pt.push_back(
    //   new FpPressureAdvDiffRobinBCElement<AxisymmetricTTaylorHoodElement<DIM>
    //   >(
    //    this, face_index));
    // }

    /// \short Add to the set \c paired_load_data pairs containing
    /// - the pointer to a Data object
    /// and
    /// - the index of the value in that Data object
    /// .
    /// for all values (pressures, velocities) that affect the
    /// load computed in the \c get_load(...) function.
    void identify_load_data(
      std::set<std::pair<Data*, unsigned>>& paired_load_data);

    /// \short  Add to the set \c paired_pressure_data pairs
    /// containing
    /// - the pointer to a Data object
    /// and
    /// - the index of the value in that Data object
    /// .
    /// for all pressure values that affect the
    /// load computed in the \c get_load(...) function.
    void identify_pressure_data(
      std::set<std::pair<Data*, unsigned>>& paired_pressure_data);

    /// Redirect output to NavierStokesEquations output
    void output(std::ostream& outfile)
    {
      AxisymmetricNavierStokesEquations::output(outfile);
    }

    /// Redirect output to NavierStokesEquations output
    void output(std::ostream& outfile, const unsigned& nplot)
    {
      AxisymmetricNavierStokesEquations::output(outfile, nplot);
    }

    /// Redirect output to NavierStokesEquations output
    void output(FILE* file_pt)
    {
      AxisymmetricNavierStokesEquations::output(file_pt);
    }

    /// Redirect output to NavierStokesEquations output
    void output(FILE* file_pt, const unsigned& n_plot)
    {
      AxisymmetricNavierStokesEquations::output(file_pt, n_plot);
    }

    /// \short Order of recovery shape functions for Z2 error estimation:
    /// Same order as shape functions.
    unsigned nrecovery_order()
    {
      return 2;
    }

    /// \short Number of vertex nodes in the element
    unsigned nvertex_node() const
    {
      return 3;
    }

    /// \short Pointer to the j-th vertex node in the element
    Node* vertex_node_pt(const unsigned& j) const
    {
      return node_pt(j);
    }


    /// Number of 'flux' terms for Z2 error estimation
    unsigned num_Z2_flux_terms()
    {
      // 3 diagonal strain rates, 3 off diagonal rates
      return 6;
    }

>>>>>>> fb5f6804
    /// \short Get 'flux' for Z2 error recovery:   Upper triangular entries
    /// in strain rate tensor.
    void get_Z2_flux(const Vector<double>& s, Vector<double>& flux)
    {
#ifdef PARANOID
      unsigned num_entries = 6;
      if (flux.size() < num_entries)
      {
        std::ostringstream error_message;
        error_message << "The flux vector has the wrong number of entries, "
                      << flux.size() << ", whereas it should be at least "
                      << num_entries << std::endl;
        throw OomphLibError(error_message.str(),
                            OOMPH_CURRENT_FUNCTION,
                            OOMPH_EXCEPTION_LOCATION);
      }
#endif

      // Get strain rate matrix
      DenseMatrix<double> strainrate(3);
      this->strain_rate(s, strainrate);

      // Pack into flux Vector
      unsigned icount = 0;

      // Start with diagonal terms
      for (unsigned i = 0; i < 3; i++)
      {
        flux[icount] = strainrate(i, i);
        icount++;
      }

      // Off diagonals row by row
      for (unsigned i = 0; i < 3; i++)
      {
        for (unsigned j = i + 1; j < 3; j++)
        {
          flux[icount] = strainrate(i, j);
          icount++;
        }
      }
    }

    /// \short The number of "DOF types" that degrees of freedom in this element
    /// are sub-divided into: Velocities (3  components) and pressure.
    unsigned ndof_types() const
<<<<<<< HEAD
    {
      return 4;
    }

    /// \short Create a list of pairs for all unknowns in this element,
    /// so that the first entry in each pair contains the global equation
    /// number of the unknown, while the second one contains the number
    /// of the "DOF type" that this unknown is associated with.
    /// (Function can obviously only be called if the equation numbering
    /// scheme has been set up.)
    void get_dof_numbers_for_unknowns(
      std::list<std::pair<unsigned long, unsigned>>& dof_lookup_list) const
    {
=======
    {
      return 4;
    }

    /// \short Create a list of pairs for all unknowns in this element,
    /// so that the first entry in each pair contains the global equation
    /// number of the unknown, while the second one contains the number
    /// of the "DOF type" that this unknown is associated with.
    /// (Function can obviously only be called if the equation numbering
    /// scheme has been set up.)
    void get_dof_numbers_for_unknowns(
      std::list<std::pair<unsigned long, unsigned>>& dof_lookup_list) const
    {
>>>>>>> fb5f6804
      // number of nodes
      unsigned n_node = this->nnode();

      // temporary pair (used to store dof lookup prior to being added to list)
      std::pair<unsigned, unsigned> dof_lookup;

      // loop over the nodes
      for (unsigned n = 0; n < n_node; n++)
      {
        // find the number of Navier Stokes values at this node
        unsigned nv = this->required_nvalue(n);

        // loop over these values
        for (unsigned v = 0; v < nv; v++)
        {
          // determine local eqn number
          int local_eqn_number = this->nodal_local_eqn(n, v);

          // ignore pinned values - far away degrees of freedom resulting
          // from hanging nodes can be ignored since these are be dealt
          // with by the element containing their master nodes
          if (local_eqn_number >= 0)
          {
            // store dof lookup in temporary pair: Global equation number
            // is the first entry in pair
            dof_lookup.first = this->eqn_number(local_eqn_number);

            // set dof numbers: Dof number is the second entry in pair
            dof_lookup.second = v;

            // add to list
            dof_lookup_list.push_front(dof_lookup);
          }
        }
      }
    }
  };

<<<<<<< HEAD
=======

>>>>>>> fb5f6804
  // Inline functions

  //==========================================================================
  /// Derivatives of the shape functions and test functions w.r.t to
  /// global (Eulerian) coordinates. Return Jacobian of mapping between
  /// local and global coordinates.
  //==========================================================================
  inline double AxisymmetricTTaylorHoodElement::
    dshape_and_dtest_eulerian_axi_nst(const Vector<double>& s,
                                      Shape& psi,
                                      DShape& dpsidx,
                                      Shape& test,
                                      DShape& dtestdx) const
  {
    // Call the geometrical shape functions and derivatives
    double J = this->dshape_eulerian(s, psi, dpsidx);
    // Test functions are the shape functions
    test = psi;
    dtestdx = dpsidx;
    // Return the jacobian
    return J;
  }

  //==========================================================================
  /// Derivatives of the shape functions and test functions w.r.t to
  /// global (Eulerian) coordinates. Return Jacobian of mapping between
  /// local and global coordinates.
  //==========================================================================
  inline double AxisymmetricTTaylorHoodElement::
    dshape_and_dtest_eulerian_at_knot_axi_nst(const unsigned& ipt,
                                              Shape& psi,
                                              DShape& dpsidx,
                                              Shape& test,
                                              DShape& dtestdx) const
  {
    // Call the geometrical shape functions and derivatives
    double J = this->dshape_eulerian_at_knot(ipt, psi, dpsidx);
    // Test functions are the shape functions
    test = psi;
    dtestdx = dpsidx;
    // Return the jacobian
    return J;
  }

  //==========================================================================
<<<<<<< HEAD
  /// Define the shape functions (psi) and test functions (test) and
  /// their derivatives w.r.t. global coordinates (dpsidx and dtestdx)
  /// and return Jacobian of mapping (J). Additionally compute the
  /// derivatives of dpsidx, dtestdx and J w.r.t. nodal coordinates.
  ///
  /// Galerkin: Test functions = shape functions
  //==========================================================================
  inline double AxisymmetricTTaylorHoodElement::
    dshape_and_dtest_eulerian_at_knot_axi_nst(
      const unsigned& ipt,
      Shape& psi,
      DShape& dpsidx,
      RankFourTensor<double>& d_dpsidx_dX,
      Shape& test,
      DShape& dtestdx,
      RankFourTensor<double>& d_dtestdx_dX,
      DenseMatrix<double>& djacobian_dX) const
  {
    // Call the geometrical shape functions and derivatives
    const double J = this->dshape_eulerian_at_knot(
      ipt, psi, dpsidx, djacobian_dX, d_dpsidx_dX);

    // Set the test functions equal to the shape functions
    test = psi;
    dtestdx = dpsidx;
    d_dtestdx_dX = d_dpsidx_dX;

    // Return the jacobian
    return J;
  }

=======
  /// Derivatives of the shape functions and test functions w.r.t to
  /// global (Eulerian) coordinates. Return Jacobian of mapping between
  /// local and global coordinates.
  //==========================================================================
  inline double AxisymmetricTTaylorHoodElement::
    dshape_and_dtest_eulerian_at_knot_axi_nst(const unsigned& ipt,
                                              Shape& psi,
                                              DShape& dpsidx,
                                              Shape& test,
                                              DShape& dtestdx) const
  {
    // Call the geometrical shape functions and derivatives
    double J = this->dshape_eulerian_at_knot(ipt, psi, dpsidx);
    // Test functions are the shape functions
    test = psi;
    dtestdx = dpsidx;
    // Return the jacobian
    return J;
  }

  //==========================================================================
  /// Define the shape functions (psi) and test functions (test) and
  /// their derivatives w.r.t. global coordinates (dpsidx and dtestdx)
  /// and return Jacobian of mapping (J). Additionally compute the
  /// derivatives of dpsidx, dtestdx and J w.r.t. nodal coordinates.
  ///
  /// Galerkin: Test functions = shape functions
  //==========================================================================
  inline double AxisymmetricTTaylorHoodElement::
    dshape_and_dtest_eulerian_at_knot_axi_nst(
      const unsigned& ipt,
      Shape& psi,
      DShape& dpsidx,
      RankFourTensor<double>& d_dpsidx_dX,
      Shape& test,
      DShape& dtestdx,
      RankFourTensor<double>& d_dtestdx_dX,
      DenseMatrix<double>& djacobian_dX) const
  {
    // Call the geometrical shape functions and derivatives
    const double J = this->dshape_eulerian_at_knot(
      ipt, psi, dpsidx, djacobian_dX, d_dpsidx_dX);

    // Set the test functions equal to the shape functions
    test = psi;
    dtestdx = dpsidx;
    d_dtestdx_dX = d_dpsidx_dX;

    // Return the jacobian
    return J;
  }

>>>>>>> fb5f6804
  //==========================================================================
  /// Pressure shape and test functions and derivs w.r.t. to Eulerian coords.
  /// Return Jacobian of mapping between local and global coordinates.
  //==========================================================================
  inline double AxisymmetricTTaylorHoodElement::
    dpshape_and_dptest_eulerian_axi_nst(const Vector<double>& s,
                                        Shape& ppsi,
                                        DShape& dppsidx,
                                        Shape& ptest,
                                        DShape& dptestdx) const
  {
    ppsi[0] = s[0];
    ppsi[1] = s[1];
    ppsi[2] = 1.0 - s[0] - s[1];

    dppsidx(0, 0) = 1.0;
    dppsidx(0, 1) = 0.0;

    dppsidx(1, 0) = 0.0;
    dppsidx(1, 1) = 1.0;

    dppsidx(2, 0) = -1.0;
    dppsidx(2, 1) = -1.0;

    // Allocate memory for the inverse 2x2 jacobian
    DenseMatrix<double> inverse_jacobian(2);

<<<<<<< HEAD
    // Get the values of the shape functions and their local derivatives
    Shape psi(6);
    DShape dpsi(6, 2);
    dshape_local(s, psi, dpsi);

    // Now calculate the inverse jacobian
    const double det = local_to_eulerian_mapping(dpsi, inverse_jacobian);

    // Now set the values of the derivatives to be derivs w.r.t. to the
    // Eulerian coordinates
    transform_derivatives(inverse_jacobian, dppsidx);

=======

    // Get the values of the shape functions and their local derivatives
    Shape psi(6);
    DShape dpsi(6, 2);
    dshape_local(s, psi, dpsi);

    // Now calculate the inverse jacobian
    const double det = local_to_eulerian_mapping(dpsi, inverse_jacobian);

    // Now set the values of the derivatives to be derivs w.r.t. to the
    // Eulerian coordinates
    transform_derivatives(inverse_jacobian, dppsidx);

>>>>>>> fb5f6804
    // Test functions are shape functions
    ptest = ppsi;
    dptestdx = dppsidx;

    // Return the determinant of the jacobian
    return det;
  }

<<<<<<< HEAD
=======

>>>>>>> fb5f6804
  //==========================================================================
  /// Pressure shape functions
  //==========================================================================
  inline void AxisymmetricTTaylorHoodElement::pshape_axi_nst(
    const Vector<double>& s, Shape& psi) const
  {
    psi[0] = s[0];
    psi[1] = s[1];
    psi[2] = 1.0 - s[0] - s[1];
  }
<<<<<<< HEAD
=======

  //==========================================================================
  /// Pressure shape and test functions
  //==========================================================================
  inline void AxisymmetricTTaylorHoodElement::pshape_axi_nst(
    const Vector<double>& s, Shape& psi, Shape& test) const
  {
    // Call the pressure shape functions
    this->pshape_axi_nst(s, psi);
    // Test functions are shape functions
    test = psi;
  }


  //=======================================================================
  /// Face geometry of the Axisymmetric Taylor_Hood elements
  //=======================================================================
  template<>
  class FaceGeometry<AxisymmetricTTaylorHoodElement>
    : public virtual TElement<1, 3>
  {
  public:
    /// Constructor: Call constructor of base
    FaceGeometry() : TElement<1, 3>() {}
  };


  //=======================================================================
  /// Face geometry of the FaceGeometry of the Axisymmetric TaylorHood elements
  //=======================================================================
  template<>
  class FaceGeometry<FaceGeometry<AxisymmetricTTaylorHoodElement>>
    : public virtual PointElement
  {
  public:
    FaceGeometry() : PointElement() {}
  };
>>>>>>> fb5f6804

  //==========================================================================
  /// Pressure shape and test functions
  //==========================================================================
  inline void AxisymmetricTTaylorHoodElement::pshape_axi_nst(
    const Vector<double>& s, Shape& psi, Shape& test) const
  {
    // Call the pressure shape functions
    this->pshape_axi_nst(s, psi);
    // Test functions are shape functions
    test = psi;
  }

  //=======================================================================
  /// Face geometry of the Axisymmetric Taylor_Hood elements
  //=======================================================================
  template<>
  class FaceGeometry<AxisymmetricTTaylorHoodElement> :
    public virtual TElement<1, 3>
  {
  public:
    /// Constructor: Call constructor of base
    FaceGeometry() : TElement<1, 3>() {}
  };

  //=======================================================================
  /// Face geometry of the FaceGeometry of the Axisymmetric TaylorHood elements
  //=======================================================================
  template<>
  class FaceGeometry<FaceGeometry<AxisymmetricTTaylorHoodElement>> :
    public virtual PointElement
  {
  public:
    FaceGeometry() : PointElement() {}
  };

} // namespace oomph

#endif<|MERGE_RESOLUTION|>--- conflicted
+++ resolved
@@ -33,14 +33,9 @@
 #include <oomph-lib-config.h>
 #endif
 
-<<<<<<< HEAD
+
 // OOMPH-LIB headers
 #include "generic/Telements.h"
-=======
-
-// OOMPH-LIB headers
-#include "../generic/Telements.h"
->>>>>>> fb5f6804
 #include "axisym_navier_stokes_elements.h"
 #include "generic/error_estimator.h"
 
@@ -54,36 +49,23 @@
   //////////////////////////////////////////////////////////////////////////////
   //////////////////////////////////////////////////////////////////////////////
 
-<<<<<<< HEAD
-=======
-
->>>>>>> fb5f6804
+
   //==========================================================================
   /// AxisymmetricTCrouzeix_Raviart elements are Navier--Stokes elements with
   /// quadratic interpolation for velocities and positions enriched by a single
   /// cubic bubble function, but a discontinuous linear pressure interpolation
   //==========================================================================
-<<<<<<< HEAD
-  class AxisymmetricTCrouzeixRaviartElement :
-    public virtual TBubbleEnrichedElement<2, 3>,
-    public virtual AxisymmetricNavierStokesEquations,
-    public virtual ElementWithZ2ErrorEstimator
-=======
   class AxisymmetricTCrouzeixRaviartElement
     : public virtual TBubbleEnrichedElement<2, 3>,
       public virtual AxisymmetricNavierStokesEquations,
       public virtual ElementWithZ2ErrorEstimator
->>>>>>> fb5f6804
   {
   protected:
     /// Internal index that indicates at which internal datum the pressure is
     /// stored
     unsigned P_axi_nst_internal_index;
 
-<<<<<<< HEAD
-=======
-
->>>>>>> fb5f6804
+
     /// \short Velocity shape and test functions and their derivs
     /// w.r.t. to global coords  at local coordinate s (taken from geometry)
     /// Return Jacobian of mapping between local and global coordinates.
@@ -145,13 +127,8 @@
 
   public:
     /// Constructor, there are 3 internal values (for the pressure)
-<<<<<<< HEAD
-    AxisymmetricTCrouzeixRaviartElement() :
-      TBubbleEnrichedElement<2, 3>(), AxisymmetricNavierStokesEquations()
-=======
     AxisymmetricTCrouzeixRaviartElement()
       : TBubbleEnrichedElement<2, 3>(), AxisymmetricNavierStokesEquations()
->>>>>>> fb5f6804
     {
       // Allocate and a single internal datum with 3 entries for the
       // pressure
@@ -176,20 +153,14 @@
       BrokenCopy::broken_assign("AxisymmetricTCrouzeixRaviartElement");
       }*/
 
-<<<<<<< HEAD
-=======
-
->>>>>>> fb5f6804
+
     /// \short Number of values (pinned or dofs) required at local node n.
     inline virtual unsigned required_nvalue(const unsigned& n) const
     {
       return 3;
     }
 
-<<<<<<< HEAD
-=======
-
->>>>>>> fb5f6804
+
     /// \short Return the pressure values at internal dof i_internal
     /// (Discontinous pressure interpolation -- no need to cater for hanging
     /// nodes).
@@ -267,10 +238,7 @@
       AxisymmetricNavierStokesEquations::output(file_pt, n_plot);
     }
 
-<<<<<<< HEAD
-=======
-
->>>>>>> fb5f6804
+
     /// \short Order of recovery shape functions for Z2 error estimation:
     /// Same order as unenriched shape functions.
     unsigned nrecovery_order()
@@ -297,1002 +265,6 @@
       return 6;
     }
 
-    /// \short Get 'flux' for Z2 error recovery:   Upper triangular entries
-    /// in strain rate tensor.
-    void get_Z2_flux(const Vector<double>& s, Vector<double>& flux)
-    {
-#ifdef PARANOID
-      unsigned num_entries = 6;
-      if (flux.size() < num_entries)
-<<<<<<< HEAD
-      {
-        std::ostringstream error_message;
-        error_message << "The flux vector has the wrong number of entries, "
-                      << flux.size() << ", whereas it should be at least "
-                      << num_entries << std::endl;
-        throw OomphLibError(error_message.str(),
-                            OOMPH_CURRENT_FUNCTION,
-                            OOMPH_EXCEPTION_LOCATION);
-=======
-      {
-        std::ostringstream error_message;
-        error_message << "The flux vector has the wrong number of entries, "
-                      << flux.size() << ", whereas it should be at least "
-                      << num_entries << std::endl;
-        throw OomphLibError(error_message.str(),
-                            OOMPH_CURRENT_FUNCTION,
-                            OOMPH_EXCEPTION_LOCATION);
-      }
-#endif
-
-      // Get strain rate matrix
-      DenseMatrix<double> strainrate(3);
-      this->strain_rate(s, strainrate);
-
-      // Pack into flux Vector
-      unsigned icount = 0;
-
-      // Start with diagonal terms
-      for (unsigned i = 0; i < 3; i++)
-      {
-        flux[icount] = strainrate(i, i);
-        icount++;
-      }
-
-      // Off diagonals row by row
-      for (unsigned i = 0; i < 3; i++)
-      {
-        for (unsigned j = i + 1; j < 3; j++)
-        {
-          flux[icount] = strainrate(i, j);
-          icount++;
-        }
->>>>>>> fb5f6804
-      }
-#endif
-
-      // Get strain rate matrix
-      DenseMatrix<double> strainrate(3);
-      this->strain_rate(s, strainrate);
-
-      // Pack into flux Vector
-      unsigned icount = 0;
-
-      // Start with diagonal terms
-      for (unsigned i = 0; i < 3; i++)
-      {
-        flux[icount] = strainrate(i, i);
-        icount++;
-      }
-
-      // Off diagonals row by row
-      for (unsigned i = 0; i < 3; i++)
-      {
-        for (unsigned j = i + 1; j < 3; j++)
-        {
-          flux[icount] = strainrate(i, j);
-          icount++;
-        }
-      }
-    }
-
-    /// \short The number of "DOF types" that degrees of freedom in this element
-    /// are sub-divided into: Velocity (3 components) and pressure.
-    unsigned ndof_types() const
-    {
-      return 4;
-    }
-
-<<<<<<< HEAD
-=======
-
-    /// \short The number of "DOF types" that degrees of freedom in this element
-    /// are sub-divided into: Velocity (3 components) and pressure.
-    unsigned ndof_types() const
-    {
-      return 4;
-    }
-
->>>>>>> fb5f6804
-    /// \short Create a list of pairs for all unknowns in this element,
-    /// so that the first entry in each pair contains the global equation
-    /// number of the unknown, while the second one contains the number
-    /// of the "DOF type" that this unknown is associated with.
-    /// (Function can obviously only be called if the equation numbering
-    /// scheme has been set up.)
-    void get_dof_numbers_for_unknowns(
-      std::list<std::pair<unsigned long, unsigned>>& dof_lookup_list) const
-    {
-      // number of nodes
-      unsigned n_node = this->nnode();
-
-      // number of pressure values
-      unsigned n_press = this->npres_axi_nst();
-
-      // temporary pair (used to store dof lookup prior to being added to list)
-      std::pair<unsigned, unsigned> dof_lookup;
-
-      // pressure dof number
-      unsigned pressure_dof_number = 3;
-
-      // loop over the pressure values
-      for (unsigned n = 0; n < n_press; n++)
-      {
-        // determine local eqn number
-        int local_eqn_number = this->p_local_eqn(n);
-
-        // ignore pinned values - far away degrees of freedom resulting
-        // from hanging nodes can be ignored since these are be dealt
-        // with by the element containing their master nodes
-        if (local_eqn_number >= 0)
-<<<<<<< HEAD
-        {
-          // store dof lookup in temporary pair: First entry in pair
-          // is global equation number; second entry is dof type
-          dof_lookup.first = this->eqn_number(local_eqn_number);
-          dof_lookup.second = pressure_dof_number;
-
-          // add to list
-          dof_lookup_list.push_front(dof_lookup);
-        }
-      }
-
-      // loop over the nodes
-      for (unsigned n = 0; n < n_node; n++)
-      {
-        // find the number of values at this node
-        unsigned nv = this->node_pt(n)->nvalue();
-
-        // loop over these values
-        for (unsigned v = 0; v < nv; v++)
-        {
-=======
-        {
-          // store dof lookup in temporary pair: First entry in pair
-          // is global equation number; second entry is dof type
-          dof_lookup.first = this->eqn_number(local_eqn_number);
-          dof_lookup.second = pressure_dof_number;
-
-          // add to list
-          dof_lookup_list.push_front(dof_lookup);
-        }
-      }
-
-      // loop over the nodes
-      for (unsigned n = 0; n < n_node; n++)
-      {
-        // find the number of values at this node
-        unsigned nv = this->node_pt(n)->nvalue();
-
-        // loop over these values
-        for (unsigned v = 0; v < nv; v++)
-        {
->>>>>>> fb5f6804
-          // determine local eqn number
-          int local_eqn_number = this->nodal_local_eqn(n, v);
-
-          // ignore pinned values
-          if (local_eqn_number >= 0)
-          {
-            // store dof lookup in temporary pair: First entry in pair
-            // is global equation number; second entry is dof type
-            dof_lookup.first = this->eqn_number(local_eqn_number);
-            dof_lookup.second = v;
-
-            // add to list
-            dof_lookup_list.push_front(dof_lookup);
-          }
-        }
-      }
-    }
-  };
-
-  // Inline functions
-
-  //=======================================================================
-  /// Derivatives of the shape functions and test functions w.r.t. to global
-  /// (Eulerian) coordinates. Return Jacobian of mapping between
-  /// local and global coordinates.
-  //=======================================================================
-  inline double AxisymmetricTCrouzeixRaviartElement::
-    dshape_and_dtest_eulerian_axi_nst(const Vector<double>& s,
-                                      Shape& psi,
-                                      DShape& dpsidx,
-                                      Shape& test,
-                                      DShape& dtestdx) const
-  {
-    // Call the geometrical shape functions and derivatives
-    double J = this->dshape_eulerian(s, psi, dpsidx);
-    // The test functions are equal to the shape functions
-    test = psi;
-    dtestdx = dpsidx;
-    // Return the jacobian
-    return J;
-<<<<<<< HEAD
-=======
-  }
-
-
-  //=======================================================================
-  /// Derivatives of the shape functions and test functions w.r.t. to global
-  /// (Eulerian) coordinates. Return Jacobian of mapping between
-  /// local and global coordinates.
-  //=======================================================================
-  inline double AxisymmetricTCrouzeixRaviartElement::
-    dshape_and_dtest_eulerian_at_knot_axi_nst(const unsigned& ipt,
-                                              Shape& psi,
-                                              DShape& dpsidx,
-                                              Shape& test,
-                                              DShape& dtestdx) const
-  {
-    // Call the geometrical shape functions and derivatives
-    double J = this->dshape_eulerian_at_knot(ipt, psi, dpsidx);
-    // The test functions are the shape functions
-    test = psi;
-    dtestdx = dpsidx;
-    // Return the jacobian
-    return J;
-  }
-
-
-  //=======================================================================
-  /// Define the shape functions (psi) and test functions (test) and
-  /// their derivatives w.r.t. global coordinates (dpsidx and dtestdx)
-  /// and return Jacobian of mapping (J). Additionally compute the
-  /// derivatives of dpsidx, dtestdx and J w.r.t. nodal coordinates.
-  ///
-  /// Galerkin: Test functions = shape functions
-  //=======================================================================
-  inline double AxisymmetricTCrouzeixRaviartElement::
-    dshape_and_dtest_eulerian_at_knot_axi_nst(
-      const unsigned& ipt,
-      Shape& psi,
-      DShape& dpsidx,
-      RankFourTensor<double>& d_dpsidx_dX,
-      Shape& test,
-      DShape& dtestdx,
-      RankFourTensor<double>& d_dtestdx_dX,
-      DenseMatrix<double>& djacobian_dX) const
-  {
-    // Call the geometrical shape functions and derivatives
-    const double J = this->dshape_eulerian_at_knot(
-      ipt, psi, dpsidx, djacobian_dX, d_dpsidx_dX);
-
-    // Set the test functions equal to the shape functions
-    test = psi;
-    dtestdx = dpsidx;
-    d_dtestdx_dX = d_dpsidx_dX;
-
-    // Return the jacobian
-    return J;
->>>>>>> fb5f6804
-  }
-
-  //=======================================================================
-  /// Derivatives of the shape functions and test functions w.r.t. to global
-  /// (Eulerian) coordinates. Return Jacobian of mapping between
-  /// local and global coordinates.
-  //=======================================================================
-  inline double AxisymmetricTCrouzeixRaviartElement::
-    dshape_and_dtest_eulerian_at_knot_axi_nst(const unsigned& ipt,
-                                              Shape& psi,
-                                              DShape& dpsidx,
-                                              Shape& test,
-                                              DShape& dtestdx) const
-  {
-    // Call the geometrical shape functions and derivatives
-    double J = this->dshape_eulerian_at_knot(ipt, psi, dpsidx);
-    // The test functions are the shape functions
-    test = psi;
-    dtestdx = dpsidx;
-    // Return the jacobian
-    return J;
-  }
-
-  //=======================================================================
-<<<<<<< HEAD
-  /// Define the shape functions (psi) and test functions (test) and
-  /// their derivatives w.r.t. global coordinates (dpsidx and dtestdx)
-  /// and return Jacobian of mapping (J). Additionally compute the
-  /// derivatives of dpsidx, dtestdx and J w.r.t. nodal coordinates.
-  ///
-  /// Galerkin: Test functions = shape functions
-  //=======================================================================
-  inline double AxisymmetricTCrouzeixRaviartElement::
-    dshape_and_dtest_eulerian_at_knot_axi_nst(
-      const unsigned& ipt,
-      Shape& psi,
-      DShape& dpsidx,
-      RankFourTensor<double>& d_dpsidx_dX,
-      Shape& test,
-      DShape& dtestdx,
-      RankFourTensor<double>& d_dtestdx_dX,
-      DenseMatrix<double>& djacobian_dX) const
-  {
-    // Call the geometrical shape functions and derivatives
-    const double J = this->dshape_eulerian_at_knot(
-      ipt, psi, dpsidx, djacobian_dX, d_dpsidx_dX);
-
-    // Set the test functions equal to the shape functions
-    test = psi;
-    dtestdx = dpsidx;
-    d_dtestdx_dX = d_dpsidx_dX;
-
-    // Return the jacobian
-    return J;
-  }
-
-  //=======================================================================
-  /// Pressure shape functions
-  //=======================================================================
-  inline void AxisymmetricTCrouzeixRaviartElement::pshape_axi_nst(
-    const Vector<double>& s, Shape& psi) const
-  {
-    psi[0] = 1.0;
-    psi[1] = s[0];
-    psi[2] = s[1];
-  }
-
-  //=======================================================================
-  /// Pressure shape and test functions
-  //=======================================================================
-  inline void AxisymmetricTCrouzeixRaviartElement::pshape_axi_nst(
-    const Vector<double>& s, Shape& psi, Shape& test) const
-  {
-    // Call the pressure shape functions
-    this->pshape_axi_nst(s, psi);
-    // The test functions are the shape functions
-    test = psi;
-  }
-=======
-  /// Pressure shape functions
-  //=======================================================================
-  inline void AxisymmetricTCrouzeixRaviartElement::pshape_axi_nst(
-    const Vector<double>& s, Shape& psi) const
-  {
-    psi[0] = 1.0;
-    psi[1] = s[0];
-    psi[2] = s[1];
-  }
-
-  //=======================================================================
-  /// Pressure shape and test functions
-  //=======================================================================
-  inline void AxisymmetricTCrouzeixRaviartElement::pshape_axi_nst(
-    const Vector<double>& s, Shape& psi, Shape& test) const
-  {
-    // Call the pressure shape functions
-    this->pshape_axi_nst(s, psi);
-    // The test functions are the shape functions
-    test = psi;
-  }
-
-  //==========================================================================
-  /// 2D :
-  /// Pressure shape and test functions and derivs w.r.t. to Eulerian coords.
-  /// Return Jacobian of mapping between local and global coordinates.
-  //==========================================================================
-  inline double AxisymmetricTCrouzeixRaviartElement::
-    dpshape_and_dptest_eulerian_axi_nst(const Vector<double>& s,
-                                        Shape& ppsi,
-                                        DShape& dppsidx,
-                                        Shape& ptest,
-                                        DShape& dptestdx) const
-  {
-    // Initalise with shape fcts and derivs. w.r.t. to local coordinates
-    ppsi[0] = 1.0;
-    ppsi[1] = s[0];
-    ppsi[2] = s[1];
-
-    dppsidx(0, 0) = 0.0;
-    dppsidx(1, 0) = 1.0;
-    dppsidx(2, 0) = 0.0;
-
-    dppsidx(0, 1) = 0.0;
-    dppsidx(1, 1) = 0.0;
-    dppsidx(2, 1) = 1.0;
-
-
-    // Get the values of the shape functions and their local derivatives
-    Shape psi(7);
-    DShape dpsi(7, 2);
-    dshape_local(s, psi, dpsi);
-
-    // Allocate memory for the inverse 2x2 jacobian
-    DenseMatrix<double> inverse_jacobian(2);
-
-    // Now calculate the inverse jacobian
-    const double det = local_to_eulerian_mapping(dpsi, inverse_jacobian);
-
-    // Now set the values of the derivatives to be derivs w.r.t. to the
-    // Eulerian coordinates
-    transform_derivatives(inverse_jacobian, dppsidx);
-
-    // The test functions are equal to the shape functions
-    ptest = ppsi;
-    dptestdx = dppsidx;
-
-    // Return the determinant of the jacobian
-    return det;
-  }
-
-
-  //=======================================================================
-  /// Face geometry of the 2D Crouzeix_Raviart elements
-  //=======================================================================
-  template<>
-  class FaceGeometry<AxisymmetricTCrouzeixRaviartElement>
-    : public virtual TElement<1, 3>
-  {
-  public:
-    FaceGeometry() : TElement<1, 3>() {}
-  };
->>>>>>> fb5f6804
-
-  //==========================================================================
-  /// 2D :
-  /// Pressure shape and test functions and derivs w.r.t. to Eulerian coords.
-  /// Return Jacobian of mapping between local and global coordinates.
-  //==========================================================================
-  inline double AxisymmetricTCrouzeixRaviartElement::
-    dpshape_and_dptest_eulerian_axi_nst(const Vector<double>& s,
-                                        Shape& ppsi,
-                                        DShape& dppsidx,
-                                        Shape& ptest,
-                                        DShape& dptestdx) const
-  {
-    // Initalise with shape fcts and derivs. w.r.t. to local coordinates
-    ppsi[0] = 1.0;
-    ppsi[1] = s[0];
-    ppsi[2] = s[1];
-
-<<<<<<< HEAD
-    dppsidx(0, 0) = 0.0;
-    dppsidx(1, 0) = 1.0;
-    dppsidx(2, 0) = 0.0;
-=======
-  //=======================================================================
-  /// Face geometry of the FaceGeometry of the 2D CrouzeixRaviart elements
-  //=======================================================================
-  template<>
-  class FaceGeometry<FaceGeometry<AxisymmetricTCrouzeixRaviartElement>>
-    : public virtual PointElement
-  {
-  public:
-    FaceGeometry() : PointElement() {}
-  };
->>>>>>> fb5f6804
-
-    dppsidx(0, 1) = 0.0;
-    dppsidx(1, 1) = 0.0;
-    dppsidx(2, 1) = 1.0;
-
-<<<<<<< HEAD
-    // Get the values of the shape functions and their local derivatives
-    Shape psi(7);
-    DShape dpsi(7, 2);
-    dshape_local(s, psi, dpsi);
-
-    // Allocate memory for the inverse 2x2 jacobian
-    DenseMatrix<double> inverse_jacobian(2);
-
-    // Now calculate the inverse jacobian
-    const double det = local_to_eulerian_mapping(dpsi, inverse_jacobian);
-
-    // Now set the values of the derivatives to be derivs w.r.t. to the
-    // Eulerian coordinates
-    transform_derivatives(inverse_jacobian, dppsidx);
-
-    // The test functions are equal to the shape functions
-    ptest = ppsi;
-    dptestdx = dppsidx;
-
-    // Return the determinant of the jacobian
-    return det;
-  }
-
-  //=======================================================================
-  /// Face geometry of the 2D Crouzeix_Raviart elements
-  //=======================================================================
-  template<>
-  class FaceGeometry<AxisymmetricTCrouzeixRaviartElement> :
-    public virtual TElement<1, 3>
-  {
-  public:
-    FaceGeometry() : TElement<1, 3>() {}
-  };
-
-  //=======================================================================
-  /// Face geometry of the FaceGeometry of the 2D CrouzeixRaviart elements
-  //=======================================================================
-  template<>
-  class FaceGeometry<FaceGeometry<AxisymmetricTCrouzeixRaviartElement>> :
-    public virtual PointElement
-  {
-  public:
-    FaceGeometry() : PointElement() {}
-  };
-
-  ////////////////////////////////////////////////////////////////////////////
-  ////////////////////////////////////////////////////////////////////////////
-  ////////////////////////////////////////////////////////////////////////////
-
-  //=======================================================================
-  /// Taylor--Hood elements are Navier--Stokes elements
-  /// with quadratic interpolation for velocities and positions and
-  /// continous linear pressure interpolation
-  //=======================================================================
-  class AxisymmetricTTaylorHoodElement :
-    public virtual TElement<2, 3>,
-    public virtual AxisymmetricNavierStokesEquations,
-    public virtual ElementWithZ2ErrorEstimator
-
-  {
-  private:
-    /// Static array of ints to hold number of variables at node
-    static const unsigned Initial_Nvalue[];
-
-  protected:
-    /// \short Static array of ints to hold conversion from pressure
-    /// node numbers to actual node numbers
-    static const unsigned Pconv[];
-
-    /// \short Velocity shape and test functions and their derivs
-    /// w.r.t. to global coords  at local coordinate s (taken from geometry)
-    /// Return Jacobian of mapping between local and global coordinates.
-    inline double dshape_and_dtest_eulerian_axi_nst(const Vector<double>& s,
-                                                    Shape& psi,
-                                                    DShape& dpsidx,
-                                                    Shape& test,
-                                                    DShape& dtestdx) const;
-
-    /// \short Velocity shape and test functions and their derivs
-    /// w.r.t. to global coords  at local coordinate s (taken from geometry)
-    /// Return Jacobian of mapping between local and global coordinates.
-    inline double dshape_and_dtest_eulerian_at_knot_axi_nst(
-      const unsigned& ipt,
-      Shape& psi,
-      DShape& dpsidx,
-      Shape& test,
-      DShape& dtestdx) const;
-
-    /// \short Shape/test functions and derivs w.r.t. to global coords at
-    /// integration point ipt; return Jacobian of mapping (J). Also compute
-    /// derivatives of dpsidx, dtestdx and J w.r.t. nodal coordinates.
-    inline double dshape_and_dtest_eulerian_at_knot_axi_nst(
-      const unsigned& ipt,
-      Shape& psi,
-      DShape& dpsidx,
-      RankFourTensor<double>& d_dpsidx_dX,
-      Shape& test,
-      DShape& dtestdx,
-      RankFourTensor<double>& d_dtestdx_dX,
-      DenseMatrix<double>& djacobian_dX) const;
-
-    /// \short Compute the pressure shape and test functions and derivatives
-    /// w.r.t. global coords at local coordinate s.
-    /// Return Jacobian of mapping between local and global coordinates.
-    virtual double dpshape_and_dptest_eulerian_axi_nst(const Vector<double>& s,
-                                                       Shape& ppsi,
-                                                       DShape& dppsidx,
-                                                       Shape& ptest,
-                                                       DShape& dptestdx) const;
-
-    /// Unpin all pressure dofs
-    void unpin_all_nodal_pressure_dofs();
-
-    ///  Pin all nodal pressure dofs
-    void pin_all_nodal_pressure_dofs();
-
-    ///  Unpin the proper nodal pressure dofs
-    void unpin_proper_nodal_pressure_dofs();
-
-  public:
-    /// Constructor, no internal data points
-    AxisymmetricTTaylorHoodElement() :
-      TElement<2, 3>(), AxisymmetricNavierStokesEquations()
-    {
-    }
-
-    /// Broken copy constructor
-    AxisymmetricTTaylorHoodElement(const AxisymmetricTTaylorHoodElement& dummy)
-    {
-      BrokenCopy::broken_copy("AxisymmetricTTaylorHoodElement");
-    }
-
-    /// Broken assignment operator
-    /*void operator=(const AxisymmetricTTaylorHoodElement&)
-     {
-      BrokenCopy::broken_assign("AxisymmetricTTaylorHoodElement");
-      }*/
-
-    /// \short Number of values (pinned or dofs) required at node n. Can
-    /// be overwritten for hanging node version
-    inline virtual unsigned required_nvalue(const unsigned& n) const
-    {
-      return Initial_Nvalue[n];
-    }
-
-    /// Test whether the pressure dof p_dof hanging or not?
-    // bool pressure_dof_is_hanging(const unsigned& p_dof)
-    // {return this->node_pt(Pconv[p_dof])->is_hanging(DIM);}
-
-    /// Pressure shape functions at local coordinate s
-    inline void pshape_axi_nst(const Vector<double>& s, Shape& psi) const;
-
-    /// Pressure shape and test functions at local coordinte s
-    inline void pshape_axi_nst(const Vector<double>& s,
-                               Shape& psi,
-                               Shape& test) const;
-
-    /// \short Which nodal value represents the pressure?
-    unsigned p_index_axi_nst()
-    {
-      return 3;
-    }
-
-    /// \short Pointer to n_p-th pressure node
-    // Node* pressure_node_pt(const unsigned &n_p)
-    //{return this->Node_pt[Pconv[n_p]];}
-
-    /// Return the local equation numbers for the pressure values.
-    inline int p_local_eqn(const unsigned& n) const
-    {
-      return this->nodal_local_eqn(Pconv[n], 3);
-    }
-
-    /// \short Access function for the pressure values at local pressure
-    /// node n_p (const version)
-    double p_axi_nst(const unsigned& n_p) const
-    {
-      return this->nodal_value(Pconv[n_p], 3);
-    }
-
-    /// \short Set the value at which the pressure is stored in the nodes
-    int p_nodal_index_axi_nst() const
-    {
-      return static_cast<int>(3);
-    }
-
-=======
-  ////////////////////////////////////////////////////////////////////////////
-  ////////////////////////////////////////////////////////////////////////////
-  ////////////////////////////////////////////////////////////////////////////
-
-
-  //=======================================================================
-  /// Taylor--Hood elements are Navier--Stokes elements
-  /// with quadratic interpolation for velocities and positions and
-  /// continous linear pressure interpolation
-  //=======================================================================
-  class AxisymmetricTTaylorHoodElement
-    : public virtual TElement<2, 3>,
-      public virtual AxisymmetricNavierStokesEquations,
-      public virtual ElementWithZ2ErrorEstimator
-
-  {
-  private:
-    /// Static array of ints to hold number of variables at node
-    static const unsigned Initial_Nvalue[];
-
-  protected:
-    /// \short Static array of ints to hold conversion from pressure
-    /// node numbers to actual node numbers
-    static const unsigned Pconv[];
-
-    /// \short Velocity shape and test functions and their derivs
-    /// w.r.t. to global coords  at local coordinate s (taken from geometry)
-    /// Return Jacobian of mapping between local and global coordinates.
-    inline double dshape_and_dtest_eulerian_axi_nst(const Vector<double>& s,
-                                                    Shape& psi,
-                                                    DShape& dpsidx,
-                                                    Shape& test,
-                                                    DShape& dtestdx) const;
-
-    /// \short Velocity shape and test functions and their derivs
-    /// w.r.t. to global coords  at local coordinate s (taken from geometry)
-    /// Return Jacobian of mapping between local and global coordinates.
-    inline double dshape_and_dtest_eulerian_at_knot_axi_nst(
-      const unsigned& ipt,
-      Shape& psi,
-      DShape& dpsidx,
-      Shape& test,
-      DShape& dtestdx) const;
-
-    /// \short Shape/test functions and derivs w.r.t. to global coords at
-    /// integration point ipt; return Jacobian of mapping (J). Also compute
-    /// derivatives of dpsidx, dtestdx and J w.r.t. nodal coordinates.
-    inline double dshape_and_dtest_eulerian_at_knot_axi_nst(
-      const unsigned& ipt,
-      Shape& psi,
-      DShape& dpsidx,
-      RankFourTensor<double>& d_dpsidx_dX,
-      Shape& test,
-      DShape& dtestdx,
-      RankFourTensor<double>& d_dtestdx_dX,
-      DenseMatrix<double>& djacobian_dX) const;
-
-    /// \short Compute the pressure shape and test functions and derivatives
-    /// w.r.t. global coords at local coordinate s.
-    /// Return Jacobian of mapping between local and global coordinates.
-    virtual double dpshape_and_dptest_eulerian_axi_nst(const Vector<double>& s,
-                                                       Shape& ppsi,
-                                                       DShape& dppsidx,
-                                                       Shape& ptest,
-                                                       DShape& dptestdx) const;
-
-    /// Unpin all pressure dofs
-    void unpin_all_nodal_pressure_dofs();
-
-    ///  Pin all nodal pressure dofs
-    void pin_all_nodal_pressure_dofs();
-
-    ///  Unpin the proper nodal pressure dofs
-    void unpin_proper_nodal_pressure_dofs();
-
-
-  public:
-    /// Constructor, no internal data points
-    AxisymmetricTTaylorHoodElement()
-      : TElement<2, 3>(), AxisymmetricNavierStokesEquations()
-    {
-    }
-
-
-    /// Broken copy constructor
-    AxisymmetricTTaylorHoodElement(const AxisymmetricTTaylorHoodElement& dummy)
-    {
-      BrokenCopy::broken_copy("AxisymmetricTTaylorHoodElement");
-    }
-
-    /// Broken assignment operator
-    /*void operator=(const AxisymmetricTTaylorHoodElement&)
-     {
-      BrokenCopy::broken_assign("AxisymmetricTTaylorHoodElement");
-      }*/
-
-    /// \short Number of values (pinned or dofs) required at node n. Can
-    /// be overwritten for hanging node version
-    inline virtual unsigned required_nvalue(const unsigned& n) const
-    {
-      return Initial_Nvalue[n];
-    }
-
-    /// Test whether the pressure dof p_dof hanging or not?
-    // bool pressure_dof_is_hanging(const unsigned& p_dof)
-    // {return this->node_pt(Pconv[p_dof])->is_hanging(DIM);}
-
-
-    /// Pressure shape functions at local coordinate s
-    inline void pshape_axi_nst(const Vector<double>& s, Shape& psi) const;
-
-    /// Pressure shape and test functions at local coordinte s
-    inline void pshape_axi_nst(const Vector<double>& s,
-                               Shape& psi,
-                               Shape& test) const;
-
-    /// \short Which nodal value represents the pressure?
-    unsigned p_index_axi_nst()
-    {
-      return 3;
-    }
-
-    /// \short Pointer to n_p-th pressure node
-    // Node* pressure_node_pt(const unsigned &n_p)
-    //{return this->Node_pt[Pconv[n_p]];}
-
-    /// Return the local equation numbers for the pressure values.
-    inline int p_local_eqn(const unsigned& n) const
-    {
-      return this->nodal_local_eqn(Pconv[n], 3);
-    }
-
-    /// \short Access function for the pressure values at local pressure
-    /// node n_p (const version)
-    double p_axi_nst(const unsigned& n_p) const
-    {
-      return this->nodal_value(Pconv[n_p], 3);
-    }
-
-    /// \short Set the value at which the pressure is stored in the nodes
-    int p_nodal_index_axi_nst() const
-    {
-      return static_cast<int>(3);
-    }
-
->>>>>>> fb5f6804
-    /// Return number of pressure values
-    unsigned npres_axi_nst() const
-    {
-      return 3;
-    }
-<<<<<<< HEAD
-
-    /// Pin p_dof-th pressure dof and set it to value specified by p_value.
-    void fix_pressure(const unsigned& p_dof, const double& p_value)
-    {
-      this->node_pt(Pconv[p_dof])->pin(3);
-      this->node_pt(Pconv[p_dof])->set_value(3, p_value);
-    }
-
-    /// \short Build FaceElements that apply the Robin boundary condition
-    /// to the pressure advection diffusion problem required by
-    /// Fp preconditioner
-    // void build_fp_press_adv_diff_robin_bc_element(const unsigned&
-    //                                               face_index)
-    // {
-    //  this->Pressure_advection_diffusion_robin_element_pt.push_back(
-    //   new FpPressureAdvDiffRobinBCElement<AxisymmetricTTaylorHoodElement<DIM>
-    //   >(
-    //    this, face_index));
-    // }
-
-    /// \short Add to the set \c paired_load_data pairs containing
-    /// - the pointer to a Data object
-    /// and
-    /// - the index of the value in that Data object
-    /// .
-    /// for all values (pressures, velocities) that affect the
-    /// load computed in the \c get_load(...) function.
-    void identify_load_data(
-      std::set<std::pair<Data*, unsigned>>& paired_load_data);
-
-    /// \short  Add to the set \c paired_pressure_data pairs
-    /// containing
-    /// - the pointer to a Data object
-    /// and
-    /// - the index of the value in that Data object
-    /// .
-    /// for all pressure values that affect the
-    /// load computed in the \c get_load(...) function.
-    void identify_pressure_data(
-      std::set<std::pair<Data*, unsigned>>& paired_pressure_data);
-
-    /// Redirect output to NavierStokesEquations output
-    void output(std::ostream& outfile)
-    {
-      AxisymmetricNavierStokesEquations::output(outfile);
-    }
-
-    /// Redirect output to NavierStokesEquations output
-    void output(std::ostream& outfile, const unsigned& nplot)
-    {
-      AxisymmetricNavierStokesEquations::output(outfile, nplot);
-    }
-
-    /// Redirect output to NavierStokesEquations output
-    void output(FILE* file_pt)
-    {
-      AxisymmetricNavierStokesEquations::output(file_pt);
-    }
-
-    /// Redirect output to NavierStokesEquations output
-    void output(FILE* file_pt, const unsigned& n_plot)
-    {
-      AxisymmetricNavierStokesEquations::output(file_pt, n_plot);
-    }
-
-    /// \short Order of recovery shape functions for Z2 error estimation:
-    /// Same order as shape functions.
-    unsigned nrecovery_order()
-    {
-      return 2;
-    }
-
-    /// \short Number of vertex nodes in the element
-    unsigned nvertex_node() const
-    {
-      return 3;
-    }
-
-    /// \short Pointer to the j-th vertex node in the element
-    Node* vertex_node_pt(const unsigned& j) const
-    {
-      return node_pt(j);
-    }
-
-    /// Number of 'flux' terms for Z2 error estimation
-    unsigned num_Z2_flux_terms()
-    {
-      // 3 diagonal strain rates, 3 off diagonal rates
-      return 6;
-    }
-
-=======
-
-    /// Pin p_dof-th pressure dof and set it to value specified by p_value.
-    void fix_pressure(const unsigned& p_dof, const double& p_value)
-    {
-      this->node_pt(Pconv[p_dof])->pin(3);
-      this->node_pt(Pconv[p_dof])->set_value(3, p_value);
-    }
-
-
-    /// \short Build FaceElements that apply the Robin boundary condition
-    /// to the pressure advection diffusion problem required by
-    /// Fp preconditioner
-    // void build_fp_press_adv_diff_robin_bc_element(const unsigned&
-    //                                               face_index)
-    // {
-    //  this->Pressure_advection_diffusion_robin_element_pt.push_back(
-    //   new FpPressureAdvDiffRobinBCElement<AxisymmetricTTaylorHoodElement<DIM>
-    //   >(
-    //    this, face_index));
-    // }
-
-    /// \short Add to the set \c paired_load_data pairs containing
-    /// - the pointer to a Data object
-    /// and
-    /// - the index of the value in that Data object
-    /// .
-    /// for all values (pressures, velocities) that affect the
-    /// load computed in the \c get_load(...) function.
-    void identify_load_data(
-      std::set<std::pair<Data*, unsigned>>& paired_load_data);
-
-    /// \short  Add to the set \c paired_pressure_data pairs
-    /// containing
-    /// - the pointer to a Data object
-    /// and
-    /// - the index of the value in that Data object
-    /// .
-    /// for all pressure values that affect the
-    /// load computed in the \c get_load(...) function.
-    void identify_pressure_data(
-      std::set<std::pair<Data*, unsigned>>& paired_pressure_data);
-
-    /// Redirect output to NavierStokesEquations output
-    void output(std::ostream& outfile)
-    {
-      AxisymmetricNavierStokesEquations::output(outfile);
-    }
-
-    /// Redirect output to NavierStokesEquations output
-    void output(std::ostream& outfile, const unsigned& nplot)
-    {
-      AxisymmetricNavierStokesEquations::output(outfile, nplot);
-    }
-
-    /// Redirect output to NavierStokesEquations output
-    void output(FILE* file_pt)
-    {
-      AxisymmetricNavierStokesEquations::output(file_pt);
-    }
-
-    /// Redirect output to NavierStokesEquations output
-    void output(FILE* file_pt, const unsigned& n_plot)
-    {
-      AxisymmetricNavierStokesEquations::output(file_pt, n_plot);
-    }
-
-    /// \short Order of recovery shape functions for Z2 error estimation:
-    /// Same order as shape functions.
-    unsigned nrecovery_order()
-    {
-      return 2;
-    }
-
-    /// \short Number of vertex nodes in the element
-    unsigned nvertex_node() const
-    {
-      return 3;
-    }
-
-    /// \short Pointer to the j-th vertex node in the element
-    Node* vertex_node_pt(const unsigned& j) const
-    {
-      return node_pt(j);
-    }
-
-
-    /// Number of 'flux' terms for Z2 error estimation
-    unsigned num_Z2_flux_terms()
-    {
-      // 3 diagonal strain rates, 3 off diagonal rates
-      return 6;
-    }
-
->>>>>>> fb5f6804
     /// \short Get 'flux' for Z2 error recovery:   Upper triangular entries
     /// in strain rate tensor.
     void get_Z2_flux(const Vector<double>& s, Vector<double>& flux)
@@ -1336,10 +308,10 @@
       }
     }
 
+
     /// \short The number of "DOF types" that degrees of freedom in this element
-    /// are sub-divided into: Velocities (3  components) and pressure.
+    /// are sub-divided into: Velocity (3 components) and pressure.
     unsigned ndof_types() const
-<<<<<<< HEAD
     {
       return 4;
     }
@@ -1353,7 +325,532 @@
     void get_dof_numbers_for_unknowns(
       std::list<std::pair<unsigned long, unsigned>>& dof_lookup_list) const
     {
-=======
+      // number of nodes
+      unsigned n_node = this->nnode();
+
+      // number of pressure values
+      unsigned n_press = this->npres_axi_nst();
+
+      // temporary pair (used to store dof lookup prior to being added to list)
+      std::pair<unsigned, unsigned> dof_lookup;
+
+      // pressure dof number
+      unsigned pressure_dof_number = 3;
+
+      // loop over the pressure values
+      for (unsigned n = 0; n < n_press; n++)
+      {
+        // determine local eqn number
+        int local_eqn_number = this->p_local_eqn(n);
+
+        // ignore pinned values - far away degrees of freedom resulting
+        // from hanging nodes can be ignored since these are be dealt
+        // with by the element containing their master nodes
+        if (local_eqn_number >= 0)
+        {
+          // store dof lookup in temporary pair: First entry in pair
+          // is global equation number; second entry is dof type
+          dof_lookup.first = this->eqn_number(local_eqn_number);
+          dof_lookup.second = pressure_dof_number;
+
+          // add to list
+          dof_lookup_list.push_front(dof_lookup);
+        }
+      }
+
+      // loop over the nodes
+      for (unsigned n = 0; n < n_node; n++)
+      {
+        // find the number of values at this node
+        unsigned nv = this->node_pt(n)->nvalue();
+
+        // loop over these values
+        for (unsigned v = 0; v < nv; v++)
+        {
+          // determine local eqn number
+          int local_eqn_number = this->nodal_local_eqn(n, v);
+
+          // ignore pinned values
+          if (local_eqn_number >= 0)
+          {
+            // store dof lookup in temporary pair: First entry in pair
+            // is global equation number; second entry is dof type
+            dof_lookup.first = this->eqn_number(local_eqn_number);
+            dof_lookup.second = v;
+
+            // add to list
+            dof_lookup_list.push_front(dof_lookup);
+          }
+        }
+      }
+    }
+  };
+
+  // Inline functions
+
+  //=======================================================================
+  /// Derivatives of the shape functions and test functions w.r.t. to global
+  /// (Eulerian) coordinates. Return Jacobian of mapping between
+  /// local and global coordinates.
+  //=======================================================================
+  inline double AxisymmetricTCrouzeixRaviartElement::
+    dshape_and_dtest_eulerian_axi_nst(const Vector<double>& s,
+                                      Shape& psi,
+                                      DShape& dpsidx,
+                                      Shape& test,
+                                      DShape& dtestdx) const
+  {
+    // Call the geometrical shape functions and derivatives
+    double J = this->dshape_eulerian(s, psi, dpsidx);
+    // The test functions are equal to the shape functions
+    test = psi;
+    dtestdx = dpsidx;
+    // Return the jacobian
+    return J;
+  }
+
+
+  //=======================================================================
+  /// Derivatives of the shape functions and test functions w.r.t. to global
+  /// (Eulerian) coordinates. Return Jacobian of mapping between
+  /// local and global coordinates.
+  //=======================================================================
+  inline double AxisymmetricTCrouzeixRaviartElement::
+    dshape_and_dtest_eulerian_at_knot_axi_nst(const unsigned& ipt,
+                                              Shape& psi,
+                                              DShape& dpsidx,
+                                              Shape& test,
+                                              DShape& dtestdx) const
+  {
+    // Call the geometrical shape functions and derivatives
+    double J = this->dshape_eulerian_at_knot(ipt, psi, dpsidx);
+    // The test functions are the shape functions
+    test = psi;
+    dtestdx = dpsidx;
+    // Return the jacobian
+    return J;
+  }
+
+
+  //=======================================================================
+  /// Define the shape functions (psi) and test functions (test) and
+  /// their derivatives w.r.t. global coordinates (dpsidx and dtestdx)
+  /// and return Jacobian of mapping (J). Additionally compute the
+  /// derivatives of dpsidx, dtestdx and J w.r.t. nodal coordinates.
+  ///
+  /// Galerkin: Test functions = shape functions
+  //=======================================================================
+  inline double AxisymmetricTCrouzeixRaviartElement::
+    dshape_and_dtest_eulerian_at_knot_axi_nst(
+      const unsigned& ipt,
+      Shape& psi,
+      DShape& dpsidx,
+      RankFourTensor<double>& d_dpsidx_dX,
+      Shape& test,
+      DShape& dtestdx,
+      RankFourTensor<double>& d_dtestdx_dX,
+      DenseMatrix<double>& djacobian_dX) const
+  {
+    // Call the geometrical shape functions and derivatives
+    const double J = this->dshape_eulerian_at_knot(
+      ipt, psi, dpsidx, djacobian_dX, d_dpsidx_dX);
+
+    // Set the test functions equal to the shape functions
+    test = psi;
+    dtestdx = dpsidx;
+    d_dtestdx_dX = d_dpsidx_dX;
+
+    // Return the jacobian
+    return J;
+  }
+
+
+  //=======================================================================
+  /// Pressure shape functions
+  //=======================================================================
+  inline void AxisymmetricTCrouzeixRaviartElement::pshape_axi_nst(
+    const Vector<double>& s, Shape& psi) const
+  {
+    psi[0] = 1.0;
+    psi[1] = s[0];
+    psi[2] = s[1];
+  }
+
+  //=======================================================================
+  /// Pressure shape and test functions
+  //=======================================================================
+  inline void AxisymmetricTCrouzeixRaviartElement::pshape_axi_nst(
+    const Vector<double>& s, Shape& psi, Shape& test) const
+  {
+    // Call the pressure shape functions
+    this->pshape_axi_nst(s, psi);
+    // The test functions are the shape functions
+    test = psi;
+  }
+
+  //==========================================================================
+  /// 2D :
+  /// Pressure shape and test functions and derivs w.r.t. to Eulerian coords.
+  /// Return Jacobian of mapping between local and global coordinates.
+  //==========================================================================
+  inline double AxisymmetricTCrouzeixRaviartElement::
+    dpshape_and_dptest_eulerian_axi_nst(const Vector<double>& s,
+                                        Shape& ppsi,
+                                        DShape& dppsidx,
+                                        Shape& ptest,
+                                        DShape& dptestdx) const
+  {
+    // Initalise with shape fcts and derivs. w.r.t. to local coordinates
+    ppsi[0] = 1.0;
+    ppsi[1] = s[0];
+    ppsi[2] = s[1];
+
+    dppsidx(0, 0) = 0.0;
+    dppsidx(1, 0) = 1.0;
+    dppsidx(2, 0) = 0.0;
+
+    dppsidx(0, 1) = 0.0;
+    dppsidx(1, 1) = 0.0;
+    dppsidx(2, 1) = 1.0;
+
+
+    // Get the values of the shape functions and their local derivatives
+    Shape psi(7);
+    DShape dpsi(7, 2);
+    dshape_local(s, psi, dpsi);
+
+    // Allocate memory for the inverse 2x2 jacobian
+    DenseMatrix<double> inverse_jacobian(2);
+
+    // Now calculate the inverse jacobian
+    const double det = local_to_eulerian_mapping(dpsi, inverse_jacobian);
+
+    // Now set the values of the derivatives to be derivs w.r.t. to the
+    // Eulerian coordinates
+    transform_derivatives(inverse_jacobian, dppsidx);
+
+    // The test functions are equal to the shape functions
+    ptest = ppsi;
+    dptestdx = dppsidx;
+
+    // Return the determinant of the jacobian
+    return det;
+  }
+
+
+  //=======================================================================
+  /// Face geometry of the 2D Crouzeix_Raviart elements
+  //=======================================================================
+  template<>
+  class FaceGeometry<AxisymmetricTCrouzeixRaviartElement>
+    : public virtual TElement<1, 3>
+  {
+  public:
+    FaceGeometry() : TElement<1, 3>() {}
+  };
+
+
+  //=======================================================================
+  /// Face geometry of the FaceGeometry of the 2D CrouzeixRaviart elements
+  //=======================================================================
+  template<>
+  class FaceGeometry<FaceGeometry<AxisymmetricTCrouzeixRaviartElement>>
+    : public virtual PointElement
+  {
+  public:
+    FaceGeometry() : PointElement() {}
+  };
+
+
+  ////////////////////////////////////////////////////////////////////////////
+  ////////////////////////////////////////////////////////////////////////////
+  ////////////////////////////////////////////////////////////////////////////
+
+
+  //=======================================================================
+  /// Taylor--Hood elements are Navier--Stokes elements
+  /// with quadratic interpolation for velocities and positions and
+  /// continous linear pressure interpolation
+  //=======================================================================
+  class AxisymmetricTTaylorHoodElement
+    : public virtual TElement<2, 3>,
+      public virtual AxisymmetricNavierStokesEquations,
+      public virtual ElementWithZ2ErrorEstimator
+
+  {
+  private:
+    /// Static array of ints to hold number of variables at node
+    static const unsigned Initial_Nvalue[];
+
+  protected:
+    /// \short Static array of ints to hold conversion from pressure
+    /// node numbers to actual node numbers
+    static const unsigned Pconv[];
+
+    /// \short Velocity shape and test functions and their derivs
+    /// w.r.t. to global coords  at local coordinate s (taken from geometry)
+    /// Return Jacobian of mapping between local and global coordinates.
+    inline double dshape_and_dtest_eulerian_axi_nst(const Vector<double>& s,
+                                                    Shape& psi,
+                                                    DShape& dpsidx,
+                                                    Shape& test,
+                                                    DShape& dtestdx) const;
+
+    /// \short Velocity shape and test functions and their derivs
+    /// w.r.t. to global coords  at local coordinate s (taken from geometry)
+    /// Return Jacobian of mapping between local and global coordinates.
+    inline double dshape_and_dtest_eulerian_at_knot_axi_nst(
+      const unsigned& ipt,
+      Shape& psi,
+      DShape& dpsidx,
+      Shape& test,
+      DShape& dtestdx) const;
+
+    /// \short Shape/test functions and derivs w.r.t. to global coords at
+    /// integration point ipt; return Jacobian of mapping (J). Also compute
+    /// derivatives of dpsidx, dtestdx and J w.r.t. nodal coordinates.
+    inline double dshape_and_dtest_eulerian_at_knot_axi_nst(
+      const unsigned& ipt,
+      Shape& psi,
+      DShape& dpsidx,
+      RankFourTensor<double>& d_dpsidx_dX,
+      Shape& test,
+      DShape& dtestdx,
+      RankFourTensor<double>& d_dtestdx_dX,
+      DenseMatrix<double>& djacobian_dX) const;
+
+    /// \short Compute the pressure shape and test functions and derivatives
+    /// w.r.t. global coords at local coordinate s.
+    /// Return Jacobian of mapping between local and global coordinates.
+    virtual double dpshape_and_dptest_eulerian_axi_nst(const Vector<double>& s,
+                                                       Shape& ppsi,
+                                                       DShape& dppsidx,
+                                                       Shape& ptest,
+                                                       DShape& dptestdx) const;
+
+    /// Unpin all pressure dofs
+    void unpin_all_nodal_pressure_dofs();
+
+    ///  Pin all nodal pressure dofs
+    void pin_all_nodal_pressure_dofs();
+
+    ///  Unpin the proper nodal pressure dofs
+    void unpin_proper_nodal_pressure_dofs();
+
+
+  public:
+    /// Constructor, no internal data points
+    AxisymmetricTTaylorHoodElement()
+      : TElement<2, 3>(), AxisymmetricNavierStokesEquations()
+    {
+    }
+
+
+    /// Broken copy constructor
+    AxisymmetricTTaylorHoodElement(const AxisymmetricTTaylorHoodElement& dummy)
+    {
+      BrokenCopy::broken_copy("AxisymmetricTTaylorHoodElement");
+    }
+
+    /// Broken assignment operator
+    /*void operator=(const AxisymmetricTTaylorHoodElement&)
+     {
+      BrokenCopy::broken_assign("AxisymmetricTTaylorHoodElement");
+      }*/
+
+    /// \short Number of values (pinned or dofs) required at node n. Can
+    /// be overwritten for hanging node version
+    inline virtual unsigned required_nvalue(const unsigned& n) const
+    {
+      return Initial_Nvalue[n];
+    }
+
+    /// Test whether the pressure dof p_dof hanging or not?
+    // bool pressure_dof_is_hanging(const unsigned& p_dof)
+    // {return this->node_pt(Pconv[p_dof])->is_hanging(DIM);}
+
+
+    /// Pressure shape functions at local coordinate s
+    inline void pshape_axi_nst(const Vector<double>& s, Shape& psi) const;
+
+    /// Pressure shape and test functions at local coordinte s
+    inline void pshape_axi_nst(const Vector<double>& s,
+                               Shape& psi,
+                               Shape& test) const;
+
+    /// \short Which nodal value represents the pressure?
+    unsigned p_index_axi_nst()
+    {
+      return 3;
+    }
+
+    /// \short Pointer to n_p-th pressure node
+    // Node* pressure_node_pt(const unsigned &n_p)
+    //{return this->Node_pt[Pconv[n_p]];}
+
+    /// Return the local equation numbers for the pressure values.
+    inline int p_local_eqn(const unsigned& n) const
+    {
+      return this->nodal_local_eqn(Pconv[n], 3);
+    }
+
+    /// \short Access function for the pressure values at local pressure
+    /// node n_p (const version)
+    double p_axi_nst(const unsigned& n_p) const
+    {
+      return this->nodal_value(Pconv[n_p], 3);
+    }
+
+    /// \short Set the value at which the pressure is stored in the nodes
+    int p_nodal_index_axi_nst() const
+    {
+      return static_cast<int>(3);
+    }
+
+    /// Return number of pressure values
+    unsigned npres_axi_nst() const
+    {
+      return 3;
+    }
+
+    /// Pin p_dof-th pressure dof and set it to value specified by p_value.
+    void fix_pressure(const unsigned& p_dof, const double& p_value)
+    {
+      this->node_pt(Pconv[p_dof])->pin(3);
+      this->node_pt(Pconv[p_dof])->set_value(3, p_value);
+    }
+
+
+    /// \short Build FaceElements that apply the Robin boundary condition
+    /// to the pressure advection diffusion problem required by
+    /// Fp preconditioner
+    // void build_fp_press_adv_diff_robin_bc_element(const unsigned&
+    //                                               face_index)
+    // {
+    //  this->Pressure_advection_diffusion_robin_element_pt.push_back(
+    //   new FpPressureAdvDiffRobinBCElement<AxisymmetricTTaylorHoodElement<DIM>
+    //   >(
+    //    this, face_index));
+    // }
+
+    /// \short Add to the set \c paired_load_data pairs containing
+    /// - the pointer to a Data object
+    /// and
+    /// - the index of the value in that Data object
+    /// .
+    /// for all values (pressures, velocities) that affect the
+    /// load computed in the \c get_load(...) function.
+    void identify_load_data(
+      std::set<std::pair<Data*, unsigned>>& paired_load_data);
+
+    /// \short  Add to the set \c paired_pressure_data pairs
+    /// containing
+    /// - the pointer to a Data object
+    /// and
+    /// - the index of the value in that Data object
+    /// .
+    /// for all pressure values that affect the
+    /// load computed in the \c get_load(...) function.
+    void identify_pressure_data(
+      std::set<std::pair<Data*, unsigned>>& paired_pressure_data);
+
+    /// Redirect output to NavierStokesEquations output
+    void output(std::ostream& outfile)
+    {
+      AxisymmetricNavierStokesEquations::output(outfile);
+    }
+
+    /// Redirect output to NavierStokesEquations output
+    void output(std::ostream& outfile, const unsigned& nplot)
+    {
+      AxisymmetricNavierStokesEquations::output(outfile, nplot);
+    }
+
+    /// Redirect output to NavierStokesEquations output
+    void output(FILE* file_pt)
+    {
+      AxisymmetricNavierStokesEquations::output(file_pt);
+    }
+
+    /// Redirect output to NavierStokesEquations output
+    void output(FILE* file_pt, const unsigned& n_plot)
+    {
+      AxisymmetricNavierStokesEquations::output(file_pt, n_plot);
+    }
+
+    /// \short Order of recovery shape functions for Z2 error estimation:
+    /// Same order as shape functions.
+    unsigned nrecovery_order()
+    {
+      return 2;
+    }
+
+    /// \short Number of vertex nodes in the element
+    unsigned nvertex_node() const
+    {
+      return 3;
+    }
+
+    /// \short Pointer to the j-th vertex node in the element
+    Node* vertex_node_pt(const unsigned& j) const
+    {
+      return node_pt(j);
+    }
+
+
+    /// Number of 'flux' terms for Z2 error estimation
+    unsigned num_Z2_flux_terms()
+    {
+      // 3 diagonal strain rates, 3 off diagonal rates
+      return 6;
+    }
+
+    /// \short Get 'flux' for Z2 error recovery:   Upper triangular entries
+    /// in strain rate tensor.
+    void get_Z2_flux(const Vector<double>& s, Vector<double>& flux)
+    {
+#ifdef PARANOID
+      unsigned num_entries = 6;
+      if (flux.size() < num_entries)
+      {
+        std::ostringstream error_message;
+        error_message << "The flux vector has the wrong number of entries, "
+                      << flux.size() << ", whereas it should be at least "
+                      << num_entries << std::endl;
+        throw OomphLibError(error_message.str(),
+                            OOMPH_CURRENT_FUNCTION,
+                            OOMPH_EXCEPTION_LOCATION);
+      }
+#endif
+
+      // Get strain rate matrix
+      DenseMatrix<double> strainrate(3);
+      this->strain_rate(s, strainrate);
+
+      // Pack into flux Vector
+      unsigned icount = 0;
+
+      // Start with diagonal terms
+      for (unsigned i = 0; i < 3; i++)
+      {
+        flux[icount] = strainrate(i, i);
+        icount++;
+      }
+
+      // Off diagonals row by row
+      for (unsigned i = 0; i < 3; i++)
+      {
+        for (unsigned j = i + 1; j < 3; j++)
+        {
+          flux[icount] = strainrate(i, j);
+          icount++;
+        }
+      }
+    }
+
+    /// \short The number of "DOF types" that degrees of freedom in this element
+    /// are sub-divided into: Velocities (3  components) and pressure.
+    unsigned ndof_types() const
     {
       return 4;
     }
@@ -1367,7 +864,6 @@
     void get_dof_numbers_for_unknowns(
       std::list<std::pair<unsigned long, unsigned>>& dof_lookup_list) const
     {
->>>>>>> fb5f6804
       // number of nodes
       unsigned n_node = this->nnode();
 
@@ -1406,10 +902,7 @@
     }
   };
 
-<<<<<<< HEAD
-=======
-
->>>>>>> fb5f6804
+
   // Inline functions
 
   //==========================================================================
@@ -1433,6 +926,7 @@
     return J;
   }
 
+
   //==========================================================================
   /// Derivatives of the shape functions and test functions w.r.t to
   /// global (Eulerian) coordinates. Return Jacobian of mapping between
@@ -1455,7 +949,6 @@
   }
 
   //==========================================================================
-<<<<<<< HEAD
   /// Define the shape functions (psi) and test functions (test) and
   /// their derivatives w.r.t. global coordinates (dpsidx and dtestdx)
   /// and return Jacobian of mapping (J). Additionally compute the
@@ -1487,60 +980,6 @@
     return J;
   }
 
-=======
-  /// Derivatives of the shape functions and test functions w.r.t to
-  /// global (Eulerian) coordinates. Return Jacobian of mapping between
-  /// local and global coordinates.
-  //==========================================================================
-  inline double AxisymmetricTTaylorHoodElement::
-    dshape_and_dtest_eulerian_at_knot_axi_nst(const unsigned& ipt,
-                                              Shape& psi,
-                                              DShape& dpsidx,
-                                              Shape& test,
-                                              DShape& dtestdx) const
-  {
-    // Call the geometrical shape functions and derivatives
-    double J = this->dshape_eulerian_at_knot(ipt, psi, dpsidx);
-    // Test functions are the shape functions
-    test = psi;
-    dtestdx = dpsidx;
-    // Return the jacobian
-    return J;
-  }
-
-  //==========================================================================
-  /// Define the shape functions (psi) and test functions (test) and
-  /// their derivatives w.r.t. global coordinates (dpsidx and dtestdx)
-  /// and return Jacobian of mapping (J). Additionally compute the
-  /// derivatives of dpsidx, dtestdx and J w.r.t. nodal coordinates.
-  ///
-  /// Galerkin: Test functions = shape functions
-  //==========================================================================
-  inline double AxisymmetricTTaylorHoodElement::
-    dshape_and_dtest_eulerian_at_knot_axi_nst(
-      const unsigned& ipt,
-      Shape& psi,
-      DShape& dpsidx,
-      RankFourTensor<double>& d_dpsidx_dX,
-      Shape& test,
-      DShape& dtestdx,
-      RankFourTensor<double>& d_dtestdx_dX,
-      DenseMatrix<double>& djacobian_dX) const
-  {
-    // Call the geometrical shape functions and derivatives
-    const double J = this->dshape_eulerian_at_knot(
-      ipt, psi, dpsidx, djacobian_dX, d_dpsidx_dX);
-
-    // Set the test functions equal to the shape functions
-    test = psi;
-    dtestdx = dpsidx;
-    d_dtestdx_dX = d_dpsidx_dX;
-
-    // Return the jacobian
-    return J;
-  }
-
->>>>>>> fb5f6804
   //==========================================================================
   /// Pressure shape and test functions and derivs w.r.t. to Eulerian coords.
   /// Return Jacobian of mapping between local and global coordinates.
@@ -1568,7 +1007,7 @@
     // Allocate memory for the inverse 2x2 jacobian
     DenseMatrix<double> inverse_jacobian(2);
 
-<<<<<<< HEAD
+
     // Get the values of the shape functions and their local derivatives
     Shape psi(6);
     DShape dpsi(6, 2);
@@ -1581,21 +1020,6 @@
     // Eulerian coordinates
     transform_derivatives(inverse_jacobian, dppsidx);
 
-=======
-
-    // Get the values of the shape functions and their local derivatives
-    Shape psi(6);
-    DShape dpsi(6, 2);
-    dshape_local(s, psi, dpsi);
-
-    // Now calculate the inverse jacobian
-    const double det = local_to_eulerian_mapping(dpsi, inverse_jacobian);
-
-    // Now set the values of the derivatives to be derivs w.r.t. to the
-    // Eulerian coordinates
-    transform_derivatives(inverse_jacobian, dppsidx);
-
->>>>>>> fb5f6804
     // Test functions are shape functions
     ptest = ppsi;
     dptestdx = dppsidx;
@@ -1604,10 +1028,7 @@
     return det;
   }
 
-<<<<<<< HEAD
-=======
-
->>>>>>> fb5f6804
+
   //==========================================================================
   /// Pressure shape functions
   //==========================================================================
@@ -1618,8 +1039,6 @@
     psi[1] = s[1];
     psi[2] = 1.0 - s[0] - s[1];
   }
-<<<<<<< HEAD
-=======
 
   //==========================================================================
   /// Pressure shape and test functions
@@ -1657,42 +1076,7 @@
   public:
     FaceGeometry() : PointElement() {}
   };
->>>>>>> fb5f6804
-
-  //==========================================================================
-  /// Pressure shape and test functions
-  //==========================================================================
-  inline void AxisymmetricTTaylorHoodElement::pshape_axi_nst(
-    const Vector<double>& s, Shape& psi, Shape& test) const
-  {
-    // Call the pressure shape functions
-    this->pshape_axi_nst(s, psi);
-    // Test functions are shape functions
-    test = psi;
-  }
-
-  //=======================================================================
-  /// Face geometry of the Axisymmetric Taylor_Hood elements
-  //=======================================================================
-  template<>
-  class FaceGeometry<AxisymmetricTTaylorHoodElement> :
-    public virtual TElement<1, 3>
-  {
-  public:
-    /// Constructor: Call constructor of base
-    FaceGeometry() : TElement<1, 3>() {}
-  };
-
-  //=======================================================================
-  /// Face geometry of the FaceGeometry of the Axisymmetric TaylorHood elements
-  //=======================================================================
-  template<>
-  class FaceGeometry<FaceGeometry<AxisymmetricTTaylorHoodElement>> :
-    public virtual PointElement
-  {
-  public:
-    FaceGeometry() : PointElement() {}
-  };
+
 
 } // namespace oomph
 
