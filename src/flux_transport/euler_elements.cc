// LIC// ====================================================================
// LIC// This file forms part of oomph-lib, the object-oriented,
// LIC// multi-physics finite-element library, available
// LIC// at http://www.oomph-lib.org.
// LIC//
// LIC// Copyright (C) 2006-2021 Matthias Heil and Andrew Hazel
// LIC//
// LIC// This library is free software; you can redistribute it and/or
// LIC// modify it under the terms of the GNU Lesser General Public
// LIC// License as published by the Free Software Foundation; either
// LIC// version 2.1 of the License, or (at your option) any later version.
// LIC//
// LIC// This library is distributed in the hope that it will be useful,
// LIC// but WITHOUT ANY WARRANTY; without even the implied warranty of
// LIC// MERCHANTABILITY or FITNESS FOR A PARTICULAR PURPOSE.  See the GNU
// LIC// Lesser General Public License for more details.
// LIC//
// LIC// You should have received a copy of the GNU Lesser General Public
// LIC// License along with this library; if not, write to the Free Software
// LIC// Foundation, Inc., 51 Franklin Street, Fifth Floor, Boston, MA
// LIC// 02110-1301  USA.
// LIC//
// LIC// The authors may be contacted at oomph-lib@maths.man.ac.uk.
// LIC//
// LIC//====================================================================
// Non-inline member function of the flux transport elements class

#include "euler_elements.h"

namespace oomph
{
  //===========================================================
  /// Set the default value of Gamma to be 1.4 in all three
  /// dimension specialisations. This form seems to be required for
  /// gcc 4.4.4, rather than a more general templated version.
  //===========================================================
  template<>
  double EulerEquations<1>::Default_Gamma_Value = 1.4;
  template<>
  double EulerEquations<2>::Default_Gamma_Value = 1.4;
  template<>
  double EulerEquations<3>::Default_Gamma_Value = 1.4;

<<<<<<< HEAD
=======

>>>>>>> fb5f6804
  //======================================================
  /// Calculate the pressure value from the unknowns
  //=====================================================
  template<unsigned DIM>
  double EulerEquations<DIM>::pressure(const Vector<double>& u) const
  {
    // Initialise the pressure to zero
    double p = 0.0;
    // Subtract off the momentum components
    for (unsigned j = 0; j < DIM; j++)
    {
      p -= u[2 + j] * u[2 + j];
    }
    // Multiply by half and divide by the extra density component
    p *= 0.5 / u[0];
    // Now add on the energy
    p += u[1];
    // Finaly multiply by gamma minus 1
    p *= (this->gamma() - 1);

    // return the pressure
    return p;
  }

<<<<<<< HEAD
=======

>>>>>>> fb5f6804
  //=========================================================
  /// \short Return the flux as a function of the unknowns
  /// The unknowns are stored as density, energy and then
  /// the velocity components
  //=========================================================
  template<unsigned DIM>
  void EulerEquations<DIM>::flux(const Vector<double>& u,
                                 DenseMatrix<double>& f)
  {
    // The density flux is the momentum
    for (unsigned j = 0; j < DIM; j++)
    {
      f(0, j) = u[2 + j];
    }
    // The energy flux is given by the velocity component multiplied by
    // E + p
    // Find the pressure
    double p = pressure(u);

    // The we can do the energy fluxes
    for (unsigned j = 0; j < DIM; j++)
    {
      f(1, j) = u[2 + j] * (u[1] + p) / u[0];
    }

    // Now the momentum fluxes
    for (unsigned i = 0; i < DIM; i++)
    {
      for (unsigned j = 0; j < DIM; j++)
<<<<<<< HEAD
      {
        f(2 + i, j) = u[2 + j] * u[2 + i] / u[0];
      }
      // Add the additional diagonal terms
      f(2 + i, i) += p;
    }
  }

  //====================================================================
  /// Output function, print the values of all unknowns
  //==================================================================
  template<unsigned DIM>
  void EulerEquations<DIM>::output(std::ostream& outfile, const unsigned& nplot)
  {
    // Find the number of fluxes
    const unsigned n_flux = this->nflux();

    // Vector of local coordinates
    Vector<double> s(DIM);
    // Vector of values
    Vector<double> u(n_flux, 0.0);

    // Tecplot header info
    outfile << this->tecplot_zone_string(nplot);

    // Loop over plot points
    unsigned num_plot_points = this->nplot_points(nplot);
    for (unsigned iplot = 0; iplot < num_plot_points; iplot++)
    {
      // Get local coordinates of plot point
      this->get_s_plot(iplot, nplot, s);

      // Coordinates
      for (unsigned i = 0; i < DIM; i++)
      {
        outfile << this->interpolated_x(s, i) << " ";
      }
=======
      {
        f(2 + i, j) = u[2 + j] * u[2 + i] / u[0];
      }
      // Add the additional diagonal terms
      f(2 + i, i) += p;
    }
  }


  //====================================================================
  /// Output function, print the values of all unknowns
  //==================================================================
  template<unsigned DIM>
  void EulerEquations<DIM>::output(std::ostream& outfile, const unsigned& nplot)
  {
    // Find the number of fluxes
    const unsigned n_flux = this->nflux();

    // Vector of local coordinates
    Vector<double> s(DIM);
    // Vector of values
    Vector<double> u(n_flux, 0.0);

    // Tecplot header info
    outfile << this->tecplot_zone_string(nplot);

    // Loop over plot points
    unsigned num_plot_points = this->nplot_points(nplot);
    for (unsigned iplot = 0; iplot < num_plot_points; iplot++)
    {
      // Get local coordinates of plot point
      this->get_s_plot(iplot, nplot, s);

      // Coordinates
      for (unsigned i = 0; i < DIM; i++)
      {
        outfile << this->interpolated_x(s, i) << " ";
      }
>>>>>>> fb5f6804

      // Values
      for (unsigned i = 0; i < n_flux; i++)
      {
        u[i] = this->interpolated_u_flux_transport(s, i);
        outfile << u[i] << " ";
      }

      // Now output the velocity
      for (unsigned j = 0; j < DIM; j++)
      {
        outfile << u[2 + j] / u[0] << " ";
      }

      // Also the pressure
      outfile << pressure(u);

      outfile << std::endl;
    }
    outfile << std::endl;

    // Write tecplot footer (e.g. FE connectivity lists)
    this->write_tecplot_zone_footer(outfile, nplot);
  }

<<<<<<< HEAD
=======

>>>>>>> fb5f6804
  //======================================================================
  /// \short Return the flux derivatives as a function of the unknowns
  //=====================================================================
  /*template<unsigned DIM>
  void EulerEquations<DIM>::
  dflux_du(const Vector<double> &u, RankThreeTensor<double> &df_du)
  {
  }*/

  template class EulerEquations<1>;
  template class EulerEquations<2>;
  template class EulerEquations<3>;

  template<unsigned NNODE_1D>
  Gauss<1, NNODE_1D>
    DGSpectralEulerElement<2, NNODE_1D>::Default_face_integration_scheme;

  template class DGSpectralEulerElement<2, 2>;
  template class DGSpectralEulerElement<2, 3>;
  template class DGSpectralEulerElement<2, 4>;

} // namespace oomph<|MERGE_RESOLUTION|>--- conflicted
+++ resolved
@@ -41,10 +41,7 @@
   template<>
   double EulerEquations<3>::Default_Gamma_Value = 1.4;
 
-<<<<<<< HEAD
-=======
 
->>>>>>> fb5f6804
   //======================================================
   /// Calculate the pressure value from the unknowns
   //=====================================================
@@ -69,10 +66,7 @@
     return p;
   }
 
-<<<<<<< HEAD
-=======
 
->>>>>>> fb5f6804
   //=========================================================
   /// \short Return the flux as a function of the unknowns
   /// The unknowns are stored as density, energy and then
@@ -102,45 +96,6 @@
     for (unsigned i = 0; i < DIM; i++)
     {
       for (unsigned j = 0; j < DIM; j++)
-<<<<<<< HEAD
-      {
-        f(2 + i, j) = u[2 + j] * u[2 + i] / u[0];
-      }
-      // Add the additional diagonal terms
-      f(2 + i, i) += p;
-    }
-  }
-
-  //====================================================================
-  /// Output function, print the values of all unknowns
-  //==================================================================
-  template<unsigned DIM>
-  void EulerEquations<DIM>::output(std::ostream& outfile, const unsigned& nplot)
-  {
-    // Find the number of fluxes
-    const unsigned n_flux = this->nflux();
-
-    // Vector of local coordinates
-    Vector<double> s(DIM);
-    // Vector of values
-    Vector<double> u(n_flux, 0.0);
-
-    // Tecplot header info
-    outfile << this->tecplot_zone_string(nplot);
-
-    // Loop over plot points
-    unsigned num_plot_points = this->nplot_points(nplot);
-    for (unsigned iplot = 0; iplot < num_plot_points; iplot++)
-    {
-      // Get local coordinates of plot point
-      this->get_s_plot(iplot, nplot, s);
-
-      // Coordinates
-      for (unsigned i = 0; i < DIM; i++)
-      {
-        outfile << this->interpolated_x(s, i) << " ";
-      }
-=======
       {
         f(2 + i, j) = u[2 + j] * u[2 + i] / u[0];
       }
@@ -179,7 +134,6 @@
       {
         outfile << this->interpolated_x(s, i) << " ";
       }
->>>>>>> fb5f6804
 
       // Values
       for (unsigned i = 0; i < n_flux; i++)
@@ -205,10 +159,7 @@
     this->write_tecplot_zone_footer(outfile, nplot);
   }
 
-<<<<<<< HEAD
-=======
 
->>>>>>> fb5f6804
   //======================================================================
   /// \short Return the flux derivatives as a function of the unknowns
   //=====================================================================
