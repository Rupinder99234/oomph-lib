--- conflicted
+++ resolved
@@ -205,12 +205,6 @@
 
       outfile << std::endl;
     }
-<<<<<<< HEAD
-  }
-
-  //======================================================================
-  /// Output "exact" solution
-=======
   }
 
   //======================================================================
@@ -268,72 +262,6 @@
     write_tecplot_zone_footer(outfile, nplot);
   }
 
-  //======================================================================
-  /// Output "exact" solution at a given time
->>>>>>> fb5f6804
-  /// Solution is provided via function pointer.
-  /// Plot at a given number of plot points.
-  /// Function prints as many components as are returned in solution Vector.
-  //=======================================================================
-  void PolarNavierStokesEquations::output_fct(
-    std::ostream& outfile,
-    const unsigned& nplot,
-<<<<<<< HEAD
-    FiniteElement::SteadyExactSolutionFctPt exact_soln_pt)
-=======
-    const double& time,
-    FiniteElement::UnsteadyExactSolutionFctPt exact_soln_pt)
->>>>>>> fb5f6804
-  {
-    // Vector of local coordinates
-    Vector<double> s(2);
-
-    // Vector for coordintes
-    Vector<double> x(2);
-
-    // Tecplot header info
-    outfile << tecplot_zone_string(nplot);
-
-    // Exact solution Vector
-    Vector<double> exact_soln;
-
-    // Loop over plot points
-    unsigned num_plot_points = nplot_points(nplot);
-    for (unsigned iplot = 0; iplot < num_plot_points; iplot++)
-    {
-      // Get local coordinates of plot point
-      get_s_plot(iplot, nplot, s);
-
-      // Get x position as Vector
-      interpolated_x(s, x);
-
-      // Get exact solution at this point
-<<<<<<< HEAD
-      (*exact_soln_pt)(x, exact_soln);
-=======
-      (*exact_soln_pt)(time, x, exact_soln);
->>>>>>> fb5f6804
-
-      // Output x,y,...
-      for (unsigned i = 0; i < 2; i++)
-      {
-        outfile << x[i] << " ";
-      }
-
-      // Output "exact solution"
-      for (unsigned i = 0; i < exact_soln.size(); i++)
-      {
-        outfile << exact_soln[i] << " ";
-      }
-
-      outfile << std::endl;
-    }
-
-    // Write tecplot footer (e.g. FE connectivity lists)
-    write_tecplot_zone_footer(outfile, nplot);
-  }
-
-<<<<<<< HEAD
   //======================================================================
   /// Output "exact" solution at a given time
   /// Solution is provided via function pointer.
@@ -357,7 +285,39 @@
 
     // Exact solution Vector
     Vector<double> exact_soln;
-=======
+
+    // Loop over plot points
+    unsigned num_plot_points = nplot_points(nplot);
+    for (unsigned iplot = 0; iplot < num_plot_points; iplot++)
+    {
+      // Get local coordinates of plot point
+      get_s_plot(iplot, nplot, s);
+
+      // Get x position as Vector
+      interpolated_x(s, x);
+
+      // Get exact solution at this point
+      (*exact_soln_pt)(time, x, exact_soln);
+
+      // Output x,y,...
+      for (unsigned i = 0; i < 2; i++)
+      {
+        outfile << x[i] << " ";
+      }
+
+      // Output "exact solution"
+      for (unsigned i = 0; i < exact_soln.size(); i++)
+      {
+        outfile << exact_soln[i] << " ";
+      }
+
+      outfile << std::endl;
+    }
+
+    // Write tecplot footer (e.g. FE connectivity lists)
+    write_tecplot_zone_footer(outfile, nplot);
+  }
+
   //==============================================================
   /// Output function: Velocities only
   /// x,y,[z],u,v,[w]
@@ -382,7 +342,6 @@
 
     // Tecplot header info
     outfile << tecplot_zone_string(nplot);
->>>>>>> fb5f6804
 
     // Loop over plot points
     unsigned num_plot_points = nplot_points(nplot);
@@ -391,24 +350,6 @@
       // Get local coordinates of plot point
       get_s_plot(iplot, nplot, s);
 
-<<<<<<< HEAD
-      // Get x position as Vector
-      interpolated_x(s, x);
-
-      // Get exact solution at this point
-      (*exact_soln_pt)(time, x, exact_soln);
-
-      // Output x,y,...
-      for (unsigned i = 0; i < 2; i++)
-      {
-        outfile << x[i] << " ";
-      }
-
-      // Output "exact solution"
-      for (unsigned i = 0; i < exact_soln.size(); i++)
-      {
-        outfile << exact_soln[i] << " ";
-=======
       // Get shape functions
       shape(s, psi);
 
@@ -435,65 +376,10 @@
       for (unsigned i = 0; i < 2; i++)
       {
         outfile << interpolated_u[i] << " ";
->>>>>>> fb5f6804
       }
 
       outfile << std::endl;
     }
-<<<<<<< HEAD
-
-    // Write tecplot footer (e.g. FE connectivity lists)
-    write_tecplot_zone_footer(outfile, nplot);
-  }
-
-  //==============================================================
-  /// Output function: Velocities only
-  /// x,y,[z],u,v,[w]
-  /// in tecplot format at specified previous timestep (t=0: present;
-  /// t>0: previous timestep). Specified number of plot points in each
-  /// coordinate direction.
-  //==============================================================
-  void PolarNavierStokesEquations::output_veloc(std::ostream& outfile,
-                                                const unsigned& nplot,
-                                                const unsigned& t)
-  {
-    // Find number of nodes
-    unsigned n_node = nnode();
-
-    // Local shape function
-    Shape psi(n_node);
-
-    // Vectors of local coordinates and coords and velocities
-    Vector<double> s(2);
-    Vector<double> interpolated_x(2);
-    Vector<double> interpolated_u(2);
-
-    // Tecplot header info
-    outfile << tecplot_zone_string(nplot);
-
-    // Loop over plot points
-    unsigned num_plot_points = nplot_points(nplot);
-    for (unsigned iplot = 0; iplot < num_plot_points; iplot++)
-    {
-      // Get local coordinates of plot point
-      get_s_plot(iplot, nplot, s);
-
-      // Get shape functions
-      shape(s, psi);
-
-      // Loop over directions
-      for (unsigned i = 0; i < 2; i++)
-      {
-        interpolated_x[i] = 0.0;
-        interpolated_u[i] = 0.0;
-        // Loop over the local nodes and sum
-        for (unsigned l = 0; l < n_node; l++)
-        {
-          interpolated_u[i] += u_pnst(t, l, i) * psi[l];
-          interpolated_x[i] += nodal_position(t, l, i) * psi[l];
-        }
-      }
-=======
     // Write tecplot footer (e.g. FE connectivity lists)
     write_tecplot_zone_footer(outfile, nplot);
   }
@@ -689,217 +575,17 @@
     {
       // Get local coordinates of plot point
       get_s_plot(iplot, nplot, s);
->>>>>>> fb5f6804
 
       // Coordinates
       for (unsigned i = 0; i < 2; i++)
       {
-<<<<<<< HEAD
-        outfile << interpolated_x[i] << " ";
-=======
         // outfile << interpolated_x(s,i) << " ";
         fprintf(file_pt, "%g ", interpolated_x(s, i));
->>>>>>> fb5f6804
       }
 
       // Velocities
       for (unsigned i = 0; i < 2; i++)
       {
-<<<<<<< HEAD
-        outfile << interpolated_u[i] << " ";
-      }
-
-      outfile << std::endl;
-    }
-    // Write tecplot footer (e.g. FE connectivity lists)
-    write_tecplot_zone_footer(outfile, nplot);
-  }
-
-  //  keyword: primary
-  //==============================================================
-  /// Output function:
-  /// x,y,[z],u,v,[w],p
-  /// in tecplot format. Specified number of plot points in each
-  /// coordinate direction.
-  //==============================================================
-  void PolarNavierStokesEquations::output(std::ostream& outfile,
-                                          const unsigned& nplot)
-  {
-    // Vector of local coordinates
-    Vector<double> s(2);
-
-    // Tecplot header info
-    outfile << tecplot_zone_string(nplot);
-
-    // Loop over plot points
-    unsigned num_plot_points = nplot_points(nplot);
-    for (unsigned iplot = 0; iplot < num_plot_points; iplot++)
-    {
-      // Get local coordinates of plot point
-      get_s_plot(iplot, nplot, s);
-
-      // Work out global physical coordinate
-      const double Alpha = alpha();
-      double r = interpolated_x(s, 0);
-      double phi = interpolated_x(s, 1);
-      double theta = Alpha * phi;
-
-      // Coordinates
-      outfile << r * cos(theta) << " " << r * sin(theta) << " ";
-
-      // Velocities
-      outfile << interpolated_u_pnst(s, 0) * cos(theta) -
-                   interpolated_u_pnst(s, 1) * sin(theta)
-              << " ";
-      outfile << interpolated_u_pnst(s, 0) * sin(theta) +
-                   interpolated_u_pnst(s, 1) * cos(theta)
-              << " ";
-
-      // Pressure
-      outfile << interpolated_p_pnst(s) << " ";
-
-      // Radial and Azimuthal velocities
-      outfile << interpolated_u_pnst(s, 0) << " " << interpolated_u_pnst(s, 1)
-              << " ";
-      // comment start here
-      /*
-      double similarity_solution,dsimilarity_solution;
-      get_similarity_solution(theta,Alpha,similarity_solution,dsimilarity_solution);
-      // Similarity solution:
-      outfile << similarity_solution/(Alpha*r) << " ";
-      // Error from similarity solution:
-      outfile << interpolated_u_pnst(s,0) - similarity_solution/(Alpha*r) << "
-      ";
-      */
-      /*
-      //Work out the Stokes flow similarity solution
-      double mult = (Alpha/(sin(2.*Alpha)-2.*Alpha*cos(2.*Alpha)));
-      double similarity_solution = mult*(cos(2.*Alpha*phi)-cos(2.*Alpha));
-      // Similarity solution:
-      outfile << similarity_solution/(Alpha*r) << " ";
-      // Error from similarity solution:
-      outfile << interpolated_u_pnst(s,0) - similarity_solution/(Alpha*r) << "
-      ";
-      //comment end here
-      */
-      outfile << 0 << " " << 1 << " ";
-
-      // r and theta for better plotting
-      outfile << r << " " << phi << " ";
-
-      outfile << std::endl;
-    }
-    outfile << std::endl;
-  }
-
-  /*
-  //Full_convergence_checks output:
-  //==============================================================
-  /// Output the exact similarity solution and error
-  /// Output function in tecplot format.
-  /// Specified number of plot points in each
-  /// coordinate direction.
-  //==============================================================
-  void PolarNavierStokesEquations::output(std::ostream &outfile,
-                                 const unsigned &nplot)
-  {
-
-   //Vector of local coordinates
-   Vector<double> s(2);
-
-   // Tecplot header info
-   outfile << tecplot_zone_string(nplot);
-
-   // Loop over plot points
-   unsigned num_plot_points=nplot_points(nplot);
-   for (unsigned iplot=0;iplot<num_plot_points;iplot++)
-    {
-
-     // Get local coordinates of plot point
-     get_s_plot(iplot,nplot,s);
-
-     //Work out global physical coordinate
-     const double Alpha = alpha();
-     double r = interpolated_x(s,0);
-     double phi = interpolated_x(s,1);
-     double theta = Alpha*phi;
-
-     // Coordinates
-     outfile << r*cos(theta) << " " << r*sin(theta) << " ";
-
-     // Velocities
-     outfile << interpolated_u_pnst(s,0)*cos(theta) -
-  interpolated_u_pnst(s,1)*sin(theta)
-       << " ";
-     outfile << interpolated_u_pnst(s,0)*sin(theta) +
-  interpolated_u_pnst(s,1)*cos(theta)
-       << " ";
-
-     // Pressure
-     outfile << interpolated_p_pnst(s)  << " ";
-
-     // Radial and Azimuthal velocities
-     outfile << interpolated_u_pnst(s,0) << " " << interpolated_u_pnst(s,1) << "
-  ";
-
-     // I need to add exact pressure, radial velocity and radial velocity
-  derivatives here
-     // Plus the error from these
-     double m=2.*Alpha;
-     double mu=(1./(sin(m)-m*cos(m)));
-     double exact_u=(mu/r)*(cos(m*phi)-cos(m));
-     double exact_p=(2.*mu)*((cos(m*phi)/(r*r))-cos(m));
-     double exact_dudr=-(exact_u/r);
-     double exact_dudphi=-mu*m*sin(m*phi)/r;
-
-     // If we don't have Stokes flow then we need to overwrite the Stokes
-  solution by
-     // reading in the correct similarity solution from file
-     const double Re = re();
-     if(Re>1.e-8)
-      {
-       double similarity_solution,dsimilarity_solution;
-       get_similarity_solution(theta,Alpha,similarity_solution,dsimilarity_solution);
-       double A = Global_Physical_Variables::P2/Alpha;
-
-       exact_u = similarity_solution/(r*Alpha);
-       exact_p = 2.*(exact_u/r)-(A/(2.*Alpha*Alpha))*((1./(r*r))-1.);
-       exact_dudr = -(exact_u/r);
-       exact_dudphi = dsimilarity_solution/(r*Alpha);
-      }
-
-     // exact pressure and error
-     outfile << exact_p << " " << (interpolated_p_pnst(s)-exact_p) << " ";
-
-     // r and theta for better plotting
-     outfile << r << " " << phi << " ";
-
-     // exact and oomph du/dr and du/dphi?
-     outfile << exact_u << " " << (interpolated_u_pnst(s,0)-exact_u) << " ";
-     outfile << exact_dudr << " " << (interpolated_dudx_pnst(s,0,0)-exact_dudr)
-  << " "; outfile << exact_dudphi << " " <<
-  (interpolated_dudx_pnst(s,0,1)-exact_dudphi) << " ";
-
-     outfile << std::endl;
-    }
-   outfile << std::endl;
-  }
-  */
-  //==============================================================
-  /// C-style output function:
-  /// x,y,[z],u,v,[w],p
-  /// in tecplot format. Specified number of plot points in each
-  /// coordinate direction.
-  //==============================================================
-  void PolarNavierStokesEquations::output(FILE* file_pt, const unsigned& nplot)
-  {
-    // Vector of local coordinates
-    Vector<double> s(2);
-
-    // Tecplot header info
-    // outfile << tecplot_zone_string(nplot);
-    fprintf(file_pt, "%s", tecplot_zone_string(nplot).c_str());
-=======
         // outfile << interpolated_u_pnst(s,i) << " ";
         fprintf(file_pt, "%g ", interpolated_u_pnst(s, i));
       }
@@ -911,64 +597,6 @@
     fprintf(file_pt, "\n");
   }
 
-
-  //==============================================================
-  /// Full output function:
-  /// x,y,[z],u,v,[w],p,du/dt,dv/dt,[dw/dt],dissipation
-  /// in tecplot format. Specified number of plot points in each
-  /// coordinate direction
-  //==============================================================
-  void PolarNavierStokesEquations::full_output(std::ostream& outfile,
-                                               const unsigned& nplot)
-  {
-    // Vector of local coordinates
-    Vector<double> s(2);
-
-    // Acceleration
-    Vector<double> dudt(2);
-
-    // Mesh elocity
-    Vector<double> mesh_veloc(2);
-
-    // Tecplot header info
-    outfile << tecplot_zone_string(nplot);
-
-    // Find out how many nodes there are
-    unsigned n_node = nnode();
-
-    // Set up memory for the shape functions
-    Shape psif(n_node);
-    DShape dpsifdx(n_node, 2);
->>>>>>> fb5f6804
-
-    // Loop over plot points
-    unsigned num_plot_points = nplot_points(nplot);
-    for (unsigned iplot = 0; iplot < num_plot_points; iplot++)
-    {
-      // Get local coordinates of plot point
-      get_s_plot(iplot, nplot, s);
-
-<<<<<<< HEAD
-      // Coordinates
-      for (unsigned i = 0; i < 2; i++)
-      {
-        // outfile << interpolated_x(s,i) << " ";
-        fprintf(file_pt, "%g ", interpolated_x(s, i));
-      }
-
-      // Velocities
-      for (unsigned i = 0; i < 2; i++)
-      {
-        // outfile << interpolated_u_pnst(s,i) << " ";
-        fprintf(file_pt, "%g ", interpolated_u_pnst(s, i));
-      }
-
-      // Pressure
-      // outfile << interpolated_p_pnst(s)  << " ";
-      fprintf(file_pt, "%g \n", interpolated_p_pnst(s));
-    }
-    fprintf(file_pt, "\n");
-  }
 
   //==============================================================
   /// Full output function:
@@ -1046,6 +674,7 @@
         }
       }
 
+
       // Get dudt in ALE form (incl mesh veloc)
       for (unsigned i = 0; i < 2; i++)
       {
@@ -1056,6 +685,7 @@
         }
       }
 
+
       // Coordinates
       for (unsigned i = 0; i < 2; i++)
       {
@@ -1079,85 +709,7 @@
 
       // Dissipation
       outfile << dissipation(s) << " ";
-=======
-      // Call the derivatives of the shape and test functions
-      dshape_eulerian(s, psif, dpsifdx);
-
-      // Allocate storage
-      Vector<double> mesh_veloc(2);
-      Vector<double> dudt(2);
-      Vector<double> dudt_ALE(2);
-      DenseMatrix<double> interpolated_dudx(2, 2);
-      // DenseDoubleMatrix interpolated_dudx(2,2);
-
-      // Initialise everything to zero
-      for (unsigned i = 0; i < 2; i++)
-      {
-        mesh_veloc[i] = 0.0;
-        dudt[i] = 0.0;
-        dudt_ALE[i] = 0.0;
-        for (unsigned j = 0; j < 2; j++)
-        {
-          interpolated_dudx(i, j) = 0.0;
-        }
-      }
-
-      // Calculate velocities and derivatives
-
-      // Loop over nodes
-      for (unsigned l = 0; l < n_node; l++)
-      {
-        // Loop over directions
-        for (unsigned i = 0; i < 2; i++)
-        {
-          dudt[i] += du_dt_pnst(l, i) * psif[l];
-          mesh_veloc[i] += dnodal_position_dt(l, i) * psif[l];
-
-          // Loop over derivative directions for velocity gradients
-          for (unsigned j = 0; j < 2; j++)
-          {
-            interpolated_dudx(i, j) += u_pnst(l, i) * dpsifdx(l, j);
-          }
-        }
-      }
-
-
-      // Get dudt in ALE form (incl mesh veloc)
-      for (unsigned i = 0; i < 2; i++)
-      {
-        dudt_ALE[i] = dudt[i];
-        for (unsigned k = 0; k < 2; k++)
-        {
-          dudt_ALE[i] -= mesh_veloc[k] * interpolated_dudx(i, k);
-        }
-      }
-
-
-      // Coordinates
-      for (unsigned i = 0; i < 2; i++)
-      {
-        outfile << interpolated_x(s, i) << " ";
-      }
-
-      // Velocities
-      for (unsigned i = 0; i < 2; i++)
-      {
-        outfile << interpolated_u_pnst(s, i) << " ";
-      }
-
-      // Pressure
-      outfile << interpolated_p_pnst(s) << " ";
-
-      // Accelerations
-      for (unsigned i = 0; i < 2; i++)
-      {
-        outfile << dudt_ALE[i] << " ";
-      }
-
-      // Dissipation
-      outfile << dissipation(s) << " ";
-
->>>>>>> fb5f6804
+
 
       outfile << std::endl;
     }
@@ -1184,7 +736,6 @@
       for (unsigned i = 0; i < 2; i++)
       {
         s[i] = integral_pt()->knot(ipt, i);
-<<<<<<< HEAD
       }
 
       // Get the integral weight
@@ -1214,37 +765,6 @@
     return diss;
   }
 
-=======
-      }
-
-      // Get the integral weight
-      double w = integral_pt()->weight(ipt);
-
-      // Get Jacobian of mapping
-      double J = J_eulerian(s);
-
-      // Get strain rate matrix
-      DenseMatrix<double> strainrate(2, 2);
-      // DenseDoubleMatrix strainrate(2,2);
-      strain_rate(s, strainrate);
-
-      // Initialise
-      double local_diss = 0.0;
-      for (unsigned i = 0; i < 2; i++)
-      {
-        for (unsigned j = 0; j < 2; j++)
-        {
-          local_diss += 2.0 * strainrate(i, j) * strainrate(i, j);
-        }
-      }
-
-      diss += local_diss * w * J;
-    }
-
-    return diss;
-  }
-
->>>>>>> fb5f6804
   //==============================================================
   /// \short Compute traction (on the viscous scale) at local
   /// coordinate s for outer unit normal N
@@ -1329,7 +849,6 @@
     // Find the indices at which the local velocities are stored
     unsigned u_nodal_index[2];
     for (unsigned i = 0; i < 2; i++)
-<<<<<<< HEAD
     {
       u_nodal_index[i] = u_index_pnst(i);
     }
@@ -1343,21 +862,6 @@
     // Initialise to zero
     for (unsigned i = 0; i < 2; i++)
     {
-=======
-    {
-      u_nodal_index[i] = u_index_pnst(i);
-    }
-
-    // Calculate local values of the velocity components
-    // Allocate
-    Vector<double> interpolated_u(2);
-    Vector<double> interpolated_x(2);
-    DenseMatrix<double> interpolated_dudx(2, 2);
-
-    // Initialise to zero
-    for (unsigned i = 0; i < 2; i++)
-    {
->>>>>>> fb5f6804
       interpolated_u[i] = 0.0;
       interpolated_x[i] = 0.0;
       for (unsigned j = 0; j < 2; j++)
@@ -1432,7 +936,6 @@
     // Find the indices at which the local velocities are stored
     unsigned u_nodal_index[2];
     for (unsigned i = 0; i < 2; i++)
-<<<<<<< HEAD
     {
       u_nodal_index[i] = u_index_pnst(i);
     }
@@ -1446,21 +949,6 @@
     // Initialise to zero
     for (unsigned i = 0; i < 2; i++)
     {
-=======
-    {
-      u_nodal_index[i] = u_index_pnst(i);
-    }
-
-    // Calculate local values of the velocity components
-    // Allocate
-    Vector<double> interpolated_u(2);
-    Vector<double> interpolated_x(2);
-    DenseMatrix<double> interpolated_dudx(2, 2);
-
-    // Initialise to zero
-    for (unsigned i = 0; i < 2; i++)
-    {
->>>>>>> fb5f6804
       interpolated_u[i] = 0.0;
       interpolated_x[i] = 0.0;
       for (unsigned j = 0; j < 2; j++)
@@ -1759,10 +1247,7 @@
                (pow(interpolated_u[1], 2.) / interpolated_x[0])) *
               testf[l] * interpolated_x[0] * Alpha * W;
 
-<<<<<<< HEAD
-=======
-
->>>>>>> fb5f6804
+
             // CALCULATE THE JACOBIAN
             if (flag)
             {
@@ -2024,10 +1509,7 @@
              (1. / (interpolated_x[0] * Alpha)) * interpolated_dudx(1, 1)) *
             testp[l] * interpolated_x[0] * Alpha * W;
 
-<<<<<<< HEAD
-=======
-
->>>>>>> fb5f6804
+
           /*CALCULATE THE JACOBIAN*/
           if (flag)
           {
@@ -2064,10 +1546,7 @@
         } // End of if not boundary condition
       } // End of loop over l
 
-<<<<<<< HEAD
-=======
-
->>>>>>> fb5f6804
+
     } // End of loop over integration points
 
   } // End of add_generic_residual_contribution
