// LIC// ====================================================================
// LIC// This file forms part of oomph-lib, the object-oriented,
// LIC// multi-physics finite-element library, available
// LIC// at http://www.oomph-lib.org.
// LIC//
// LIC// Copyright (C) 2006-2021 Matthias Heil and Andrew Hazel
// LIC//
// LIC// This library is free software; you can redistribute it and/or
// LIC// modify it under the terms of the GNU Lesser General Public
// LIC// License as published by the Free Software Foundation; either
// LIC// version 2.1 of the License, or (at your option) any later version.
// LIC//
// LIC// This library is distributed in the hope that it will be useful,
// LIC// but WITHOUT ANY WARRANTY; without even the implied warranty of
// LIC// MERCHANTABILITY or FITNESS FOR A PARTICULAR PURPOSE.  See the GNU
// LIC// Lesser General Public License for more details.
// LIC//
// LIC// You should have received a copy of the GNU Lesser General Public
// LIC// License along with this library; if not, write to the Free Software
// LIC// Foundation, Inc., 51 Franklin Street, Fifth Floor, Boston, MA
// LIC// 02110-1301  USA.
// LIC//
// LIC// The authors may be contacted at oomph-lib@maths.man.ac.uk.
// LIC//
// LIC//====================================================================
#include "refineable_polar_navier_stokes_elements.h"

namespace oomph
{
  //////////////////////////////////////////////////////////////////////////
  //======================================================================//
  /// Start of what would've been refineable_navier_stokes_elements.cc    //
  //======================================================================//
  //////////////////////////////////////////////////////////////////////////

  //==============================================================
  ///  Compute the residuals for the Navier--Stokes
  ///  equations; flag=1(or 0): do (or don't) compute the
  ///  Jacobian as well.
  ///  flag=2 for Residuals, Jacobian and mass_matrix
  ///
  ///  This is now my new version with Jacobian and
  ///  dimensionless phi
  ///
  ///  This version supports hanging nodes
  //==============================================================
  void RefineablePolarNavierStokesEquations::
    fill_in_generic_residual_contribution(Vector<double>& residuals,
                                          DenseMatrix<double>& jacobian,
                                          DenseMatrix<double>& mass_matrix,
                                          unsigned flag)
  {
    // Find out how many nodes there are
    unsigned n_node = nnode();

    // Find out how many pressure dofs there are
    unsigned n_pres = npres_pnst();

    // Find the indices at which the local velocities are stored
    unsigned u_nodal_index[2];
    for (unsigned i = 0; i < 2; i++)
    {
      u_nodal_index[i] = u_index_pnst(i);
    }

    // Which nodal value represents the pressure? (Negative if pressure
    // is not based on nodal interpolation).
    int p_index = this->p_nodal_index_pnst();

    // Local array of booleans that are true if the l-th pressure value is
    // hanging (avoid repeated virtual function calls)
    bool pressure_dof_is_hanging[n_pres];
    // If the pressure is stored at a node
    if (p_index >= 0)
    {
      // Read out whether the pressure is hanging
      for (unsigned l = 0; l < n_pres; ++l)
      {
        pressure_dof_is_hanging[l] = pressure_node_pt(l)->is_hanging(p_index);
      }
    }
    // Otherwise the pressure is not stored at a node and so cannot hang
    else
    {
      for (unsigned l = 0; l < n_pres; ++l)
      {
        pressure_dof_is_hanging[l] = false;
      }
    }

    // Set up memory for the shape and test functions
    Shape psif(n_node), testf(n_node);
    DShape dpsifdx(n_node, 2), dtestfdx(n_node, 2);

    // Set up memory for pressure shape and test functions
    Shape psip(n_pres), testp(n_pres);

    // Number of integration points
    unsigned n_intpt = integral_pt()->nweight();

    // Set the Vector to hold local coordinates
    Vector<double> s(2);

    // Get the reynolds number and Alpha
    const double Re = re();
    const double Alpha = alpha();
    const double Re_St = re_st();

    // Integers to store the local equations and unknowns
    int local_eqn = 0, local_unknown = 0;

    // Pointers to hang info objects
    HangInfo *hang_info_pt = 0, *hang_info2_pt = 0;

    // Loop over the integration points
    for (unsigned ipt = 0; ipt < n_intpt; ipt++)
    {
      // Assign values of s
      for (unsigned i = 0; i < 2; i++) s[i] = integral_pt()->knot(ipt, i);
      // Get the integral weight
      double w = integral_pt()->weight(ipt);

      // Call the derivatives of the shape and test functions
      double J = dshape_and_dtest_eulerian_at_knot_pnst(
        ipt, psif, dpsifdx, testf, dtestfdx);

      // Call the pressure shape and test functions
      this->pshape_pnst(s, psip, testp);

      // Premultiply the weights and the Jacobian
      double W = w * J;

      // Calculate local values of the pressure and velocity components
      // Allocate storage initialised to zero
      double interpolated_p = 0.0;
      Vector<double> interpolated_u(2, 0.0);
      Vector<double> interpolated_x(2, 0.0);
      // Vector<double> dudt(2);
      DenseMatrix<double> interpolated_dudx(2, 2, 0.0);

      // Initialise to zero
      for (unsigned i = 0; i < 2; i++)
      {
        // dudt[i] = 0.0;
        interpolated_u[i] = 0.0;
        interpolated_x[i] = 0.0;
        for (unsigned j = 0; j < 2; j++)
        {
          interpolated_dudx(i, j) = 0.0;
        }
      }

      // Calculate pressure
      for (unsigned l = 0; l < n_pres; l++)
        interpolated_p += this->p_pnst(l) * psip[l];

      // Calculate velocities and derivatives:

      // Loop over nodes
      for (unsigned l = 0; l < n_node; l++)
      {
        // Loop over directions
        for (unsigned i = 0; i < 2; i++)
        {
          // Get the nodal value
          double u_value = this->nodal_value(l, u_nodal_index[i]);
          interpolated_u[i] += u_value * psif[l];
          interpolated_x[i] += this->nodal_position(l, i) * psif[l];
          // dudt[i]+=du_dt_pnst(l,i)*psif[l];

          // Loop over derivative directions
          for (unsigned j = 0; j < 2; j++)
          {
            interpolated_dudx(i, j) += u_value * dpsifdx(l, j);
          }
        }
      }

      // MOMENTUM EQUATIONS
      //------------------
      // Number of master nodes and storage for the weight of the shape function
      unsigned n_master = 1;
      double hang_weight = 1.0;
      // Loop over the nodes for the test functions
      for (unsigned l = 0; l < n_node; l++)
      {
        // Local boolean to indicate whether the node is hanging
        bool is_node_hanging = node_pt(l)->is_hanging();

        // If the node is hanging
        if (is_node_hanging)
        {
          hang_info_pt = node_pt(l)->hanging_pt();
          // Read out number of master nodes from hanging data
          n_master = hang_info_pt->nmaster();
        }
        // Otherwise the node is its own master
        else
        {
          n_master = 1;
        }

        // Now add in a new loop over the master nodes
        for (unsigned m = 0; m < n_master; m++)
        {
          // Can't loop over velocity components as don't have identical
          // contributions Do seperately for i = {0,1} instead
          unsigned i = 0;
          {
            // Get the equation number
            // If the node is hanging
            if (is_node_hanging)
            {
              // Get the equation number from the master node
              local_eqn = this->local_hang_eqn(hang_info_pt->master_node_pt(m),
                                               u_nodal_index[i]);
              // Get the hang weight from the master node
              hang_weight = hang_info_pt->master_weight(m);
            }
            // If the node is not hanging
            else
            {
              // Local equation number
              local_eqn = this->nodal_local_eqn(l, u_nodal_index[i]);
              // Node contributes with full weight
              hang_weight = 1.0;
            }

            /*IF it's not a boundary condition*/
            if (local_eqn >= 0)
            {
              // Add the testf[l] term of the stress tensor
              residuals[local_eqn] +=
                ((interpolated_p / interpolated_x[0]) -
                 ((1. + Gamma[i]) / pow(interpolated_x[0], 2.)) *
                   ((1. / Alpha) * interpolated_dudx(1, 1) +
                    interpolated_u[0])) *
                testf[l] * interpolated_x[0] * Alpha * W * hang_weight;

              // Add the dtestfdx(l,0) term of the stress tensor
              residuals[local_eqn] +=
                (interpolated_p - (1. + Gamma[i]) * interpolated_dudx(0, 0)) *
                dtestfdx(l, 0) * interpolated_x[0] * Alpha * W * hang_weight;

              // Add the dtestfdx(l,1) term of the stress tensor
              residuals[local_eqn] -=
                ((1. / (interpolated_x[0] * Alpha)) * interpolated_dudx(0, 1) -
                 (interpolated_u[1] / interpolated_x[0]) +
                 Gamma[i] * interpolated_dudx(1, 0)) *
                (1. / (interpolated_x[0] * Alpha)) * dtestfdx(l, 1) *
                interpolated_x[0] * Alpha * W * hang_weight;

              // Convective terms
              residuals[local_eqn] -=
                Re *
                (interpolated_u[0] * interpolated_dudx(0, 0) +
                 (interpolated_u[1] / (interpolated_x[0] * Alpha)) *
                   interpolated_dudx(0, 1) -
                 (pow(interpolated_u[1], 2.) / interpolated_x[0])) *
                testf[l] * interpolated_x[0] * Alpha * W * hang_weight;

<<<<<<< HEAD
=======

>>>>>>> fb5f6804
              // CALCULATE THE JACOBIAN
              if (flag)
              {
                // Number of master nodes and weights
                unsigned n_master2 = 1;
                double hang_weight2 = 1.0;
                // Loop over the velocity shape functions again
                for (unsigned l2 = 0; l2 < n_node; l2++)
                {
                  // Local boolean to indicate whether the node is hanging
                  bool is_node2_hanging = node_pt(l2)->is_hanging();

                  // If the node is hanging
                  if (is_node2_hanging)
                  {
                    hang_info2_pt = node_pt(l2)->hanging_pt();
                    // Read out number of master nodes from hanging data
                    n_master2 = hang_info2_pt->nmaster();
                  }
                  // Otherwise the node is its own master
                  else
                  {
                    n_master2 = 1;
                  }

                  // Loop over the master nodes
                  for (unsigned m2 = 0; m2 < n_master2; m2++)
                  {
                    // Again can't loop over velocity components due to loss of
                    // symmetry
                    unsigned i2 = 0;
                    {
                      // Get the number of the unknown
                      // If the node is hanging
                      if (is_node2_hanging)
                      {
                        // Get the equation number from the master node
                        local_unknown = this->local_hang_eqn(
                          hang_info2_pt->master_node_pt(m2), u_nodal_index[i2]);
                        // Get the hang weights
                        hang_weight2 = hang_info2_pt->master_weight(m2);
                      }
                      else
                      {
                        local_unknown =
                          this->nodal_local_eqn(l2, u_nodal_index[i2]);
                        hang_weight2 = 1.0;
                      }

                      // If at a non-zero degree of freedom add in the entry
                      if (local_unknown >= 0)
                      {
                        // Add contribution to Elemental Matrix
                        jacobian(local_eqn, local_unknown) -=
                          (1. + Gamma[i]) *
                          (psif[l2] / pow(interpolated_x[0], 2.)) * testf[l] *
                          interpolated_x[0] * Alpha * W * hang_weight *
                          hang_weight2;

                        jacobian(local_eqn, local_unknown) -=
                          (1. + Gamma[i]) * dpsifdx(l2, 0) * dtestfdx(l, 0) *
                          interpolated_x[0] * Alpha * W * hang_weight *
                          hang_weight2;

                        jacobian(local_eqn, local_unknown) -=
                          (1. / (interpolated_x[0] * Alpha)) * dpsifdx(l2, 1) *
                          (1. / (interpolated_x[0] * Alpha)) * dtestfdx(l, 1) *
                          interpolated_x[0] * Alpha * W * hang_weight *
                          hang_weight2;

                        // Now add in the inertial terms
                        jacobian(local_eqn, local_unknown) -=
                          Re *
                          (psif[l2] * interpolated_dudx(0, 0) +
                           interpolated_u[0] * dpsifdx(l2, 0) +
                           (interpolated_u[1] / (interpolated_x[0] * Alpha)) *
                             dpsifdx(l2, 1)) *
                          testf[l] * interpolated_x[0] * Alpha * W *
                          hang_weight * hang_weight2;

                        // extra bit for mass matrix
                        if (flag == 2)
                        {
                          mass_matrix(local_eqn, local_unknown) +=
                            Re_St * psif[l2] * testf[l] * interpolated_x[0] *
                            Alpha * W * hang_weight * hang_weight2;
                        }

                      } // End of (Jacobian's) if not boundary condition
                        // statement
                    } // End of i2=0 section

                    i2 = 1;
                    {
                      // Get the number of the unknown
                      // If the node is hanging
                      if (is_node2_hanging)
                      {
                        // Get the equation number from the master node
                        local_unknown = this->local_hang_eqn(
                          hang_info2_pt->master_node_pt(m2), u_nodal_index[i2]);
                        // Get the hang weights
                        hang_weight2 = hang_info2_pt->master_weight(m2);
                      }
                      else
                      {
                        local_unknown =
                          this->nodal_local_eqn(l2, u_nodal_index[i2]);
                        hang_weight2 = 1.0;
                      }

                      // If at a non-zero degree of freedom add in the entry
                      if (local_unknown >= 0)
                      {
                        // Add contribution to Elemental Matrix
                        jacobian(local_eqn, local_unknown) -=
                          ((1. + Gamma[i]) /
                           (pow(interpolated_x[0], 2.) * Alpha)) *
                          dpsifdx(l2, 1) * testf[l] * interpolated_x[0] *
                          Alpha * W * hang_weight * hang_weight2;

                        jacobian(local_eqn, local_unknown) -=
                          (-(psif[l2] / interpolated_x[0]) +
                           Gamma[i] * dpsifdx(l2, 0)) *
                          (1. / (interpolated_x[0] * Alpha)) * dtestfdx(l, 1) *
                          interpolated_x[0] * Alpha * W * hang_weight *
                          hang_weight2;

                        // Now add in the inertial terms
                        jacobian(local_eqn, local_unknown) -=
                          Re *
                          ((psif[l2] / (interpolated_x[0] * Alpha)) *
                             interpolated_dudx(0, 1) -
                           2 * interpolated_u[1] *
                             (psif[l2] / interpolated_x[0])) *
                          testf[l] * interpolated_x[0] * Alpha * W *
                          hang_weight * hang_weight2;

                      } // End of (Jacobian's) if not boundary condition
                        // statement
                    } // End of i2=1 section

                  } // End of loop over master nodes m2
                } // End of l2 loop

                /*Now loop over pressure shape functions*/
                /*This is the contribution from pressure gradient*/
                for (unsigned l2 = 0; l2 < n_pres; l2++)
                {
                  // If the pressure dof is hanging
                  if (pressure_dof_is_hanging[l2])
                  {
                    hang_info2_pt =
                      this->pressure_node_pt(l2)->hanging_pt(p_index);
                    // Pressure dof is hanging so it must be nodal-based
                    // Get the number of master nodes from the pressure node
                    n_master2 = hang_info2_pt->nmaster();
                  }
                  // Otherwise the node is its own master
                  else
                  {
                    n_master2 = 1;
                  }

                  // Loop over the master nodes
                  for (unsigned m2 = 0; m2 < n_master2; m2++)
                  {
                    // Get the number of the unknown
                    // If the pressure dof is hanging
                    if (pressure_dof_is_hanging[l2])
                    {
                      // Get the unknown from the master node
                      local_unknown = this->local_hang_eqn(
                        hang_info2_pt->master_node_pt(m2), p_index);
                      // Get the weight from the hanging object
                      hang_weight2 = hang_info2_pt->master_weight(m2);
                    }
                    else
                    {
                      local_unknown = this->p_local_eqn(l2);
                      hang_weight2 = 1.0;
                    }

                    /*If we are at a non-zero degree of freedom in the entry*/
                    if (local_unknown >= 0)
                    {
                      jacobian(local_eqn, local_unknown) +=
                        (psip[l2] / interpolated_x[0]) * testf[l] *
                        interpolated_x[0] * Alpha * W * hang_weight *
                        hang_weight2;

                      jacobian(local_eqn, local_unknown) +=
                        psip[l2] * dtestfdx(l, 0) * interpolated_x[0] * Alpha *
                        W * hang_weight * hang_weight2;

                    } // End of Jacobian pressure if not a boundary condition
                      // statement

                  } // End of loop over master nodes m2
                } // End of loop over pressure shape functions l2

              } /*End of Jacobian calculation*/

            } // End of if not boundary condition statement
          } // End of i=0 section

          i = 1;
          {
            // Get the equation number
            // If the node is hanging
            if (is_node_hanging)
            {
              // Get the equation number from the master node
              local_eqn = this->local_hang_eqn(hang_info_pt->master_node_pt(m),
                                               u_nodal_index[i]);
              // Get the hang weight from the master node
              hang_weight = hang_info_pt->master_weight(m);
            }
            // If the node is not hanging
            else
            {
              // Local equation number
              local_eqn = this->nodal_local_eqn(l, u_nodal_index[i]);
              // Node contributes with full weight
              hang_weight = 1.0;
            }

            /*IF it's not a boundary condition*/
            if (local_eqn >= 0)
            {
              // Add the testf[l] term of the stress tensor
              residuals[local_eqn] +=
                ((1. / (pow(interpolated_x[0], 2.) * Alpha)) *
                   interpolated_dudx(0, 1) -
                 (interpolated_u[1] / pow(interpolated_x[0], 2.)) +
                 Gamma[i] * (1. / interpolated_x[0]) *
                   interpolated_dudx(1, 0)) *
                testf[l] * interpolated_x[0] * Alpha * W * hang_weight;

              // Add the dtestfdx(l,0) term of the stress tensor
              residuals[local_eqn] -=
                (interpolated_dudx(1, 0) +
                 Gamma[i] * ((1. / (interpolated_x[0] * Alpha)) *
                               interpolated_dudx(0, 1) -
                             (interpolated_u[1] / interpolated_x[0]))) *
                dtestfdx(l, 0) * interpolated_x[0] * Alpha * W * hang_weight;

              // Add the dtestfdx(l,1) term of the stress tensor
              residuals[local_eqn] +=
                (interpolated_p -
                 (1. + Gamma[i]) * ((1. / (interpolated_x[0] * Alpha)) *
                                      interpolated_dudx(1, 1) +
                                    (interpolated_u[0] / interpolated_x[0]))) *
                (1. / (interpolated_x[0] * Alpha)) * dtestfdx(l, 1) *
                interpolated_x[0] * Alpha * W * hang_weight;

              // Convective terms
              residuals[local_eqn] -=
                Re *
                (interpolated_u[0] * interpolated_dudx(1, 0) +
                 (interpolated_u[1] / (interpolated_x[0] * Alpha)) *
                   interpolated_dudx(1, 1) +
                 ((interpolated_u[0] * interpolated_u[1]) /
                  interpolated_x[0])) *
                testf[l] * interpolated_x[0] * Alpha * W * hang_weight;

              // CALCULATE THE JACOBIAN
              if (flag)
              {
                // Number of master nodes and weights
                unsigned n_master2 = 1;
                double hang_weight2 = 1.0;

                // Loop over the velocity shape functions again
                for (unsigned l2 = 0; l2 < n_node; l2++)
                {
                  // Local boolean to indicate whether the node is hanging
                  bool is_node2_hanging = node_pt(l2)->is_hanging();

                  // If the node is hanging
                  if (is_node2_hanging)
                  {
                    hang_info2_pt = node_pt(l2)->hanging_pt();
                    // Read out number of master nodes from hanging data
                    n_master2 = hang_info2_pt->nmaster();
                  }
                  // Otherwise the node is its own master
                  else
                  {
                    n_master2 = 1;
                  }

                  // Loop over the master nodes
                  for (unsigned m2 = 0; m2 < n_master2; m2++)
                  {
                    // Again can't loop over velocity components due to loss of
                    // symmetry
                    unsigned i2 = 0;
                    {
                      // Get the number of the unknown
                      // If the node is hanging
                      if (is_node2_hanging)
                      {
                        // Get the equation number from the master node
                        local_unknown = this->local_hang_eqn(
                          hang_info2_pt->master_node_pt(m2), u_nodal_index[i2]);
                        // Get the hang weights
                        hang_weight2 = hang_info2_pt->master_weight(m2);
                      }
                      else
                      {
                        local_unknown =
                          this->nodal_local_eqn(l2, u_nodal_index[i2]);
                        hang_weight2 = 1.0;
                      }

                      // If at a non-zero degree of freedom add in the entry
                      if (local_unknown >= 0)
                      {
                        // Add contribution to Elemental Matrix
                        jacobian(local_eqn, local_unknown) +=
                          (1. / (pow(interpolated_x[0], 2.) * Alpha)) *
                          dpsifdx(l2, 1) * testf[l] * interpolated_x[0] *
                          Alpha * W * hang_weight * hang_weight2;

                        jacobian(local_eqn, local_unknown) -=
                          Gamma[i] * (1. / (interpolated_x[0] * Alpha)) *
                          dpsifdx(l2, 1) * dtestfdx(l, 0) * interpolated_x[0] *
                          Alpha * W * hang_weight * hang_weight2;

                        jacobian(local_eqn, local_unknown) -=
                          (1 + Gamma[i]) * (psif[l2] / interpolated_x[0]) *
                          (1. / (interpolated_x[0] * Alpha)) * dtestfdx(l, 1) *
                          interpolated_x[0] * Alpha * W * hang_weight *
                          hang_weight2;

                        // Now add in the inertial terms
                        jacobian(local_eqn, local_unknown) -=
                          Re *
                          (psif[l2] * interpolated_dudx(1, 0) +
                           (psif[l2] * interpolated_u[1] / interpolated_x[0])) *
                          testf[l] * interpolated_x[0] * Alpha * W *
                          hang_weight * hang_weight2;

                      } // End of (Jacobian's) if not boundary condition
                        // statement
                    } // End of i2=0 section

                    i2 = 1;
                    {
                      // Get the number of the unknown
                      // If the node is hanging
                      if (is_node2_hanging)
                      {
                        // Get the equation number from the master node
                        local_unknown = this->local_hang_eqn(
                          hang_info2_pt->master_node_pt(m2), u_nodal_index[i2]);
                        // Get the hang weights
                        hang_weight2 = hang_info2_pt->master_weight(m2);
                      }
                      else
                      {
                        local_unknown =
                          this->nodal_local_eqn(l2, u_nodal_index[i2]);
                        hang_weight2 = 1.0;
                      }

                      // If at a non-zero degree of freedom add in the entry
                      if (local_unknown >= 0)
                      {
                        // Add contribution to Elemental Matrix
                        jacobian(local_eqn, local_unknown) +=
                          (-(psif[l2] / pow(interpolated_x[0], 2.)) +
                           Gamma[i] * (1. / interpolated_x[0]) *
                             dpsifdx(l2, 0)) *
                          testf[l] * interpolated_x[0] * Alpha * W *
                          hang_weight * hang_weight2;

                        jacobian(local_eqn, local_unknown) -=
                          (dpsifdx(l2, 0) -
                           Gamma[i] * (psif[l2] / interpolated_x[0])) *
                          dtestfdx(l, 0) * interpolated_x[0] * Alpha * W *
                          hang_weight * hang_weight2;

                        jacobian(local_eqn, local_unknown) -=
                          (1. + Gamma[i]) * (1. / (interpolated_x[0] * Alpha)) *
                          dpsifdx(l2, 1) * (1. / (interpolated_x[0] * Alpha)) *
                          dtestfdx(l, 1) * interpolated_x[0] * Alpha * W *
                          hang_weight * hang_weight2;

                        // Now add in the inertial terms
                        jacobian(local_eqn, local_unknown) -=
                          Re *
                          (interpolated_u[0] * dpsifdx(l2, 0) +
                           (psif[l2] / (interpolated_x[0] * Alpha)) *
                             interpolated_dudx(1, 1) +
                           (interpolated_u[1] / (interpolated_x[0] * Alpha)) *
                             dpsifdx(l2, 1) +
                           (interpolated_u[0] * psif[l2] / interpolated_x[0])) *
                          testf[l] * interpolated_x[0] * Alpha * W *
                          hang_weight * hang_weight2;

                        // extra bit for mass matrix
                        if (flag == 2)
                        {
                          mass_matrix(local_eqn, local_unknown) +=
                            Re_St * psif[l2] * testf[l] * interpolated_x[0] *
                            Alpha * W * hang_weight * hang_weight2;
                        }

                      } // End of (Jacobian's) if not boundary condition
                        // statement
                    } // End of i2=1 section

                  } // End of loop over master nodes m2
                } // End of l2 loop

                /*Now loop over pressure shape functions*/
                /*This is the contribution from pressure gradient*/
                for (unsigned l2 = 0; l2 < n_pres; l2++)
                {
                  // If the pressure dof is hanging
                  if (pressure_dof_is_hanging[l2])
                  {
                    hang_info2_pt =
                      this->pressure_node_pt(l2)->hanging_pt(p_index);
                    // Pressure dof is hanging so it must be nodal-based
                    // Get the number of master nodes from the pressure node
                    n_master2 = hang_info2_pt->nmaster();
                  }
                  // Otherwise the node is its own master
                  else
                  {
                    n_master2 = 1;
                  }

                  // Loop over the master nodes
                  for (unsigned m2 = 0; m2 < n_master2; m2++)
                  {
                    // Get the number of the unknown
                    // If the pressure dof is hanging
                    if (pressure_dof_is_hanging[l2])
                    {
                      // Get the unknown from the master node
                      local_unknown = this->local_hang_eqn(
                        hang_info2_pt->master_node_pt(m2), p_index);
                      // Get the weight from the hanging object
                      hang_weight2 = hang_info2_pt->master_weight(m2);
                    }
                    else
                    {
                      local_unknown = this->p_local_eqn(l2);
                      hang_weight2 = 1.0;
                    }

<<<<<<< HEAD
=======

>>>>>>> fb5f6804
                    /*If we are at a non-zero degree of freedom in the entry*/
                    if (local_unknown >= 0)
                    {
                      jacobian(local_eqn, local_unknown) +=
                        (psip[l2] / interpolated_x[0]) * (1. / Alpha) *
                        dtestfdx(l, 1) * interpolated_x[0] * Alpha * W *
                        hang_weight * hang_weight2;

                    } // End of if not boundary condition for pressure in
                      // jacobian

                  } // End of loop over master nodes m2
                } // End of loop over pressure test functions l2

              } /*End of Jacobian calculation*/

            } // End of if not boundary condition statement
          } // End of i=1 section

        } // End of loop over master nodes m
      } // End of loop over shape functions

<<<<<<< HEAD
=======

>>>>>>> fb5f6804
      // CONTINUITY EQUATION
      //-------------------

      // Loop over the shape functions
      for (unsigned l = 0; l < n_pres; l++)
      {
        // If the pressure dof is hanging
        if (pressure_dof_is_hanging[l])
        {
          // Pressure dof is hanging so it must be nodal-based
          // Get the hang info object
          hang_info_pt = this->pressure_node_pt(l)->hanging_pt(p_index);
          // Get the number of master nodes from the pressure node
          n_master = hang_info_pt->nmaster();
        }
        // Otherwise the node is its own master
        else
        {
          n_master = 1;
        }

        // Loop over the master nodes
        for (unsigned m = 0; m < n_master; m++)
        {
          // Get the number of the unknown
          // If the pressure dof is hanging
          if (pressure_dof_is_hanging[l])
          {
            // Get the local equation from the master node
            local_eqn =
              this->local_hang_eqn(hang_info_pt->master_node_pt(m), p_index);
            // Get the weight for the node
            hang_weight = hang_info_pt->master_weight(m);
          }
          else
          {
            local_eqn = this->p_local_eqn(l);
            hang_weight = 1.0;
          }

          // If not a boundary conditions
          if (local_eqn >= 0)
          {
            residuals[local_eqn] +=
              (interpolated_dudx(0, 0) +
               (interpolated_u[0] / interpolated_x[0]) +
               (1. / (interpolated_x[0] * Alpha)) * interpolated_dudx(1, 1)) *
              testp[l] * interpolated_x[0] * Alpha * W * hang_weight;

            /*CALCULATE THE JACOBIAN*/
            if (flag)
            {
              unsigned n_master2 = 1;
              double hang_weight2 = 1.0;
              /*Loop over the velocity shape functions*/
              for (unsigned l2 = 0; l2 < n_node; l2++)
              {
                // Local boolean to indicate whether the node is hanging
                bool is_node2_hanging = node_pt(l2)->is_hanging();

                // If the node is hanging
                if (is_node2_hanging)
                {
                  hang_info2_pt = node_pt(l2)->hanging_pt();
                  // Read out number of master nodes from hanging data
                  n_master2 = hang_info2_pt->nmaster();
                }
                // Otherwise the node is its own master
                else
                {
                  n_master2 = 1;
                }

                // Loop over the master nodes
                for (unsigned m2 = 0; m2 < n_master2; m2++)
                {
                  unsigned i2 = 0;
                  {
                    // Get the number of the unknown
                    // If the node is hanging
                    if (is_node2_hanging)
                    {
                      // Get the equation number from the master node
                      local_unknown = this->local_hang_eqn(
                        hang_info2_pt->master_node_pt(m2), u_nodal_index[i2]);
                      hang_weight2 = hang_info2_pt->master_weight(m2);
                    }
                    else
                    {
                      local_unknown =
                        this->nodal_local_eqn(l2, u_nodal_index[i2]);
                      hang_weight2 = 1.0;
                    }
                    /*If we're at a non-zero degree of freedom add it in*/
                    if (local_unknown >= 0)
                    {
                      jacobian(local_eqn, local_unknown) +=
                        (dpsifdx(l2, 0) + (psif[l2] / interpolated_x[0])) *
                        testp[l] * interpolated_x[0] * Alpha * W * hang_weight *
                        hang_weight2;
                    }
                  } // End of i2=0 section

                  i2 = 1;
                  {
                    // Get the number of the unknown
                    // If the node is hanging
                    if (is_node2_hanging)
                    {
                      // Get the equation number from the master node
                      local_unknown = this->local_hang_eqn(
                        hang_info2_pt->master_node_pt(m2), u_nodal_index[i2]);
                      hang_weight2 = hang_info2_pt->master_weight(m2);
                    }
                    else
                    {
                      local_unknown =
                        this->nodal_local_eqn(l2, u_nodal_index[i2]);
                      hang_weight2 = 1.0;
                    }

                    /*If we're at a non-zero degree of freedom add it in*/
                    if (local_unknown >= 0)
                    {
                      jacobian(local_eqn, local_unknown) +=
                        (1. / (interpolated_x[0] * Alpha)) * dpsifdx(l2, 1) *
                        testp[l] * interpolated_x[0] * Alpha * W * hang_weight *
                        hang_weight2;
                    }
                  } // End of i2=1 section

                } // End of loop over master nodes m2
              } /*End of loop over l2*/
            } /*End of Jacobian calculation*/

          } // End of if not boundary condition
        } // End of loop over master nodes m
      } // End of loop over pressure test functions l

    } // End of loop over integration points

  } // End of add_generic_residual_contribution

<<<<<<< HEAD
=======

>>>>>>> fb5f6804
} // End of namespace oomph<|MERGE_RESOLUTION|>--- conflicted
+++ resolved
@@ -259,10 +259,7 @@
                  (pow(interpolated_u[1], 2.) / interpolated_x[0])) *
                 testf[l] * interpolated_x[0] * Alpha * W * hang_weight;
 
-<<<<<<< HEAD
-=======
-
->>>>>>> fb5f6804
+
               // CALCULATE THE JACOBIAN
               if (flag)
               {
@@ -718,10 +715,7 @@
                       hang_weight2 = 1.0;
                     }
 
-<<<<<<< HEAD
-=======
-
->>>>>>> fb5f6804
+
                     /*If we are at a non-zero degree of freedom in the entry*/
                     if (local_unknown >= 0)
                     {
@@ -744,10 +738,7 @@
         } // End of loop over master nodes m
       } // End of loop over shape functions
 
-<<<<<<< HEAD
-=======
-
->>>>>>> fb5f6804
+
       // CONTINUITY EQUATION
       //-------------------
 
@@ -891,8 +882,5 @@
 
   } // End of add_generic_residual_contribution
 
-<<<<<<< HEAD
-=======
-
->>>>>>> fb5f6804
+
 } // End of namespace oomph