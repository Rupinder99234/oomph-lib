// LIC// ====================================================================
// LIC// This file forms part of oomph-lib, the object-oriented,
// LIC// multi-physics finite-element library, available
// LIC// at http://www.oomph-lib.org.
// LIC//
// LIC// Copyright (C) 2006-2021 Matthias Heil and Andrew Hazel
// LIC//
// LIC// This library is free software; you can redistribute it and/or
// LIC// modify it under the terms of the GNU Lesser General Public
// LIC// License as published by the Free Software Foundation; either
// LIC// version 2.1 of the License, or (at your option) any later version.
// LIC//
// LIC// This library is distributed in the hope that it will be useful,
// LIC// but WITHOUT ANY WARRANTY; without even the implied warranty of
// LIC// MERCHANTABILITY or FITNESS FOR A PARTICULAR PURPOSE.  See the GNU
// LIC// Lesser General Public License for more details.
// LIC//
// LIC// You should have received a copy of the GNU Lesser General Public
// LIC// License along with this library; if not, write to the Free Software
// LIC// Foundation, Inc., 51 Franklin Street, Fifth Floor, Boston, MA
// LIC// 02110-1301  USA.
// LIC//
// LIC// The authors may be contacted at oomph-lib@maths.man.ac.uk.
// LIC//
// LIC//====================================================================
// Non-inline functions for UnsteadyHeat elements
#include "unsteady_heat_elements.h"

namespace oomph
{
  /// 2D UnsteadyHeat elements

<<<<<<< HEAD
=======

>>>>>>> fb5f6804
  /// Default value for Alpha parameter (thermal inertia)
  template<unsigned DIM>
  double UnsteadyHeatEquations<DIM>::Default_alpha_parameter = 1.0;

  /// Default value for Beta parameter (thermal conductivity)
  template<unsigned DIM>
  double UnsteadyHeatEquations<DIM>::Default_beta_parameter = 1.0;

<<<<<<< HEAD
=======

>>>>>>> fb5f6804
  //======================================================================
  // Set the data for the number of Variables at each node
  //======================================================================
  template<unsigned DIM, unsigned NNODE_1D>
  const unsigned QUnsteadyHeatElement<DIM, NNODE_1D>::Initial_Nvalue = 1;

  //======================================================================
  /// Compute element residual Vector and/or element Jacobian matrix
  ///
  /// flag=1: compute both
  /// flag=0: compute only residual Vector
  ///
  /// Pure version without hanging nodes
  //======================================================================
  template<unsigned DIM>
  void UnsteadyHeatEquations<DIM>::
    fill_in_generic_residual_contribution_ust_heat(
      Vector<double>& residuals, DenseMatrix<double>& jacobian, unsigned flag)
  {
    // Find out how many nodes there are
    unsigned n_node = nnode();

    // Get continuous time from timestepper of first node
    double time = node_pt(0)->time_stepper_pt()->time_pt()->time();

    // Find the index at which the variable is stored
    unsigned u_nodal_index = u_index_ust_heat();

    // Set up memory for the shape and test functions
    Shape psi(n_node), test(n_node);
    DShape dpsidx(n_node, DIM), dtestdx(n_node, DIM);

    // Set the value of n_intpt
    unsigned n_intpt = integral_pt()->nweight();

    // Set the Vector to hold local coordinates
    Vector<double> s(DIM);

    // Get Alpha and beta parameters number
    double alpha_local = alpha();
    double beta_local = beta();
<<<<<<< HEAD

    // Integers to hold the local equation and unknowns
    int local_eqn = 0, local_unknown = 0;

=======

    // Integers to hold the local equation and unknowns
    int local_eqn = 0, local_unknown = 0;

>>>>>>> fb5f6804
    // Loop over the integration points
    for (unsigned ipt = 0; ipt < n_intpt; ipt++)
    {
      // Assign values of s
      for (unsigned i = 0; i < DIM; i++) s[i] = integral_pt()->knot(ipt, i);

      // Get the integral weight
      double w = integral_pt()->weight(ipt);

      // Call the derivatives of the shape and test functions
      double J = dshape_and_dtest_eulerian_at_knot_ust_heat(
        ipt, psi, dpsidx, test, dtestdx);

      // Premultiply the weights and the Jacobian
      double W = w * J;

      // Allocate memory for local quantities and initialise to zero
      double interpolated_u = 0.0;
      double dudt = 0.0;
      Vector<double> interpolated_x(DIM, 0.0);
      Vector<double> interpolated_dudx(DIM, 0.0);
      Vector<double> mesh_velocity(DIM, 0.0);

      // Calculate function value and derivatives:
      // Loop over nodes
      for (unsigned l = 0; l < n_node; l++)
      {
        // Calculate the value at the nodes
        double u_value = raw_nodal_value(l, u_nodal_index);
        interpolated_u += u_value * psi(l);
        dudt += du_dt_ust_heat(l) * psi(l);
        // Loop over directions
        for (unsigned j = 0; j < DIM; j++)
        {
          interpolated_x[j] += raw_nodal_position(l, j) * psi(l);
          interpolated_dudx[j] += u_value * dpsidx(l, j);
        }
      }

      // Mesh velocity?
      if (!ALE_is_disabled)
      {
        for (unsigned l = 0; l < n_node; l++)
        {
          for (unsigned j = 0; j < DIM; j++)
          {
            mesh_velocity[j] += raw_dnodal_position_dt(l, j) * psi(l);
          }
        }
      }

      // Get source function
      //-------------------
      double source = 0.0;
      get_source_ust_heat(time, ipt, interpolated_x, source);

      // Assemble residuals and Jacobian
      //--------------------------------

      // Loop over the test functions
      for (unsigned l = 0; l < n_node; l++)
      {
        local_eqn = nodal_local_eqn(l, u_nodal_index);
        /*IF it's not a boundary condition*/
        if (local_eqn >= 0)
        {
          // Add body force/source term and time derivative
          residuals[local_eqn] += (alpha_local * dudt + source) * test(l) * W;

          // The mesh velocity bit
          if (!ALE_is_disabled)
          {
            for (unsigned k = 0; k < DIM; k++)
            {
              residuals[local_eqn] -= alpha_local * mesh_velocity[k] *
                                      interpolated_dudx[k] * test(l) * W;
            }
          }

          // Laplace operator
          for (unsigned k = 0; k < DIM; k++)
          {
            residuals[local_eqn] +=
              beta_local * interpolated_dudx[k] * dtestdx(l, k) * W;
          }
<<<<<<< HEAD
=======

>>>>>>> fb5f6804

          // Calculate the jacobian
          //-----------------------
          if (flag)
          {
            // Loop over the velocity shape functions again
            for (unsigned l2 = 0; l2 < n_node; l2++)
            {
              local_unknown = nodal_local_eqn(l2, u_nodal_index);
              // If at a non-zero degree of freedom add in the entry
              if (local_unknown >= 0)
              {
                // Mass matrix
                jacobian(local_eqn, local_unknown) +=
                  alpha_local * test(l) * psi(l2) *
                  node_pt(l2)->time_stepper_pt()->weight(1, 0) * W;

                // Laplace operator & mesh velocity bit
                for (unsigned i = 0; i < DIM; i++)
                {
                  double tmp = beta_local * dtestdx(l, i);
                  if (!ALE_is_disabled)
                    tmp -= alpha_local * mesh_velocity[i] * test(l);
                  jacobian(local_eqn, local_unknown) += dpsidx(l2, i) * tmp * W;
                }
              }
            }
          }
        }
      }

    } // End of loop over integration points
  }

<<<<<<< HEAD
  //======================================================================
  /// Compute norm of fe solution
  //======================================================================
  template<unsigned DIM>
  void UnsteadyHeatEquations<DIM>::compute_norm(double& norm)
  {
    // Initialise
    norm = 0.0;

    // Vector of local coordinates
    Vector<double> s(DIM);

    // Vector for coordintes
    Vector<double> x(DIM);

    // Find out how many nodes there are in the element
    unsigned n_node = nnode();

    Shape psi(n_node);

    // Set the value of n_intpt
    unsigned n_intpt = integral_pt()->nweight();

=======
    } // End of loop over integration points
  }


  //======================================================================
  /// Compute norm of fe solution
  //======================================================================
  template<unsigned DIM>
  void UnsteadyHeatEquations<DIM>::compute_norm(double& norm)
  {
    // Initialise
    norm = 0.0;

    // Vector of local coordinates
    Vector<double> s(DIM);

    // Vector for coordintes
    Vector<double> x(DIM);

    // Find out how many nodes there are in the element
    unsigned n_node = nnode();

    Shape psi(n_node);

    // Set the value of n_intpt
    unsigned n_intpt = integral_pt()->nweight();

>>>>>>> fb5f6804
    // Loop over the integration points
    for (unsigned ipt = 0; ipt < n_intpt; ipt++)
    {
      // Assign values of s
      for (unsigned i = 0; i < DIM; i++)
      {
        s[i] = integral_pt()->knot(ipt, i);
      }

      // Get the integral weight
      double w = integral_pt()->weight(ipt);

      // Get jacobian of mapping
      double J = J_eulerian(s);

      // Premultiply the weights and the Jacobian
      double W = w * J;

      // Get FE function value
      double u = interpolated_u_ust_heat(s);

      // Add to  norm
      norm += u * u * W;
    }
  }

  //======================================================================
  /// Self-test:  Return 0 for OK
  //======================================================================
  template<unsigned DIM>
  unsigned UnsteadyHeatEquations<DIM>::self_test()
  {
    bool passed = true;

    // Check lower-level stuff
    if (FiniteElement::self_test() != 0)
    {
      passed = false;
    }

    // Return verdict
    if (passed)
    {
      return 0;
    }
    else
    {
      return 1;
    }
  }

<<<<<<< HEAD
  //======================================================================
  /// Output function:
  ///
  ///   x,y,u   or    x,y,z,u
  ///
  /// nplot points in each coordinate direction
  //======================================================================
  template<unsigned DIM>
  void UnsteadyHeatEquations<DIM>::output(std::ostream& outfile,
                                          const unsigned& nplot)
  {
    // Vector of local coordinates
    Vector<double> s(DIM);

    // Tecplot header info
    outfile << tecplot_zone_string(nplot);

    // Loop over plot points
    unsigned num_plot_points = nplot_points(nplot);
    for (unsigned iplot = 0; iplot < num_plot_points; iplot++)
    {
      // Get local coordinates of plot point
      get_s_plot(iplot, nplot, s);

      for (unsigned i = 0; i < DIM; i++)
      {
        outfile << interpolated_x(s, i) << " ";
      }
      outfile << interpolated_u_ust_heat(s) << std::endl;
    }

    // Write tecplot footer (e.g. FE connectivity lists)
    write_tecplot_zone_footer(outfile, nplot);
  }

  //======================================================================
  /// C-style output function:
  ///
  ///   x,y,u   or    x,y,z,u
  ///
  /// nplot points in each coordinate direction
  //======================================================================
  template<unsigned DIM>
  void UnsteadyHeatEquations<DIM>::output(FILE* file_pt, const unsigned& nplot)
  {
    // Vector of local coordinates
    Vector<double> s(DIM);

    // Tecplot header info
    fprintf(file_pt, "%s", tecplot_zone_string(nplot).c_str());

=======

  //======================================================================
  /// Output function:
  ///
  ///   x,y,u   or    x,y,z,u
  ///
  /// nplot points in each coordinate direction
  //======================================================================
  template<unsigned DIM>
  void UnsteadyHeatEquations<DIM>::output(std::ostream& outfile,
                                          const unsigned& nplot)
  {
    // Vector of local coordinates
    Vector<double> s(DIM);

    // Tecplot header info
    outfile << tecplot_zone_string(nplot);

>>>>>>> fb5f6804
    // Loop over plot points
    unsigned num_plot_points = nplot_points(nplot);
    for (unsigned iplot = 0; iplot < num_plot_points; iplot++)
    {
      // Get local coordinates of plot point
      get_s_plot(iplot, nplot, s);

      for (unsigned i = 0; i < DIM; i++)
      {
<<<<<<< HEAD
        fprintf(file_pt, "%g ", interpolated_x(s, i));
      }
      fprintf(file_pt, "%g \n", interpolated_u_ust_heat(s));
    }

    // Write tecplot footer (e.g. FE connectivity lists)
    write_tecplot_zone_footer(file_pt, nplot);
  }

  //======================================================================
  /// Output exact solution
  ///
  /// Solution is provided via function pointer.
  /// Plot at a given number of plot points.
  ///
  ///   x,y,u_exact    or    x,y,z,u_exact
  //======================================================================
  template<unsigned DIM>
  void UnsteadyHeatEquations<DIM>::output_fct(
    std::ostream& outfile,
    const unsigned& nplot,
    FiniteElement::SteadyExactSolutionFctPt exact_soln_pt)
=======
        outfile << interpolated_x(s, i) << " ";
      }
      outfile << interpolated_u_ust_heat(s) << std::endl;
    }

    // Write tecplot footer (e.g. FE connectivity lists)
    write_tecplot_zone_footer(outfile, nplot);
  }


  //======================================================================
  /// C-style output function:
  ///
  ///   x,y,u   or    x,y,z,u
  ///
  /// nplot points in each coordinate direction
  //======================================================================
  template<unsigned DIM>
  void UnsteadyHeatEquations<DIM>::output(FILE* file_pt, const unsigned& nplot)
>>>>>>> fb5f6804
  {
    // Vector of local coordinates
    Vector<double> s(DIM);

<<<<<<< HEAD
    // Vector for coordintes
    Vector<double> x(DIM);

    // Tecplot header info
    outfile << tecplot_zone_string(nplot);

    // Exact solution Vector (here a scalar)
    Vector<double> exact_soln(1);
=======
    // Tecplot header info
    fprintf(file_pt, "%s", tecplot_zone_string(nplot).c_str());
>>>>>>> fb5f6804

    // Loop over plot points
    unsigned num_plot_points = nplot_points(nplot);
    for (unsigned iplot = 0; iplot < num_plot_points; iplot++)
    {
      // Get local coordinates of plot point
      get_s_plot(iplot, nplot, s);

<<<<<<< HEAD
      // Get x position as Vector
      interpolated_x(s, x);

      // Get exact solution at this point
      (*exact_soln_pt)(x, exact_soln);

      // Output x,y,...,u_exact
      for (unsigned i = 0; i < DIM; i++)
      {
        outfile << x[i] << " ";
      }
      outfile << exact_soln[0] << std::endl;
    }

    // Write tecplot footer (e.g. FE connectivity lists)
    write_tecplot_zone_footer(outfile, nplot);
  }

  //======================================================================
  /// Output exact solution at time t
=======
      for (unsigned i = 0; i < DIM; i++)
      {
        fprintf(file_pt, "%g ", interpolated_x(s, i));
      }
      fprintf(file_pt, "%g \n", interpolated_u_ust_heat(s));
    }

    // Write tecplot footer (e.g. FE connectivity lists)
    write_tecplot_zone_footer(file_pt, nplot);
  }


  //======================================================================
  /// Output exact solution
>>>>>>> fb5f6804
  ///
  /// Solution is provided via function pointer.
  /// Plot at a given number of plot points.
  ///
  ///   x,y,u_exact    or    x,y,z,u_exact
  //======================================================================
  template<unsigned DIM>
  void UnsteadyHeatEquations<DIM>::output_fct(
    std::ostream& outfile,
    const unsigned& nplot,
<<<<<<< HEAD
    const double& time,
    FiniteElement::UnsteadyExactSolutionFctPt exact_soln_pt)

=======
    FiniteElement::SteadyExactSolutionFctPt exact_soln_pt)
>>>>>>> fb5f6804
  {
    // Vector of local coordinates
    Vector<double> s(DIM);

    // Vector for coordintes
    Vector<double> x(DIM);

    // Tecplot header info
    outfile << tecplot_zone_string(nplot);

    // Exact solution Vector (here a scalar)
    Vector<double> exact_soln(1);

    // Loop over plot points
    unsigned num_plot_points = nplot_points(nplot);
    for (unsigned iplot = 0; iplot < num_plot_points; iplot++)
    {
      // Get local coordinates of plot point
      get_s_plot(iplot, nplot, s);

      // Get x position as Vector
      interpolated_x(s, x);

      // Get exact solution at this point
<<<<<<< HEAD
      (*exact_soln_pt)(time, x, exact_soln);
=======
      (*exact_soln_pt)(x, exact_soln);
>>>>>>> fb5f6804

      // Output x,y,...,u_exact
      for (unsigned i = 0; i < DIM; i++)
      {
        outfile << x[i] << " ";
      }
      outfile << exact_soln[0] << std::endl;
    }

    // Write tecplot footer (e.g. FE connectivity lists)
    write_tecplot_zone_footer(outfile, nplot);
  }

  //======================================================================
  /// Validate against exact solution
  ///
  /// Solution is provided via function pointer.
  /// Plot error at a given number of plot points.
  ///
  //======================================================================
  template<unsigned DIM>
  void UnsteadyHeatEquations<DIM>::compute_error(
    std::ostream& outfile,
    FiniteElement::SteadyExactSolutionFctPt exact_soln_pt,
    double& error,
    double& norm)
  {
    // Initialise
    error = 0.0;
    norm = 0.0;

    // Vector of local coordinates
    Vector<double> s(DIM);

<<<<<<< HEAD
    // Vector for coordintes
    Vector<double> x(DIM);

    // Find out how many nodes there are in the element
    unsigned n_node = nnode();

    Shape psi(n_node);

    // Set the value of n_intpt
    unsigned n_intpt = integral_pt()->nweight();

    // Tecplot header info
    outfile << "ZONE" << std::endl;

    // Exact solution Vector (here a scalar)
    Vector<double> exact_soln(1);

    // Loop over the integration points
    for (unsigned ipt = 0; ipt < n_intpt; ipt++)
    {
      // Assign values of s
      for (unsigned i = 0; i < DIM; i++)
      {
        s[i] = integral_pt()->knot(ipt, i);
      }

      // Get the integral weight
      double w = integral_pt()->weight(ipt);

      // Get jacobian of mapping
      double J = J_eulerian(s);

      // Premultiply the weights and the Jacobian
      double W = w * J;

      // Get x position as Vector
      interpolated_x(s, x);

      // Get FE function value
      double u_fe = interpolated_u_ust_heat(s);

=======
  //======================================================================
  /// Output exact solution at time t
  ///
  /// Solution is provided via function pointer.
  /// Plot at a given number of plot points.
  ///
  ///   x,y,u_exact    or    x,y,z,u_exact
  //======================================================================
  template<unsigned DIM>
  void UnsteadyHeatEquations<DIM>::output_fct(
    std::ostream& outfile,
    const unsigned& nplot,
    const double& time,
    FiniteElement::UnsteadyExactSolutionFctPt exact_soln_pt)

  {
    // Vector of local coordinates
    Vector<double> s(DIM);

    // Vector for coordintes
    Vector<double> x(DIM);


    // Tecplot header info
    outfile << tecplot_zone_string(nplot);

    // Exact solution Vector (here a scalar)
    Vector<double> exact_soln(1);

    // Loop over plot points
    unsigned num_plot_points = nplot_points(nplot);
    for (unsigned iplot = 0; iplot < num_plot_points; iplot++)
    {
      // Get local coordinates of plot point
      get_s_plot(iplot, nplot, s);

      // Get x position as Vector
      interpolated_x(s, x);

      // Get exact solution at this point
      (*exact_soln_pt)(time, x, exact_soln);

      // Output x,y,...,u_exact
      for (unsigned i = 0; i < DIM; i++)
      {
        outfile << x[i] << " ";
      }
      outfile << exact_soln[0] << std::endl;
    }

    // Write tecplot footer (e.g. FE connectivity lists)
    write_tecplot_zone_footer(outfile, nplot);
  }


  //======================================================================
  /// Validate against exact solution
  ///
  /// Solution is provided via function pointer.
  /// Plot error at a given number of plot points.
  ///
  //======================================================================
  template<unsigned DIM>
  void UnsteadyHeatEquations<DIM>::compute_error(
    std::ostream& outfile,
    FiniteElement::SteadyExactSolutionFctPt exact_soln_pt,
    double& error,
    double& norm)
  {
    // Initialise
    error = 0.0;
    norm = 0.0;

    // Vector of local coordinates
    Vector<double> s(DIM);

    // Vector for coordintes
    Vector<double> x(DIM);

    // Find out how many nodes there are in the element
    unsigned n_node = nnode();

    Shape psi(n_node);

    // Set the value of n_intpt
    unsigned n_intpt = integral_pt()->nweight();

    // Tecplot header info
    outfile << "ZONE" << std::endl;

    // Exact solution Vector (here a scalar)
    Vector<double> exact_soln(1);

    // Loop over the integration points
    for (unsigned ipt = 0; ipt < n_intpt; ipt++)
    {
      // Assign values of s
      for (unsigned i = 0; i < DIM; i++)
      {
        s[i] = integral_pt()->knot(ipt, i);
      }

      // Get the integral weight
      double w = integral_pt()->weight(ipt);

      // Get jacobian of mapping
      double J = J_eulerian(s);

      // Premultiply the weights and the Jacobian
      double W = w * J;

      // Get x position as Vector
      interpolated_x(s, x);

      // Get FE function value
      double u_fe = interpolated_u_ust_heat(s);

>>>>>>> fb5f6804
      // Get exact solution at this point
      (*exact_soln_pt)(x, exact_soln);

      // Output x,y,...,error
      for (unsigned i = 0; i < DIM; i++)
      {
        outfile << x[i] << " ";
      }
      outfile << exact_soln[0] << " " << exact_soln[0] - u_fe << std::endl;

      // Add to error and norm
      norm += exact_soln[0] * exact_soln[0] * W;
      error += (exact_soln[0] - u_fe) * (exact_soln[0] - u_fe) * W;
    }
  }

<<<<<<< HEAD
  //======================================================================
  /// Validate against exact solution at time t.
  ///
  /// Solution is provided via function pointer.
  /// Plot error at a given number of plot points.
  ///
  //======================================================================
  template<unsigned DIM>
  void UnsteadyHeatEquations<DIM>::compute_error(
    std::ostream& outfile,
    FiniteElement::UnsteadyExactSolutionFctPt exact_soln_pt,
    const double& time,
    double& error,
    double& norm)

=======

  //======================================================================
  /// Validate against exact solution at time t.
  ///
  /// Solution is provided via function pointer.
  /// Plot error at a given number of plot points.
  ///
  //======================================================================
  template<unsigned DIM>
  void UnsteadyHeatEquations<DIM>::compute_error(
    std::ostream& outfile,
    FiniteElement::UnsteadyExactSolutionFctPt exact_soln_pt,
    const double& time,
    double& error,
    double& norm)

>>>>>>> fb5f6804
  {
    // Initialise
    error = 0.0;
    norm = 0.0;

    // Vector of local coordinates
    Vector<double> s(DIM);

    // Vector for coordintes
    Vector<double> x(DIM);

<<<<<<< HEAD
    // Find out how many nodes there are in the element
    unsigned n_node = nnode();

    Shape psi(n_node);

    // Set the value of n_intpt
    unsigned n_intpt = integral_pt()->nweight();

=======

    // Find out how many nodes there are in the element
    unsigned n_node = nnode();

    Shape psi(n_node);

    // Set the value of n_intpt
    unsigned n_intpt = integral_pt()->nweight();

>>>>>>> fb5f6804
    // Tecplot
    outfile << "ZONE" << std::endl;

    // Exact solution Vector (here a scalar)
    Vector<double> exact_soln(1);

    // Loop over the integration points
    for (unsigned ipt = 0; ipt < n_intpt; ipt++)
    {
      // Assign values of s
      for (unsigned i = 0; i < DIM; i++)
      {
        s[i] = integral_pt()->knot(ipt, i);
      }
<<<<<<< HEAD

      // Get the integral weight
      double w = integral_pt()->weight(ipt);

      // Get jacobian of mapping
      double J = J_eulerian(s);

      // Premultiply the weights and the Jacobian
      double W = w * J;
=======

      // Get the integral weight
      double w = integral_pt()->weight(ipt);

      // Get jacobian of mapping
      double J = J_eulerian(s);

      // Premultiply the weights and the Jacobian
      double W = w * J;

      // Get x position as Vector
      interpolated_x(s, x);

      // Get FE function value
      double u_fe = interpolated_u_ust_heat(s);

      // Get exact solution at this point
      (*exact_soln_pt)(time, x, exact_soln);

      // Output x,y,...,error
      for (unsigned i = 0; i < DIM; i++)
      {
        outfile << x[i] << " ";
      }
      outfile << exact_soln[0] << " " << exact_soln[0] - u_fe << std::endl;

      // Add to error and norm
      norm += exact_soln[0] * exact_soln[0] * W;
      error += (exact_soln[0] - u_fe) * (exact_soln[0] - u_fe) * W;
    }
  }
>>>>>>> fb5f6804

      // Get x position as Vector
      interpolated_x(s, x);

<<<<<<< HEAD
      // Get FE function value
      double u_fe = interpolated_u_ust_heat(s);

      // Get exact solution at this point
      (*exact_soln_pt)(time, x, exact_soln);

      // Output x,y,...,error
      for (unsigned i = 0; i < DIM; i++)
      {
        outfile << x[i] << " ";
      }
      outfile << exact_soln[0] << " " << exact_soln[0] - u_fe << std::endl;

      // Add to error and norm
      norm += exact_soln[0] * exact_soln[0] * W;
      error += (exact_soln[0] - u_fe) * (exact_soln[0] - u_fe) * W;
    }
  }

  //====================================================================
  // Force build of templates
  //====================================================================
  template class QUnsteadyHeatElement<1, 2>;
  template class QUnsteadyHeatElement<1, 3>;
  template class QUnsteadyHeatElement<1, 4>;

  template class QUnsteadyHeatElement<2, 2>;
  template class QUnsteadyHeatElement<2, 3>;
  template class QUnsteadyHeatElement<2, 4>;
=======
  //====================================================================
  // Force build of templates
  //====================================================================
  template class QUnsteadyHeatElement<1, 2>;
  template class QUnsteadyHeatElement<1, 3>;
  template class QUnsteadyHeatElement<1, 4>;

  template class QUnsteadyHeatElement<2, 2>;
  template class QUnsteadyHeatElement<2, 3>;
  template class QUnsteadyHeatElement<2, 4>;

  template class QUnsteadyHeatElement<3, 2>;
  template class QUnsteadyHeatElement<3, 3>;
  template class QUnsteadyHeatElement<3, 4>;
>>>>>>> fb5f6804

  template class QUnsteadyHeatElement<3, 2>;
  template class QUnsteadyHeatElement<3, 3>;
  template class QUnsteadyHeatElement<3, 4>;

} // namespace oomph<|MERGE_RESOLUTION|>--- conflicted
+++ resolved
@@ -26,14 +26,12 @@
 // Non-inline functions for UnsteadyHeat elements
 #include "unsteady_heat_elements.h"
 
+
 namespace oomph
 {
   /// 2D UnsteadyHeat elements
 
-<<<<<<< HEAD
-=======
-
->>>>>>> fb5f6804
+
   /// Default value for Alpha parameter (thermal inertia)
   template<unsigned DIM>
   double UnsteadyHeatEquations<DIM>::Default_alpha_parameter = 1.0;
@@ -42,10 +40,7 @@
   template<unsigned DIM>
   double UnsteadyHeatEquations<DIM>::Default_beta_parameter = 1.0;
 
-<<<<<<< HEAD
-=======
-
->>>>>>> fb5f6804
+
   //======================================================================
   // Set the data for the number of Variables at each node
   //======================================================================
@@ -87,17 +82,10 @@
     // Get Alpha and beta parameters number
     double alpha_local = alpha();
     double beta_local = beta();
-<<<<<<< HEAD
 
     // Integers to hold the local equation and unknowns
     int local_eqn = 0, local_unknown = 0;
 
-=======
-
-    // Integers to hold the local equation and unknowns
-    int local_eqn = 0, local_unknown = 0;
-
->>>>>>> fb5f6804
     // Loop over the integration points
     for (unsigned ipt = 0; ipt < n_intpt; ipt++)
     {
@@ -183,10 +171,7 @@
             residuals[local_eqn] +=
               beta_local * interpolated_dudx[k] * dtestdx(l, k) * W;
           }
-<<<<<<< HEAD
-=======
-
->>>>>>> fb5f6804
+
 
           // Calculate the jacobian
           //-----------------------
@@ -218,10 +203,11 @@
         }
       }
 
+
     } // End of loop over integration points
   }
 
-<<<<<<< HEAD
+
   //======================================================================
   /// Compute norm of fe solution
   //======================================================================
@@ -245,35 +231,6 @@
     // Set the value of n_intpt
     unsigned n_intpt = integral_pt()->nweight();
 
-=======
-    } // End of loop over integration points
-  }
-
-
-  //======================================================================
-  /// Compute norm of fe solution
-  //======================================================================
-  template<unsigned DIM>
-  void UnsteadyHeatEquations<DIM>::compute_norm(double& norm)
-  {
-    // Initialise
-    norm = 0.0;
-
-    // Vector of local coordinates
-    Vector<double> s(DIM);
-
-    // Vector for coordintes
-    Vector<double> x(DIM);
-
-    // Find out how many nodes there are in the element
-    unsigned n_node = nnode();
-
-    Shape psi(n_node);
-
-    // Set the value of n_intpt
-    unsigned n_intpt = integral_pt()->nweight();
-
->>>>>>> fb5f6804
     // Loop over the integration points
     for (unsigned ipt = 0; ipt < n_intpt; ipt++)
     {
@@ -325,7 +282,7 @@
     }
   }
 
-<<<<<<< HEAD
+
   //======================================================================
   /// Output function:
   ///
@@ -361,6 +318,7 @@
     write_tecplot_zone_footer(outfile, nplot);
   }
 
+
   //======================================================================
   /// C-style output function:
   ///
@@ -377,26 +335,6 @@
     // Tecplot header info
     fprintf(file_pt, "%s", tecplot_zone_string(nplot).c_str());
 
-=======
-
-  //======================================================================
-  /// Output function:
-  ///
-  ///   x,y,u   or    x,y,z,u
-  ///
-  /// nplot points in each coordinate direction
-  //======================================================================
-  template<unsigned DIM>
-  void UnsteadyHeatEquations<DIM>::output(std::ostream& outfile,
-                                          const unsigned& nplot)
-  {
-    // Vector of local coordinates
-    Vector<double> s(DIM);
-
-    // Tecplot header info
-    outfile << tecplot_zone_string(nplot);
-
->>>>>>> fb5f6804
     // Loop over plot points
     unsigned num_plot_points = nplot_points(nplot);
     for (unsigned iplot = 0; iplot < num_plot_points; iplot++)
@@ -406,7 +344,6 @@
 
       for (unsigned i = 0; i < DIM; i++)
       {
-<<<<<<< HEAD
         fprintf(file_pt, "%g ", interpolated_x(s, i));
       }
       fprintf(file_pt, "%g \n", interpolated_u_ust_heat(s));
@@ -415,6 +352,7 @@
     // Write tecplot footer (e.g. FE connectivity lists)
     write_tecplot_zone_footer(file_pt, nplot);
   }
+
 
   //======================================================================
   /// Output exact solution
@@ -429,32 +367,10 @@
     std::ostream& outfile,
     const unsigned& nplot,
     FiniteElement::SteadyExactSolutionFctPt exact_soln_pt)
-=======
-        outfile << interpolated_x(s, i) << " ";
-      }
-      outfile << interpolated_u_ust_heat(s) << std::endl;
-    }
-
-    // Write tecplot footer (e.g. FE connectivity lists)
-    write_tecplot_zone_footer(outfile, nplot);
-  }
-
-
-  //======================================================================
-  /// C-style output function:
-  ///
-  ///   x,y,u   or    x,y,z,u
-  ///
-  /// nplot points in each coordinate direction
-  //======================================================================
-  template<unsigned DIM>
-  void UnsteadyHeatEquations<DIM>::output(FILE* file_pt, const unsigned& nplot)
->>>>>>> fb5f6804
   {
     // Vector of local coordinates
     Vector<double> s(DIM);
 
-<<<<<<< HEAD
     // Vector for coordintes
     Vector<double> x(DIM);
 
@@ -463,10 +379,6 @@
 
     // Exact solution Vector (here a scalar)
     Vector<double> exact_soln(1);
-=======
-    // Tecplot header info
-    fprintf(file_pt, "%s", tecplot_zone_string(nplot).c_str());
->>>>>>> fb5f6804
 
     // Loop over plot points
     unsigned num_plot_points = nplot_points(nplot);
@@ -475,7 +387,6 @@
       // Get local coordinates of plot point
       get_s_plot(iplot, nplot, s);
 
-<<<<<<< HEAD
       // Get x position as Vector
       interpolated_x(s, x);
 
@@ -494,24 +405,9 @@
     write_tecplot_zone_footer(outfile, nplot);
   }
 
+
   //======================================================================
   /// Output exact solution at time t
-=======
-      for (unsigned i = 0; i < DIM; i++)
-      {
-        fprintf(file_pt, "%g ", interpolated_x(s, i));
-      }
-      fprintf(file_pt, "%g \n", interpolated_u_ust_heat(s));
-    }
-
-    // Write tecplot footer (e.g. FE connectivity lists)
-    write_tecplot_zone_footer(file_pt, nplot);
-  }
-
-
-  //======================================================================
-  /// Output exact solution
->>>>>>> fb5f6804
   ///
   /// Solution is provided via function pointer.
   /// Plot at a given number of plot points.
@@ -522,19 +418,16 @@
   void UnsteadyHeatEquations<DIM>::output_fct(
     std::ostream& outfile,
     const unsigned& nplot,
-<<<<<<< HEAD
     const double& time,
     FiniteElement::UnsteadyExactSolutionFctPt exact_soln_pt)
 
-=======
-    FiniteElement::SteadyExactSolutionFctPt exact_soln_pt)
->>>>>>> fb5f6804
   {
     // Vector of local coordinates
     Vector<double> s(DIM);
 
     // Vector for coordintes
     Vector<double> x(DIM);
+
 
     // Tecplot header info
     outfile << tecplot_zone_string(nplot);
@@ -553,11 +446,7 @@
       interpolated_x(s, x);
 
       // Get exact solution at this point
-<<<<<<< HEAD
       (*exact_soln_pt)(time, x, exact_soln);
-=======
-      (*exact_soln_pt)(x, exact_soln);
->>>>>>> fb5f6804
 
       // Output x,y,...,u_exact
       for (unsigned i = 0; i < DIM; i++)
@@ -570,6 +459,7 @@
     // Write tecplot footer (e.g. FE connectivity lists)
     write_tecplot_zone_footer(outfile, nplot);
   }
+
 
   //======================================================================
   /// Validate against exact solution
@@ -592,7 +482,6 @@
     // Vector of local coordinates
     Vector<double> s(DIM);
 
-<<<<<<< HEAD
     // Vector for coordintes
     Vector<double> x(DIM);
 
@@ -634,125 +523,6 @@
       // Get FE function value
       double u_fe = interpolated_u_ust_heat(s);
 
-=======
-  //======================================================================
-  /// Output exact solution at time t
-  ///
-  /// Solution is provided via function pointer.
-  /// Plot at a given number of plot points.
-  ///
-  ///   x,y,u_exact    or    x,y,z,u_exact
-  //======================================================================
-  template<unsigned DIM>
-  void UnsteadyHeatEquations<DIM>::output_fct(
-    std::ostream& outfile,
-    const unsigned& nplot,
-    const double& time,
-    FiniteElement::UnsteadyExactSolutionFctPt exact_soln_pt)
-
-  {
-    // Vector of local coordinates
-    Vector<double> s(DIM);
-
-    // Vector for coordintes
-    Vector<double> x(DIM);
-
-
-    // Tecplot header info
-    outfile << tecplot_zone_string(nplot);
-
-    // Exact solution Vector (here a scalar)
-    Vector<double> exact_soln(1);
-
-    // Loop over plot points
-    unsigned num_plot_points = nplot_points(nplot);
-    for (unsigned iplot = 0; iplot < num_plot_points; iplot++)
-    {
-      // Get local coordinates of plot point
-      get_s_plot(iplot, nplot, s);
-
-      // Get x position as Vector
-      interpolated_x(s, x);
-
-      // Get exact solution at this point
-      (*exact_soln_pt)(time, x, exact_soln);
-
-      // Output x,y,...,u_exact
-      for (unsigned i = 0; i < DIM; i++)
-      {
-        outfile << x[i] << " ";
-      }
-      outfile << exact_soln[0] << std::endl;
-    }
-
-    // Write tecplot footer (e.g. FE connectivity lists)
-    write_tecplot_zone_footer(outfile, nplot);
-  }
-
-
-  //======================================================================
-  /// Validate against exact solution
-  ///
-  /// Solution is provided via function pointer.
-  /// Plot error at a given number of plot points.
-  ///
-  //======================================================================
-  template<unsigned DIM>
-  void UnsteadyHeatEquations<DIM>::compute_error(
-    std::ostream& outfile,
-    FiniteElement::SteadyExactSolutionFctPt exact_soln_pt,
-    double& error,
-    double& norm)
-  {
-    // Initialise
-    error = 0.0;
-    norm = 0.0;
-
-    // Vector of local coordinates
-    Vector<double> s(DIM);
-
-    // Vector for coordintes
-    Vector<double> x(DIM);
-
-    // Find out how many nodes there are in the element
-    unsigned n_node = nnode();
-
-    Shape psi(n_node);
-
-    // Set the value of n_intpt
-    unsigned n_intpt = integral_pt()->nweight();
-
-    // Tecplot header info
-    outfile << "ZONE" << std::endl;
-
-    // Exact solution Vector (here a scalar)
-    Vector<double> exact_soln(1);
-
-    // Loop over the integration points
-    for (unsigned ipt = 0; ipt < n_intpt; ipt++)
-    {
-      // Assign values of s
-      for (unsigned i = 0; i < DIM; i++)
-      {
-        s[i] = integral_pt()->knot(ipt, i);
-      }
-
-      // Get the integral weight
-      double w = integral_pt()->weight(ipt);
-
-      // Get jacobian of mapping
-      double J = J_eulerian(s);
-
-      // Premultiply the weights and the Jacobian
-      double W = w * J;
-
-      // Get x position as Vector
-      interpolated_x(s, x);
-
-      // Get FE function value
-      double u_fe = interpolated_u_ust_heat(s);
-
->>>>>>> fb5f6804
       // Get exact solution at this point
       (*exact_soln_pt)(x, exact_soln);
 
@@ -769,7 +539,7 @@
     }
   }
 
-<<<<<<< HEAD
+
   //======================================================================
   /// Validate against exact solution at time t.
   ///
@@ -785,24 +555,6 @@
     double& error,
     double& norm)
 
-=======
-
-  //======================================================================
-  /// Validate against exact solution at time t.
-  ///
-  /// Solution is provided via function pointer.
-  /// Plot error at a given number of plot points.
-  ///
-  //======================================================================
-  template<unsigned DIM>
-  void UnsteadyHeatEquations<DIM>::compute_error(
-    std::ostream& outfile,
-    FiniteElement::UnsteadyExactSolutionFctPt exact_soln_pt,
-    const double& time,
-    double& error,
-    double& norm)
-
->>>>>>> fb5f6804
   {
     // Initialise
     error = 0.0;
@@ -814,7 +566,7 @@
     // Vector for coordintes
     Vector<double> x(DIM);
 
-<<<<<<< HEAD
+
     // Find out how many nodes there are in the element
     unsigned n_node = nnode();
 
@@ -823,17 +575,6 @@
     // Set the value of n_intpt
     unsigned n_intpt = integral_pt()->nweight();
 
-=======
-
-    // Find out how many nodes there are in the element
-    unsigned n_node = nnode();
-
-    Shape psi(n_node);
-
-    // Set the value of n_intpt
-    unsigned n_intpt = integral_pt()->nweight();
-
->>>>>>> fb5f6804
     // Tecplot
     outfile << "ZONE" << std::endl;
 
@@ -848,17 +589,6 @@
       {
         s[i] = integral_pt()->knot(ipt, i);
       }
-<<<<<<< HEAD
-
-      // Get the integral weight
-      double w = integral_pt()->weight(ipt);
-
-      // Get jacobian of mapping
-      double J = J_eulerian(s);
-
-      // Premultiply the weights and the Jacobian
-      double W = w * J;
-=======
 
       // Get the integral weight
       double w = integral_pt()->weight(ipt);
@@ -890,30 +620,7 @@
       error += (exact_soln[0] - u_fe) * (exact_soln[0] - u_fe) * W;
     }
   }
->>>>>>> fb5f6804
-
-      // Get x position as Vector
-      interpolated_x(s, x);
-
-<<<<<<< HEAD
-      // Get FE function value
-      double u_fe = interpolated_u_ust_heat(s);
-
-      // Get exact solution at this point
-      (*exact_soln_pt)(time, x, exact_soln);
-
-      // Output x,y,...,error
-      for (unsigned i = 0; i < DIM; i++)
-      {
-        outfile << x[i] << " ";
-      }
-      outfile << exact_soln[0] << " " << exact_soln[0] - u_fe << std::endl;
-
-      // Add to error and norm
-      norm += exact_soln[0] * exact_soln[0] * W;
-      error += (exact_soln[0] - u_fe) * (exact_soln[0] - u_fe) * W;
-    }
-  }
+
 
   //====================================================================
   // Force build of templates
@@ -925,25 +632,10 @@
   template class QUnsteadyHeatElement<2, 2>;
   template class QUnsteadyHeatElement<2, 3>;
   template class QUnsteadyHeatElement<2, 4>;
-=======
-  //====================================================================
-  // Force build of templates
-  //====================================================================
-  template class QUnsteadyHeatElement<1, 2>;
-  template class QUnsteadyHeatElement<1, 3>;
-  template class QUnsteadyHeatElement<1, 4>;
-
-  template class QUnsteadyHeatElement<2, 2>;
-  template class QUnsteadyHeatElement<2, 3>;
-  template class QUnsteadyHeatElement<2, 4>;
 
   template class QUnsteadyHeatElement<3, 2>;
   template class QUnsteadyHeatElement<3, 3>;
   template class QUnsteadyHeatElement<3, 4>;
->>>>>>> fb5f6804
-
-  template class QUnsteadyHeatElement<3, 2>;
-  template class QUnsteadyHeatElement<3, 3>;
-  template class QUnsteadyHeatElement<3, 4>;
+
 
 } // namespace oomph