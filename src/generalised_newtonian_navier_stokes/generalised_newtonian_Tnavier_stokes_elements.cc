--- conflicted
+++ resolved
@@ -27,20 +27,14 @@
 
 #include "generalised_newtonian_Tnavier_stokes_elements.h"
 
-<<<<<<< HEAD
-=======
-
->>>>>>> fb5f6804
+
 namespace oomph
 {
   //////////////////////////////////////////////////////////////////////
   //////////////////////////////////////////////////////////////////////
   //////////////////////////////////////////////////////////////////////
 
-<<<<<<< HEAD
-=======
-
->>>>>>> fb5f6804
+
   //========================================================================
   /// Unpin all internal pressure dofs.
   //========================================================================
@@ -57,10 +51,7 @@
     }
   }
 
-<<<<<<< HEAD
-=======
-
->>>>>>> fb5f6804
+
   //=========================================================================
   ///  Add to the set \c paired_load_data pairs containing
   /// - the pointer to a Data object
@@ -80,7 +71,6 @@
     {
       u_index[i] = this->u_index_nst(i);
     }
-<<<<<<< HEAD
 
     // Loop over the nodes
     unsigned n_node = this->nnode();
@@ -93,8 +83,142 @@
         paired_load_data.insert(std::make_pair(this->node_pt(n), u_index[i]));
       }
     }
-=======
-
+
+    // Identify the pressure data
+    identify_pressure_data(paired_load_data);
+  }
+
+
+  //=========================================================================
+  ///  Add to the set \c paired_pressue_data pairs containing
+  /// - the pointer to a Data object
+  /// and
+  /// - the index of the value in that Data object
+  /// .
+  /// for all pressures values that affect the
+  /// load computed in the \c get_load(...) function.
+  //=========================================================================
+  template<unsigned DIM>
+  void GeneralisedNewtonianTCrouzeixRaviartElement<DIM>::identify_pressure_data(
+    std::set<std::pair<Data*, unsigned>>& paired_pressure_data)
+  {
+    // Loop over the internal data
+    unsigned n_internal = this->ninternal_data();
+    for (unsigned l = 0; l < n_internal; l++)
+    {
+      unsigned nval = this->internal_data_pt(l)->nvalue();
+      // Add internal data
+      for (unsigned j = 0; j < nval; j++)
+      {
+        paired_pressure_data.insert(
+          std::make_pair(this->internal_data_pt(l), j));
+      }
+    }
+  }
+
+
+  ///////////////////////////////////////////////////////////////////////////
+  ///////////////////////////////////////////////////////////////////////////
+  ///////////////////////////////////////////////////////////////////////////
+
+  // 2D Taylor--Hood
+
+  // Set the data for the number of Variables at each node
+  template<>
+  const unsigned GeneralisedNewtonianTTaylorHoodElement<2>::Initial_Nvalue[6] =
+    {3, 3, 3, 2, 2, 2};
+
+  // Set the data for the pressure conversion array
+  template<>
+  const unsigned GeneralisedNewtonianTTaylorHoodElement<2>::Pconv[3] = {
+    0, 1, 2};
+
+  // 3D Taylor--Hood
+  // Set the data for the number of Variables at each node
+  template<>
+  const unsigned GeneralisedNewtonianTTaylorHoodElement<3>::Initial_Nvalue[10] =
+    {4, 4, 4, 4, 3, 3, 3, 3, 3, 3};
+
+  // Set the data for the pressure conversion array
+  template<>
+  const unsigned GeneralisedNewtonianTTaylorHoodElement<3>::Pconv[4] = {
+    0, 1, 2, 3};
+
+
+  //========================================================================
+  /// Unpin all pressure dofs, incl the mid-face/side ones where
+  /// they have been allocated (e.g. in the refineable version of this
+  /// element).
+  //========================================================================
+  template<unsigned DIM>
+  void GeneralisedNewtonianTTaylorHoodElement<
+    DIM>::unpin_all_nodal_pressure_dofs()
+  {
+    unsigned n_node = this->nnode();
+    // loop over nodes
+    for (unsigned l = 0; l < n_node; l++)
+    {
+      if (this->node_pt(l)->nvalue() == DIM + 1)
+      {
+        // unpin pressure dof
+        this->node_pt(l)->unpin(DIM);
+      }
+    }
+  }
+
+  //========================================================================
+  /// Pin all nodal pressure dofs, incl the mid-face/side ones where
+  /// they have been allocated (e.g. in the refineable version of this
+  /// element).
+  //========================================================================
+  template<unsigned DIM>
+  void GeneralisedNewtonianTTaylorHoodElement<
+    DIM>::pin_all_nodal_pressure_dofs()
+  {
+    // Loop over all nodes and pin pressure
+    unsigned n_node = this->nnode();
+    for (unsigned n = 0; n < n_node; n++)
+    {
+      if (this->node_pt(n)->nvalue() == DIM + 1)
+      {
+        this->node_pt(n)->pin(DIM);
+      }
+    }
+  }
+
+  //========================================================================
+  /// Unpin the proper nodal pressure dofs which are not hanging.
+  //========================================================================
+  template<unsigned DIM>
+  void GeneralisedNewtonianTTaylorHoodElement<
+    DIM>::unpin_proper_nodal_pressure_dofs()
+  {
+    // Loop over all pressure nodes and unpin if they're not hanging
+    unsigned n_pres = npres_nst();
+    for (unsigned l = 0; l < n_pres; l++)
+    {
+      Node* nod_pt = this->node_pt(Pconv[l]);
+      if (!nod_pt->is_hanging(DIM))
+      {
+        nod_pt->unpin(DIM);
+      }
+    }
+  }
+
+
+  //=========================================================================
+  ///  Add to the set \c paired_load_data pairs containing
+  /// - the pointer to a Data object
+  /// and
+  /// - the index of the value in that Data object
+  /// .
+  /// for all values (pressures, velocities) that affect the
+  /// load computed in the \c get_load(...) function.
+  //=========================================================================
+  template<unsigned DIM>
+  void GeneralisedNewtonianTTaylorHoodElement<DIM>::identify_load_data(
+    std::set<std::pair<Data*, unsigned>>& paired_load_data)
+  {
     // Loop over the nodes
     unsigned n_node = this->nnode();
     for (unsigned n = 0; n < n_node; n++)
@@ -103,294 +227,6 @@
       // and indices to the vectors
       for (unsigned i = 0; i < DIM; i++)
       {
-        paired_load_data.insert(std::make_pair(this->node_pt(n), u_index[i]));
-      }
-    }
-
-    // Identify the pressure data
-    identify_pressure_data(paired_load_data);
-  }
-
-
-  //=========================================================================
-  ///  Add to the set \c paired_pressue_data pairs containing
-  /// - the pointer to a Data object
-  /// and
-  /// - the index of the value in that Data object
-  /// .
-  /// for all pressures values that affect the
-  /// load computed in the \c get_load(...) function.
-  //=========================================================================
-  template<unsigned DIM>
-  void GeneralisedNewtonianTCrouzeixRaviartElement<DIM>::identify_pressure_data(
-    std::set<std::pair<Data*, unsigned>>& paired_pressure_data)
-  {
-    // Loop over the internal data
-    unsigned n_internal = this->ninternal_data();
-    for (unsigned l = 0; l < n_internal; l++)
-    {
-      unsigned nval = this->internal_data_pt(l)->nvalue();
-      // Add internal data
-      for (unsigned j = 0; j < nval; j++)
-      {
-        paired_pressure_data.insert(
-          std::make_pair(this->internal_data_pt(l), j));
-      }
-    }
-  }
-
-
-  ///////////////////////////////////////////////////////////////////////////
-  ///////////////////////////////////////////////////////////////////////////
-  ///////////////////////////////////////////////////////////////////////////
-
-  // 2D Taylor--Hood
-
-  // Set the data for the number of Variables at each node
-  template<>
-  const unsigned GeneralisedNewtonianTTaylorHoodElement<2>::Initial_Nvalue[6] =
-    {3, 3, 3, 2, 2, 2};
-
-  // Set the data for the pressure conversion array
-  template<>
-  const unsigned GeneralisedNewtonianTTaylorHoodElement<2>::Pconv[3] = {
-    0, 1, 2};
-
-  // 3D Taylor--Hood
-  // Set the data for the number of Variables at each node
-  template<>
-  const unsigned GeneralisedNewtonianTTaylorHoodElement<3>::Initial_Nvalue[10] =
-    {4, 4, 4, 4, 3, 3, 3, 3, 3, 3};
-
-  // Set the data for the pressure conversion array
-  template<>
-  const unsigned GeneralisedNewtonianTTaylorHoodElement<3>::Pconv[4] = {
-    0, 1, 2, 3};
->>>>>>> fb5f6804
-
-    // Identify the pressure data
-    identify_pressure_data(paired_load_data);
-  }
-
-<<<<<<< HEAD
-  //=========================================================================
-  ///  Add to the set \c paired_pressue_data pairs containing
-  /// - the pointer to a Data object
-  /// and
-  /// - the index of the value in that Data object
-  /// .
-  /// for all pressures values that affect the
-  /// load computed in the \c get_load(...) function.
-  //=========================================================================
-  template<unsigned DIM>
-  void GeneralisedNewtonianTCrouzeixRaviartElement<DIM>::identify_pressure_data(
-    std::set<std::pair<Data*, unsigned>>& paired_pressure_data)
-  {
-    // Loop over the internal data
-    unsigned n_internal = this->ninternal_data();
-    for (unsigned l = 0; l < n_internal; l++)
-    {
-      unsigned nval = this->internal_data_pt(l)->nvalue();
-      // Add internal data
-      for (unsigned j = 0; j < nval; j++)
-      {
-        paired_pressure_data.insert(
-          std::make_pair(this->internal_data_pt(l), j));
-      }
-    }
-  }
-
-  ///////////////////////////////////////////////////////////////////////////
-  ///////////////////////////////////////////////////////////////////////////
-  ///////////////////////////////////////////////////////////////////////////
-
-  // 2D Taylor--Hood
-
-  // Set the data for the number of Variables at each node
-  template<>
-  const unsigned GeneralisedNewtonianTTaylorHoodElement<2>::Initial_Nvalue[6] =
-    {3, 3, 3, 2, 2, 2};
-
-  // Set the data for the pressure conversion array
-  template<>
-  const unsigned GeneralisedNewtonianTTaylorHoodElement<2>::Pconv[3] = {
-    0, 1, 2};
-
-  // 3D Taylor--Hood
-  // Set the data for the number of Variables at each node
-  template<>
-  const unsigned GeneralisedNewtonianTTaylorHoodElement<3>::Initial_Nvalue[10] =
-    {4, 4, 4, 4, 3, 3, 3, 3, 3, 3};
-
-  // Set the data for the pressure conversion array
-  template<>
-  const unsigned GeneralisedNewtonianTTaylorHoodElement<3>::Pconv[4] = {
-    0, 1, 2, 3};
-
-  //========================================================================
-  /// Unpin all pressure dofs, incl the mid-face/side ones where
-=======
-  //========================================================================
-  /// Unpin all pressure dofs, incl the mid-face/side ones where
-  /// they have been allocated (e.g. in the refineable version of this
-  /// element).
-  //========================================================================
-  template<unsigned DIM>
-  void GeneralisedNewtonianTTaylorHoodElement<
-    DIM>::unpin_all_nodal_pressure_dofs()
-  {
-    unsigned n_node = this->nnode();
-    // loop over nodes
-    for (unsigned l = 0; l < n_node; l++)
-    {
-      if (this->node_pt(l)->nvalue() == DIM + 1)
-      {
-        // unpin pressure dof
-        this->node_pt(l)->unpin(DIM);
-      }
-    }
-  }
-
-  //========================================================================
-  /// Pin all nodal pressure dofs, incl the mid-face/side ones where
->>>>>>> fb5f6804
-  /// they have been allocated (e.g. in the refineable version of this
-  /// element).
-  //========================================================================
-  template<unsigned DIM>
-  void GeneralisedNewtonianTTaylorHoodElement<
-<<<<<<< HEAD
-    DIM>::unpin_all_nodal_pressure_dofs()
-  {
-    unsigned n_node = this->nnode();
-    // loop over nodes
-    for (unsigned l = 0; l < n_node; l++)
-    {
-      if (this->node_pt(l)->nvalue() == DIM + 1)
-      {
-        // unpin pressure dof
-        this->node_pt(l)->unpin(DIM);
-      }
-    }
-  }
-
-  //========================================================================
-  /// Pin all nodal pressure dofs, incl the mid-face/side ones where
-  /// they have been allocated (e.g. in the refineable version of this
-  /// element).
-  //========================================================================
-  template<unsigned DIM>
-  void GeneralisedNewtonianTTaylorHoodElement<
-    DIM>::pin_all_nodal_pressure_dofs()
-  {
-    // Loop over all nodes and pin pressure
-    unsigned n_node = this->nnode();
-    for (unsigned n = 0; n < n_node; n++)
-    {
-      if (this->node_pt(n)->nvalue() == DIM + 1)
-      {
-        this->node_pt(n)->pin(DIM);
-      }
-    }
-  }
-
-  //========================================================================
-  /// Unpin the proper nodal pressure dofs which are not hanging.
-  //========================================================================
-  template<unsigned DIM>
-  void GeneralisedNewtonianTTaylorHoodElement<
-    DIM>::unpin_proper_nodal_pressure_dofs()
-  {
-    // Loop over all pressure nodes and unpin if they're not hanging
-    unsigned n_pres = npres_nst();
-    for (unsigned l = 0; l < n_pres; l++)
-    {
-      Node* nod_pt = this->node_pt(Pconv[l]);
-      if (!nod_pt->is_hanging(DIM))
-      {
-        nod_pt->unpin(DIM);
-=======
-    DIM>::pin_all_nodal_pressure_dofs()
-  {
-    // Loop over all nodes and pin pressure
-    unsigned n_node = this->nnode();
-    for (unsigned n = 0; n < n_node; n++)
-    {
-      if (this->node_pt(n)->nvalue() == DIM + 1)
-      {
-        this->node_pt(n)->pin(DIM);
-      }
-    }
-  }
-
-  //========================================================================
-  /// Unpin the proper nodal pressure dofs which are not hanging.
-  //========================================================================
-  template<unsigned DIM>
-  void GeneralisedNewtonianTTaylorHoodElement<
-    DIM>::unpin_proper_nodal_pressure_dofs()
-  {
-    // Loop over all pressure nodes and unpin if they're not hanging
-    unsigned n_pres = npres_nst();
-    for (unsigned l = 0; l < n_pres; l++)
-    {
-      Node* nod_pt = this->node_pt(Pconv[l]);
-      if (!nod_pt->is_hanging(DIM))
-      {
-        nod_pt->unpin(DIM);
-      }
-    }
-  }
-
-
-  //=========================================================================
-  ///  Add to the set \c paired_load_data pairs containing
-  /// - the pointer to a Data object
-  /// and
-  /// - the index of the value in that Data object
-  /// .
-  /// for all values (pressures, velocities) that affect the
-  /// load computed in the \c get_load(...) function.
-  //=========================================================================
-  template<unsigned DIM>
-  void GeneralisedNewtonianTTaylorHoodElement<DIM>::identify_load_data(
-    std::set<std::pair<Data*, unsigned>>& paired_load_data)
-  {
-    // Loop over the nodes
-    unsigned n_node = this->nnode();
-    for (unsigned n = 0; n < n_node; n++)
-    {
-      // Loop over the velocity components and add pointer to their data
-      // and indices to the vectors
-      for (unsigned i = 0; i < DIM; i++)
-      {
-        paired_load_data.insert(std::make_pair(this->node_pt(n), i));
->>>>>>> fb5f6804
-      }
-    }
-
-<<<<<<< HEAD
-  //=========================================================================
-  ///  Add to the set \c paired_load_data pairs containing
-  /// - the pointer to a Data object
-  /// and
-  /// - the index of the value in that Data object
-  /// .
-  /// for all values (pressures, velocities) that affect the
-  /// load computed in the \c get_load(...) function.
-  //=========================================================================
-  template<unsigned DIM>
-  void GeneralisedNewtonianTTaylorHoodElement<DIM>::identify_load_data(
-    std::set<std::pair<Data*, unsigned>>& paired_load_data)
-  {
-    // Loop over the nodes
-    unsigned n_node = this->nnode();
-    for (unsigned n = 0; n < n_node; n++)
-    {
-      // Loop over the velocity components and add pointer to their data
-      // and indices to the vectors
-      for (unsigned i = 0; i < DIM; i++)
-      {
         paired_load_data.insert(std::make_pair(this->node_pt(n), i));
       }
     }
@@ -399,12 +235,6 @@
     identify_pressure_data(paired_load_data);
   }
 
-=======
-    // Add the pressure data
-    identify_pressure_data(paired_load_data);
-  }
-
->>>>>>> fb5f6804
   //=========================================================================
   ///  Add to the set \c paired_load_data pairs containing
   /// - the pointer to a Data object
