--- conflicted
+++ resolved
@@ -82,12 +82,7 @@
     /// coordinate to the return value
     typedef double (*BLSquashFctPt)(const double& s);
 
-<<<<<<< HEAD
-    /// \short Function pointer for function that squashes
-=======
-
     /// Function pointer for function that squashes
->>>>>>> 463b95ea
     /// the outer two macro elements towards
     /// the wall by mapping the input value of the "radial" macro element
     /// coordinate to the return value
@@ -96,12 +91,7 @@
       return BL_squash_fct_pt;
     }
 
-<<<<<<< HEAD
-    /// \short Function that squashes the outer two macro elements towards
-=======
-
     /// Function that squashes the outer two macro elements towards
->>>>>>> 463b95ea
     /// the wall by mapping the input value of the "radial" macro element
     /// coordinate to the return value
     double s_squashed(const double& s)
@@ -211,16 +201,10 @@
                    Vector<double>& f);
   };
 
-<<<<<<< HEAD
+
   /////////////////////////////////////////////////////////////////////////
   /////////////////////////////////////////////////////////////////////////
   /////////////////////////////////////////////////////////////////////////
-=======
-
-  /// //////////////////////////////////////////////////////////////////////
-  /// //////////////////////////////////////////////////////////////////////
-  /// //////////////////////////////////////////////////////////////////////
->>>>>>> 463b95ea
 
   //=================================================================
   /// Vector representation of the  imacro-th macro element
