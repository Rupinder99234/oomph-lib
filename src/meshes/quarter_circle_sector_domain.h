--- conflicted
+++ resolved
@@ -47,21 +47,12 @@
     QuarterCircleSectorDomain(GeomObject* boundary_geom_object_pt,
                               const double& xi_lo,
                               const double& fract_mid,
-<<<<<<< HEAD
-                              const double& xi_hi) :
-      Xi_lo(xi_lo),
-      Fract_mid(fract_mid),
-      Xi_hi(xi_hi),
-      Wall_pt(boundary_geom_object_pt),
-      BL_squash_fct_pt(&default_BL_squash_fct)
-=======
                               const double& xi_hi)
       : Xi_lo(xi_lo),
         Fract_mid(fract_mid),
         Xi_hi(xi_hi),
         Wall_pt(boundary_geom_object_pt),
         BL_squash_fct_pt(&default_BL_squash_fct)
->>>>>>> fb5f6804
     {
       // There are three macro elements
       unsigned nmacro = 3;
@@ -82,24 +73,17 @@
       BrokenCopy::broken_copy("QuarterCircleSectorDomain");
     }
 
-<<<<<<< HEAD
-=======
     /// Broken copy constructor
     QuarterCircleSectorDomain(const QuarterCircleSectorDomain&)
     {
       BrokenCopy::broken_copy("QuarterCircleSectorDomain");
     }
 
->>>>>>> fb5f6804
     /// Broken assignment operator
     void operator=(const QuarterCircleSectorDomain&)
     {
       BrokenCopy::broken_assign("QuarterCircleSectorDomain");
     }
-<<<<<<< HEAD
-=======
-
->>>>>>> fb5f6804
 
     /// Destructor: empty; cleanup done in base class
     ~QuarterCircleSectorDomain() {}
@@ -110,7 +94,7 @@
     /// coordinate to the return value
     typedef double (*BLSquashFctPt)(const double& s);
 
-<<<<<<< HEAD
+
     /// \short Function pointer for function that squashes
     /// the outer two macro elements towards
     /// the wall by mapping the input value of the "radial" macro element
@@ -118,24 +102,6 @@
     BLSquashFctPt& bl_squash_fct_pt()
     {
       return BL_squash_fct_pt;
-    }
-
-    /// \short Function that squashes the outer two macro elements towards
-    /// the wall by mapping the input value of the "radial" macro element
-    /// coordinate to the return value
-    double s_squashed(const double& s)
-    {
-      return BL_squash_fct_pt(s);
-=======
-
-    /// \short Function pointer for function that squashes
-    /// the outer two macro elements towards
-    /// the wall by mapping the input value of the "radial" macro element
-    /// coordinate to the return value
-    BLSquashFctPt& bl_squash_fct_pt()
-    {
-      return BL_squash_fct_pt;
->>>>>>> fb5f6804
     }
 
     /// \short Vector representation of the  i_macro-th macro element
@@ -179,40 +145,6 @@
       return s;
     }
 
-<<<<<<< HEAD
-    /// \short Boundary of top left macro element zeta \f$ \in [-1,1] \f$
-    void r_top_left_N(const unsigned& t,
-                      const Vector<double>& zeta,
-                      Vector<double>& f);
-
-    /// \short Boundary of top left macro element zeta \f$ \in [-1,1] \f$
-    void r_top_left_W(const unsigned& t,
-                      const Vector<double>& zeta,
-                      Vector<double>& f);
-
-    /// \short Boundary of top left macro element zeta \f$ \in [-1,1] \f$
-    void r_top_left_S(const unsigned& t,
-                      const Vector<double>& zeta,
-                      Vector<double>& f);
-
-    /// \short Boundary of top left macro element zeta \f$ \in [-1,1] \f$
-    void r_top_left_E(const unsigned& t,
-                      const Vector<double>& zeta,
-                      Vector<double>& f);
-
-    /// \short Boundary of bottom right macro element zeta \f$ \in [-1,1] \f$
-    void r_bot_right_N(const unsigned& t,
-                       const Vector<double>& zeta,
-                       Vector<double>& f);
-
-    /// \short Boundary of bottom right macro element zeta \f$ \in [-1,1] \f$
-    void r_bot_right_W(const unsigned& t,
-                       const Vector<double>& zeta,
-                       Vector<double>& f);
-
-    /// \short Boundary of bottom right macro element zeta \f$ \in [-1,1] \f$
-    void r_bot_right_S(const unsigned& t,
-=======
     /// \short Function that squashes the outer two macro elements towards
     /// the wall by mapping the input value of the "radial" macro element
     /// coordinate to the return value
@@ -285,12 +217,20 @@
 
     /// \short Boundary of bottom right macro element zeta \f$ \in [-1,1] \f$
     void r_bot_right_N(const unsigned& t,
->>>>>>> fb5f6804
                        const Vector<double>& zeta,
                        Vector<double>& f);
 
     /// \short Boundary of bottom right macro element zeta \f$ \in [-1,1] \f$
-<<<<<<< HEAD
+    void r_bot_right_W(const unsigned& t,
+                       const Vector<double>& zeta,
+                       Vector<double>& f);
+
+    /// \short Boundary of bottom right macro element zeta \f$ \in [-1,1] \f$
+    void r_bot_right_S(const unsigned& t,
+                       const Vector<double>& zeta,
+                       Vector<double>& f);
+
+    /// \short Boundary of bottom right macro element zeta \f$ \in [-1,1] \f$
     void r_bot_right_E(const unsigned& t,
                        const Vector<double>& zeta,
                        Vector<double>& f);
@@ -302,63 +242,24 @@
 
     /// \short Boundary of central box macro element zeta \f$ \in [-1,1] \f$
     void r_centr_E(const unsigned& t,
-=======
-    void r_bot_right_W(const unsigned& t,
-                       const Vector<double>& zeta,
-                       Vector<double>& f);
-
-    /// \short Boundary of bottom right macro element zeta \f$ \in [-1,1] \f$
-    void r_bot_right_S(const unsigned& t,
-                       const Vector<double>& zeta,
-                       Vector<double>& f);
-
-    /// \short Boundary of bottom right macro element zeta \f$ \in [-1,1] \f$
-    void r_bot_right_E(const unsigned& t,
-                       const Vector<double>& zeta,
-                       Vector<double>& f);
-
-    /// \short Boundary of central box macro element zeta \f$ \in [-1,1] \f$
-    void r_centr_N(const unsigned& t,
->>>>>>> fb5f6804
                    const Vector<double>& zeta,
                    Vector<double>& f);
 
     /// \short Boundary of central box macro element zeta \f$ \in [-1,1] \f$
-<<<<<<< HEAD
-    void r_centr_S(const unsigned& t,
-=======
-    void r_centr_E(const unsigned& t,
->>>>>>> fb5f6804
-                   const Vector<double>& zeta,
-                   Vector<double>& f);
-
-    /// \short Boundary of central box macro element zeta \f$ \in [-1,1] \f$
-<<<<<<< HEAD
-=======
     void r_centr_S(const unsigned& t,
                    const Vector<double>& zeta,
                    Vector<double>& f);
 
     /// \short Boundary of central box macro element zeta \f$ \in [-1,1] \f$
->>>>>>> fb5f6804
     void r_centr_W(const unsigned& t,
                    const Vector<double>& zeta,
                    Vector<double>& f);
   };
 
-<<<<<<< HEAD
   /////////////////////////////////////////////////////////////////////////
   /////////////////////////////////////////////////////////////////////////
   /////////////////////////////////////////////////////////////////////////
 
-=======
-
-  /////////////////////////////////////////////////////////////////////////
-  /////////////////////////////////////////////////////////////////////////
-  /////////////////////////////////////////////////////////////////////////
-
-
->>>>>>> fb5f6804
   //=================================================================
   /// Vector representation of the  imacro-th macro element
   /// boundary idirect (N/S/W/E) at time level t (t=0: present; t>0: previous):
@@ -378,7 +279,6 @@
       "QuarterCircleSectorDomain::macro_element_boundary(...)",
       OOMPH_EXCEPTION_LOCATION);
 #endif
-<<<<<<< HEAD
 
     // Which macro element?
     // --------------------
@@ -496,6 +396,7 @@
     }
   }
 
+
   //=================================================================
   /// Northern edge of top left macro element \f$ s \in [-1,1] \f$
   //=================================================================
@@ -504,147 +405,15 @@
                                                Vector<double>& f)
   {
     Vector<double> x(1);
-=======
-
-    // Which macro element?
-    // --------------------
-    switch (imacro)
-    {
-      using namespace QuadTreeNames;
-
-        // Macro element 0: Central box
-      case 0:
-
-        // Which direction?
-        if (idirect == N)
-        {
-          r_centr_N(t, s, f);
-        }
-        else if (idirect == S)
-        {
-          r_centr_S(t, s, f);
-        }
-        else if (idirect == W)
-        {
-          r_centr_W(t, s, f);
-        }
-        else if (idirect == E)
-        {
-          r_centr_E(t, s, f);
-        }
-        else
-        {
-          std::ostringstream error_stream;
-          error_stream << "idirect is " << idirect << " not one of N, S, E, W"
-                       << std::endl;
-
-          throw OomphLibError(error_stream.str(),
-                              OOMPH_CURRENT_FUNCTION,
-                              OOMPH_EXCEPTION_LOCATION);
-        }
-
-        break;
-
-        // Macro element 1: Bottom right
-      case 1:
-
-        // Which direction?
-        if (idirect == N)
-        {
-          r_bot_right_N(t, s, f);
-        }
-        else if (idirect == S)
-        {
-          r_bot_right_S(t, s, f);
-        }
-        else if (idirect == W)
-        {
-          r_bot_right_W(t, s, f);
-        }
-        else if (idirect == E)
-        {
-          r_bot_right_E(t, s, f);
-        }
-        else
-        {
-          std::ostringstream error_stream;
-          error_stream << "idirect is " << idirect << " not one of N, S, E, W"
-                       << std::endl;
-
-          throw OomphLibError(error_stream.str(),
-                              OOMPH_CURRENT_FUNCTION,
-                              OOMPH_EXCEPTION_LOCATION);
-        }
-
-        break;
-
-        // Macro element 2:Top left
-      case 2:
-
-        // Which direction?
-        if (idirect == N)
-        {
-          r_top_left_N(t, s, f);
-        }
-        else if (idirect == S)
-        {
-          r_top_left_S(t, s, f);
-        }
-        else if (idirect == W)
-        {
-          r_top_left_W(t, s, f);
-        }
-        else if (idirect == E)
-        {
-          r_top_left_E(t, s, f);
-        }
-        else
-        {
-          std::ostringstream error_stream;
-          error_stream << "idirect is " << idirect << " not one of N, S, E, W"
-                       << std::endl;
-
-          throw OomphLibError(error_stream.str(),
-                              OOMPH_CURRENT_FUNCTION,
-                              OOMPH_EXCEPTION_LOCATION);
-        }
-
-        break;
-
-      default:
-
-        // Error
-        std::ostringstream error_stream;
-        error_stream << "Wrong imacro " << imacro << std::endl;
-
-        throw OomphLibError(
-          error_stream.str(), OOMPH_CURRENT_FUNCTION, OOMPH_EXCEPTION_LOCATION);
-    }
-  }
-
-
-  //=================================================================
-  /// Northern edge of top left macro element \f$ s \in [-1,1] \f$
-  //=================================================================
-  void QuarterCircleSectorDomain::r_top_left_N(const unsigned& t,
-                                               const Vector<double>& s,
-                                               Vector<double>& f)
-  {
-    Vector<double> x(1);
 
     // Coordinate along wall
     x[0] = Xi_hi + (Fract_mid * (Xi_hi - Xi_lo) - Xi_hi) * 0.5 * (s[0] + 1.0);
 
     Wall_pt->position(t, x, f);
   }
->>>>>>> fb5f6804
-
-    // Coordinate along wall
-    x[0] = Xi_hi + (Fract_mid * (Xi_hi - Xi_lo) - Xi_hi) * 0.5 * (s[0] + 1.0);
-
-<<<<<<< HEAD
-    Wall_pt->position(t, x, f);
-  }
+
+  // Coordinate along wall
+  x[0] = Xi_hi + (Fract_mid * (Xi_hi - Xi_lo) - Xi_hi) * 0.5 * (s[0] + 1.0);
 
   //=================================================================
   /// Western edge of top left macro element \f$s \in [-1,1] \f$
@@ -664,11 +433,12 @@
     f[0] = 0.0;
     f[1] = 0.5 * r_top[1] * (1.0 + s_squashed(0.5 * (s[0] + 1.0)));
   }
-=======
-  //=================================================================
-  /// Western edge of top left macro element \f$s \in [-1,1] \f$
-  //=================================================================
-  void QuarterCircleSectorDomain::r_top_left_W(const unsigned& t,
+
+
+  //=================================================================
+  /// Southern edge of top left macro element \f$ s \in [-1,1] \f$
+  //=================================================================
+  void QuarterCircleSectorDomain::r_top_left_S(const unsigned& t,
                                                const Vector<double>& s,
                                                Vector<double>& f)
   {
@@ -680,31 +450,6 @@
 
     Wall_pt->position(t, x, r_top);
 
-    f[0] = 0.0;
-    f[1] = 0.5 * r_top[1] * (1.0 + s_squashed(0.5 * (s[0] + 1.0)));
-  }
-
->>>>>>> fb5f6804
-
-  //=================================================================
-  /// Southern edge of top left macro element \f$ s \in [-1,1] \f$
-  //=================================================================
-  void QuarterCircleSectorDomain::r_top_left_S(const unsigned& t,
-                                               const Vector<double>& s,
-                                               Vector<double>& f)
-  {
-    Vector<double> x(1);
-
-    // Top left corner
-    Vector<double> r_top(2);
-    x[0] = Xi_hi;
-<<<<<<< HEAD
-
-    Wall_pt->position(t, x, r_top);
-=======
-
-    Wall_pt->position(t, x, r_top);
-
 
     // Bottom right corner
     Vector<double> r_bot(2);
@@ -715,18 +460,10 @@
     f[0] = 0.5 * r_bot[0] * 0.5 * (s[0] + 1.0);
     f[1] = 0.5 * r_top[1];
   }
->>>>>>> fb5f6804
-
-    // Bottom right corner
-    Vector<double> r_bot(2);
-    x[0] = 0.0;
-
-<<<<<<< HEAD
-    Wall_pt->position(t, x, r_bot);
-
-    f[0] = 0.5 * r_bot[0] * 0.5 * (s[0] + 1.0);
-    f[1] = 0.5 * r_top[1];
-  }
+
+  // Bottom right corner
+  Vector<double> r_bot(2);
+  x[0] = 0.0;
 
   //=================================================================
   /// Eastern edge of top left macro element \f$ s \in [-1,1] \f$
@@ -761,6 +498,7 @@
                                (2.0 * r_half[1] - r_top[1]));
   }
 
+
   //=================================================================
   /// Northern edge of bottom right macro element
   //=================================================================
@@ -809,82 +547,55 @@
     Vector<double> r_bot(2);
     x[0] = Xi_lo;
     Wall_pt->position(t, x, r_bot);
-=======
-  //=================================================================
-  /// Eastern edge of top left macro element \f$ s \in [-1,1] \f$
-  //=================================================================
-  void QuarterCircleSectorDomain::r_top_left_E(const unsigned& t,
-                                               const Vector<double>& s,
-                                               Vector<double>& f)
-  {
-    Vector<double> x(1);
-
-    // Top left corner
-    Vector<double> r_top(2);
-    x[0] = Xi_hi;
-
-    Wall_pt->position(t, x, r_top);
-
-    // Bottom right corner
-    Vector<double> r_bot(2);
-    x[0] = Xi_lo;
-
-    Wall_pt->position(t, x, r_bot);
-
-    // Halfway along wall
-    Vector<double> r_half(2);
-    x[0] = Xi_lo + Fract_mid * (Xi_hi - Xi_lo);
-
-    Wall_pt->position(t, x, r_half);
-
-    f[0] = 0.5 * (r_bot[0] + s_squashed(0.5 * (s[0] + 1.0)) *
-                               (2.0 * r_half[0] - r_bot[0]));
-    f[1] = 0.5 * (r_top[1] + s_squashed(0.5 * (s[0] + 1.0)) *
-                               (2.0 * r_half[1] - r_top[1]));
-  }
-
-
-  //=================================================================
-  /// Northern edge of bottom right macro element
-  //=================================================================
-  void QuarterCircleSectorDomain::r_bot_right_N(const unsigned& t,
+
+
+    f[0] = 0.5 * r_bot[0] * (1.0 + s_squashed(0.5 * (s[0] + 1.0)));
+    f[1] = 0.0;
+  }
+
+  //=================================================================
+  /// Eastern edge of bottom right macro element
+  //=================================================================
+  void QuarterCircleSectorDomain::r_bot_right_E(const unsigned& t,
                                                 const Vector<double>& s,
                                                 Vector<double>& f)
   {
-    r_top_left_E(t, s, f);
-  }
-
-  //=================================================================
-  /// Western edge of bottom right macro element
-  //=================================================================
-  void QuarterCircleSectorDomain::r_bot_right_W(const unsigned& t,
-                                                const Vector<double>& s,
-                                                Vector<double>& f)
-  {
-    Vector<double> x(1);
-
-    // Top left corner
-    Vector<double> r_top(2);
-    x[0] = Xi_hi;
-
-    Wall_pt->position(t, x, r_top);
-
-    // Bottom right corner
-    Vector<double> r_bot(2);
-    x[0] = Xi_lo;
-
-    Wall_pt->position(t, x, r_bot);
-
-    f[0] = 0.5 * r_bot[0];
-    f[1] = 0.5 * r_top[1] * 0.5 * (s[0] + 1.0);
-  }
-
-  //=================================================================
-  /// Southern edge of bottom right macro element
-  //=================================================================
-  void QuarterCircleSectorDomain::r_bot_right_S(const unsigned& t,
-                                                const Vector<double>& s,
-                                                Vector<double>& f)
+    Vector<double> x(1);
+
+    // Coordinate along wall
+    x[0] = Xi_lo + (Fract_mid * (Xi_hi - Xi_lo) - Xi_lo) * (s[0] + 1.0) * 0.5;
+
+    Wall_pt->position(t, x, f);
+  }
+
+
+  //=================================================================
+  /// Northern edge of central box
+  //=================================================================
+  void QuarterCircleSectorDomain::r_centr_N(const unsigned& t,
+                                            const Vector<double>& s,
+                                            Vector<double>& f)
+  {
+    r_top_left_S(t, s, f);
+  }
+
+
+  //=================================================================
+  /// Eastern edge of central box
+  //=================================================================
+  void QuarterCircleSectorDomain::r_centr_E(const unsigned& t,
+                                            const Vector<double>& s,
+                                            Vector<double>& f)
+  {
+    r_bot_right_W(t, s, f);
+  }
+
+  //=================================================================
+  /// Southern edge of central box
+  //=================================================================
+  void QuarterCircleSectorDomain::r_centr_S(const unsigned& t,
+                                            const Vector<double>& s,
+                                            Vector<double>& f)
   {
     Vector<double> x(1);
 
@@ -893,97 +604,14 @@
     x[0] = Xi_lo;
     Wall_pt->position(t, x, r_bot);
 
->>>>>>> fb5f6804
-
-    f[0] = 0.5 * r_bot[0] * (1.0 + s_squashed(0.5 * (s[0] + 1.0)));
-    f[1] = 0.0;
-  }
-
-  //=================================================================
-  /// Eastern edge of bottom right macro element
-  //=================================================================
-  void QuarterCircleSectorDomain::r_bot_right_E(const unsigned& t,
-                                                const Vector<double>& s,
-                                                Vector<double>& f)
-  {
-    Vector<double> x(1);
-
-    // Coordinate along wall
-    x[0] = Xi_lo + (Fract_mid * (Xi_hi - Xi_lo) - Xi_lo) * (s[0] + 1.0) * 0.5;
-
-    Wall_pt->position(t, x, f);
-  }
-
-<<<<<<< HEAD
-  //=================================================================
-  /// Northern edge of central box
-  //=================================================================
-  void QuarterCircleSectorDomain::r_centr_N(const unsigned& t,
-                                            const Vector<double>& s,
-                                            Vector<double>& f)
-  {
-    r_top_left_S(t, s, f);
-  }
-
-  //=================================================================
-=======
-
-  //=================================================================
-  /// Northern edge of central box
-  //=================================================================
-  void QuarterCircleSectorDomain::r_centr_N(const unsigned& t,
-                                            const Vector<double>& s,
-                                            Vector<double>& f)
-  {
-    r_top_left_S(t, s, f);
-  }
-
-
-  //=================================================================
->>>>>>> fb5f6804
-  /// Eastern edge of central box
-  //=================================================================
-  void QuarterCircleSectorDomain::r_centr_E(const unsigned& t,
-                                            const Vector<double>& s,
-                                            Vector<double>& f)
-  {
-    r_bot_right_W(t, s, f);
-  }
-<<<<<<< HEAD
-=======
-
->>>>>>> fb5f6804
-
-  //=================================================================
-  /// Southern edge of central box
-  //=================================================================
-  void QuarterCircleSectorDomain::r_centr_S(const unsigned& t,
-                                            const Vector<double>& s,
-                                            Vector<double>& f)
-  {
-    Vector<double> x(1);
-<<<<<<< HEAD
-=======
-
-    // Bottom right corner
-    Vector<double> r_bot(2);
-    x[0] = Xi_lo;
-    Wall_pt->position(t, x, r_bot);
-
     f[0] = 0.5 * r_bot[0] * 0.5 * (s[0] + 1.0);
     f[1] = 0.0;
   }
->>>>>>> fb5f6804
-
-    // Bottom right corner
-    Vector<double> r_bot(2);
-    x[0] = Xi_lo;
-    Wall_pt->position(t, x, r_bot);
-
-<<<<<<< HEAD
-    f[0] = 0.5 * r_bot[0] * 0.5 * (s[0] + 1.0);
-    f[1] = 0.0;
-  }
+
+  // Bottom right corner
+  Vector<double> r_bot(2);
+  x[0] = Xi_lo;
+  Wall_pt->position(t, x, r_bot);
 
   //=================================================================
   /// Western  edge of central box
@@ -998,29 +626,14 @@
     Vector<double> r_top(2);
     x[0] = Xi_hi;
     Wall_pt->position(t, x, r_top);
-=======
-  //=================================================================
-  /// Western  edge of central box
-  //=================================================================
-  void QuarterCircleSectorDomain::r_centr_W(const unsigned& t,
-                                            const Vector<double>& s,
-                                            Vector<double>& f)
-  {
-    Vector<double> x(1);
-
-    // Top left corner
-    Vector<double> r_top(2);
-    x[0] = Xi_hi;
-    Wall_pt->position(t, x, r_top);
 
     f[0] = 0.0;
     f[1] = 0.5 * r_top[1] * 0.5 * (s[0] + 1.0);
   }
->>>>>>> fb5f6804
-
-    f[0] = 0.0;
-    f[1] = 0.5 * r_top[1] * 0.5 * (s[0] + 1.0);
-  }
+
+  f[0] = 0.0;
+  f[1] = 0.5 * r_top[1] * 0.5 * (s[0] + 1.0);
+}
 
 } // namespace oomph
 
