--- conflicted
+++ resolved
@@ -47,15 +47,6 @@
                   const unsigned& nr,
                   const double& a,
                   const double& h,
-<<<<<<< HEAD
-                  const double& phi) :
-      Azimuthal_fraction(azimuthal_fraction),
-      Inner_radius(a),
-      Thickness(h),
-      Ntheta(ntheta),
-      Nr(nr),
-      Phi(phi)
-=======
                   const double& phi)
       : Azimuthal_fraction(azimuthal_fraction),
         Inner_radius(a),
@@ -63,7 +54,6 @@
         Ntheta(ntheta),
         Nr(nr),
         Phi(phi)
->>>>>>> fb5f6804
     {
       const unsigned n_macro = ntheta * nr;
       Macro_element_pt.resize(n_macro);
@@ -87,17 +77,11 @@
       BrokenCopy::broken_assign("AnnularDomain");
     }
 
-<<<<<<< HEAD
+
     /// Destructor: Empty; cleanup done in base class
     ~AnnularDomain() {}
 
-=======
-
-    /// Destructor: Empty; cleanup done in base class
-    ~AnnularDomain() {}
-
-
->>>>>>> fb5f6804
+
     /// \short Vector representation of the  i_macro-th macro element
     /// boundary i_direct (N/S/W/E) at time level t
     /// (t=0: present; t>0: previous):
@@ -128,19 +112,10 @@
     double Phi;
   };
 
-<<<<<<< HEAD
   /////////////////////////////////////////////////////////////////////////
   /////////////////////////////////////////////////////////////////////////
   /////////////////////////////////////////////////////////////////////////
 
-=======
-
-  /////////////////////////////////////////////////////////////////////////
-  /////////////////////////////////////////////////////////////////////////
-  /////////////////////////////////////////////////////////////////////////
-
-
->>>>>>> fb5f6804
   //=================================================================
   /// \short Vector representation of the  imacro-th macro element
   /// boundary idirect (N/S/W/E) at time level t
