// LIC// ====================================================================
// LIC// This file forms part of oomph-lib, the object-oriented,
// LIC// multi-physics finite-element library, available
// LIC// at http://www.oomph-lib.org.
// LIC//
// LIC// Copyright (C) 2006-2021 Matthias Heil and Andrew Hazel
// LIC//
// LIC// This library is free software; you can redistribute it and/or
// LIC// modify it under the terms of the GNU Lesser General Public
// LIC// License as published by the Free Software Foundation; either
// LIC// version 2.1 of the License, or (at your option) any later version.
// LIC//
// LIC// This library is distributed in the hope that it will be useful,
// LIC// but WITHOUT ANY WARRANTY; without even the implied warranty of
// LIC// MERCHANTABILITY or FITNESS FOR A PARTICULAR PURPOSE.  See the GNU
// LIC// Lesser General Public License for more details.
// LIC//
// LIC// You should have received a copy of the GNU Lesser General Public
// LIC// License along with this library; if not, write to the Free Software
// LIC// Foundation, Inc., 51 Franklin Street, Fifth Floor, Boston, MA
// LIC// 02110-1301  USA.
// LIC//
// LIC// The authors may be contacted at oomph-lib@maths.man.ac.uk.
// LIC//
// LIC//====================================================================
// Include guards
#ifndef OOMPH_QUARTER_TUBE_DOMAIN_HEADER
#define OOMPH_QUARTER_TUBE_DOMAIN_HEADER

// Generic oomph-lib includes
#include "generic/quadtree.h"
#include "generic/domain.h"
#include "generic/geom_objects.h"

namespace oomph
{
  //=================================================================
  /// \short Quarter tube as domain. Domain is bounded by
  /// curved boundary which is represented by a GeomObject. Domain is
  /// parametrised by three macro elements in each of the nlayer slices
  //=================================================================
  class QuarterTubeDomain : public Domain
  {
  public:
    /// \short Constructor: Pass boundary object and start and end coordinates
    /// and fraction along boundary object where outer ring is divided.
    /// We form nlayer axial slices.
    QuarterTubeDomain(GeomObject* boundary_geom_object_pt,
                      const Vector<double>& xi_lo,
                      const double& fract_mid,
                      const Vector<double>& xi_hi,
<<<<<<< HEAD
                      const unsigned& nlayer) :
      Xi_lo(xi_lo),
      Fract_mid(fract_mid),
      Xi_hi(xi_hi),
      Nlayer(nlayer),
      Wall_pt(boundary_geom_object_pt),
      BL_squash_fct_pt(&default_BL_squash_fct),
      Axial_spacing_fct_pt(&default_axial_spacing_fct)
=======
                      const unsigned& nlayer)
      : Xi_lo(xi_lo),
        Fract_mid(fract_mid),
        Xi_hi(xi_hi),
        Nlayer(nlayer),
        Wall_pt(boundary_geom_object_pt),
        BL_squash_fct_pt(&default_BL_squash_fct),
        Axial_spacing_fct_pt(&default_axial_spacing_fct)
>>>>>>> fb5f6804
    {
      // There are three macro elements
      unsigned nmacro = 3 * nlayer;

      // Resize
      Macro_element_pt.resize(nmacro);

      // Create macro elements
      for (unsigned i = 0; i < nmacro; i++)
      {
        Macro_element_pt[i] = new QMacroElement<3>(this, i);
      }
    }

    /// Broken copy constructor
    QuarterTubeDomain(const QuarterTubeDomain&)
    {
      BrokenCopy::broken_copy("QuarterTubeDomain");
    }

    /// Broken assignment operator
    void operator=(const QuarterTubeDomain&)
    {
      BrokenCopy::broken_assign("QuarterTubeDomain");
    }

<<<<<<< HEAD
=======

>>>>>>> fb5f6804
    /// Destructor: empty; cleanup done in base class
    ~QuarterTubeDomain() {}

    /// \short Typedef for function pointer for function that squashes
    /// the outer two macro elements towards
    /// the wall by mapping the input value of the "radial" macro element
    /// coordinate to the return value
    typedef double (*BLSquashFctPt)(const double& s);

<<<<<<< HEAD
    /// \short Function pointer for function that squashes
    /// the outer two macro elements towards
    /// the wall by mapping the input value of the "radial" macro element
    /// coordinate to the return value
    BLSquashFctPt& bl_squash_fct_pt()
    {
      return BL_squash_fct_pt;
    }

    /// \short Function that squashes the outer two macro elements towards
    /// the wall by mapping the input value of the "radial" macro element
    /// coordinate to the return value.
    double s_squashed(const double& s)
    {
      return BL_squash_fct_pt(s);
    }

    /// \short Typedef for function pointer for function that implements
    /// axial spacing of macro elements
    typedef double (*AxialSpacingFctPt)(const double& xi);

    /// \short Function pointer for function that  implements
    /// axial spacing of macro elements
    AxialSpacingFctPt& axial_spacing_fct_pt()
    {
      return Axial_spacing_fct_pt;
    }

    /// \short Function that implements
    /// axial spacing of macro elements
    double axial_spacing_fct(const double& xi)
    {
      return Axial_spacing_fct_pt(xi);
    }

    /// \short Vector representation of the  i_macro-th macro element
    /// boundary i_direct (L/R/D/U/B/F) at time level t
    /// (t=0: present; t>0: previous):
    /// f(s).
    void macro_element_boundary(const unsigned& t,
                                const unsigned& i_macro,
                                const unsigned& i_direct,
                                const Vector<double>& s,
                                Vector<double>& f);

  private:
    /// Lower limit for the coordinates along the wall
    Vector<double> Xi_lo;

    /// Fraction along wall where outer ring is to be divided
    double Fract_mid;

    /// Upper limit for the coordinates along the wall
    Vector<double> Xi_hi;

    /// Number of layers
    unsigned Nlayer;

    /// Pointer to geometric object that represents the curved wall
    GeomObject* Wall_pt;

    /// \short Function pointer for function that squashes
    /// the outer two macro elements towards
    /// the wall by mapping the input value of the "radial" macro element
    /// coordinate to the return value
    BLSquashFctPt BL_squash_fct_pt;

    /// \short Default for function that squashes
    /// the outer two macro elements towards
    /// the wall by mapping the input value of the "radial" macro element
    /// coordinate to the return value: Identity.
    static double default_BL_squash_fct(const double& s)
    {
      return s;
    }

    /// \short Function pointer for function that implements
    /// axial spacing of macro elements
    AxialSpacingFctPt Axial_spacing_fct_pt;

    /// \short Default for function that  implements
    /// axial spacing of macro elements
    static double default_axial_spacing_fct(const double& xi)
    {
      return xi;
    }

=======

    /// \short Function pointer for function that squashes
    /// the outer two macro elements towards
    /// the wall by mapping the input value of the "radial" macro element
    /// coordinate to the return value
    BLSquashFctPt& bl_squash_fct_pt()
    {
      return BL_squash_fct_pt;
    }


    /// \short Function that squashes the outer two macro elements towards
    /// the wall by mapping the input value of the "radial" macro element
    /// coordinate to the return value.
    double s_squashed(const double& s)
    {
      return BL_squash_fct_pt(s);
    }


    /// \short Typedef for function pointer for function that implements
    /// axial spacing of macro elements
    typedef double (*AxialSpacingFctPt)(const double& xi);


    /// \short Function pointer for function that  implements
    /// axial spacing of macro elements
    AxialSpacingFctPt& axial_spacing_fct_pt()
    {
      return Axial_spacing_fct_pt;
    }

    /// \short Function that implements
    /// axial spacing of macro elements
    double axial_spacing_fct(const double& xi)
    {
      return Axial_spacing_fct_pt(xi);
    }


    /// \short Vector representation of the  i_macro-th macro element
    /// boundary i_direct (L/R/D/U/B/F) at time level t
    /// (t=0: present; t>0: previous):
    /// f(s).
    void macro_element_boundary(const unsigned& t,
                                const unsigned& i_macro,
                                const unsigned& i_direct,
                                const Vector<double>& s,
                                Vector<double>& f);

  private:
    /// Lower limit for the coordinates along the wall
    Vector<double> Xi_lo;

    /// Fraction along wall where outer ring is to be divided
    double Fract_mid;

    /// Upper limit for the coordinates along the wall
    Vector<double> Xi_hi;

    /// Number of layers
    unsigned Nlayer;

    /// Pointer to geometric object that represents the curved wall
    GeomObject* Wall_pt;


    /// \short Function pointer for function that squashes
    /// the outer two macro elements towards
    /// the wall by mapping the input value of the "radial" macro element
    /// coordinate to the return value
    BLSquashFctPt BL_squash_fct_pt;


    /// \short Default for function that squashes
    /// the outer two macro elements towards
    /// the wall by mapping the input value of the "radial" macro element
    /// coordinate to the return value: Identity.
    static double default_BL_squash_fct(const double& s)
    {
      return s;
    }


    /// \short Function pointer for function that implements
    /// axial spacing of macro elements
    AxialSpacingFctPt Axial_spacing_fct_pt;


    /// \short Default for function that  implements
    /// axial spacing of macro elements
    static double default_axial_spacing_fct(const double& xi)
    {
      return xi;
    }


>>>>>>> fb5f6804
    /// \short Boundary of central box macro element in layer i_layer
    /// zeta \f$ \in [-1,1]^2 \f$
    void r_centr_L(const unsigned& t,
                   const Vector<double>& zeta,
                   const unsigned& i_layer,
                   Vector<double>& f);

    /// \short Boundary of central box macro element in layer i_layer
    /// zeta \f$ \in [-1,1]^2 \f$
    void r_centr_R(const unsigned& t,
                   const Vector<double>& zeta,
                   const unsigned& i_layer,
                   Vector<double>& f);

    /// \short Boundary of central box macro element in layer i_layer
    /// zeta \f$ \in [-1,1]^2 \f$
    void r_centr_D(const unsigned& t,
                   const Vector<double>& zeta,
                   const unsigned& i_layer,
                   Vector<double>& f);

    /// \short Boundary of central box macro element in layer i_layer
    /// zeta \f$ \in [-1,1]^2 \f$
    void r_centr_U(const unsigned& t,
                   const Vector<double>& zeta,
                   const unsigned& i_layer,
                   Vector<double>& f);

    /// \short Boundary of central box macro element in layer i_layer
    /// zeta \f$ \in [-1,1]^2 \f$
    void r_centr_B(const unsigned& t,
                   const Vector<double>& zeta,
                   const unsigned& i_layer,
                   Vector<double>& f);

    /// \short Boundary of central box macro element in layer i_layer
    /// zeta \f$ \in [-1,1]^2 \f$
    void r_centr_F(const unsigned& t,
                   const Vector<double>& zeta,
                   const unsigned& i_layer,
                   Vector<double>& f);

<<<<<<< HEAD
=======

>>>>>>> fb5f6804
    /// \short Boundary of bottom right box macro element in layer i_layer
    /// zeta \f$ \in [-1,1]^2 \f$
    void r_bot_right_L(const unsigned& t,
                       const Vector<double>& zeta,
                       const unsigned& i_layer,
                       Vector<double>& f);

    /// \short Boundary of bottom right box macro element in layer i_layer
    /// zeta \f$ \in [-1,1]^2 \f$
    void r_bot_right_R(const unsigned& t,
                       const Vector<double>& zeta,
                       const unsigned& i_layer,
                       Vector<double>& f);

    /// \short Boundary of bottom right box macro element in layer i_layer
    /// zeta \f$ \in [-1,1]^2 \f$
    void r_bot_right_D(const unsigned& t,
                       const Vector<double>& zeta,
                       const unsigned& i_layer,
                       Vector<double>& f);

    /// \short Boundary of bottom right box macro element in layer i_layer
    /// zeta \f$ \in [-1,1]^2 \f$
    void r_bot_right_U(const unsigned& t,
                       const Vector<double>& zeta,
                       const unsigned& i_layer,
                       Vector<double>& f);

    /// \short Boundary of bottom right box macro element in layer i_layer
    /// zeta \f$ \in [-1,1]^2 \f$
    void r_bot_right_B(const unsigned& t,
                       const Vector<double>& zeta,
                       const unsigned& i_layer,
                       Vector<double>& f);

    /// \short Boundary of bottom right box macro element in layer i_layer
    /// zeta \f$ \in [-1,1]^2 \f$
    void r_bot_right_F(const unsigned& t,
                       const Vector<double>& zeta,
                       const unsigned& i_layer,
                       Vector<double>& f);

<<<<<<< HEAD
=======

>>>>>>> fb5f6804
    /// \short Boundary of top left box macro element in layer i_layer
    /// zeta \f$ \in [-1,1]^2 \f$
    void r_top_left_L(const unsigned& t,
                      const Vector<double>& zeta,
                      const unsigned& i_layer,
                      Vector<double>& f);

    /// \short Boundary of top left box macro element in layer i_layer
    /// zeta \f$ \in [-1,1]^2 \f$
    void r_top_left_R(const unsigned& t,
                      const Vector<double>& zeta,
                      const unsigned& i_layer,
                      Vector<double>& f);

    /// \short Boundary of top left box macro element in layer i_layer
    /// zeta \f$ \in [-1,1]^2 \f$
    void r_top_left_D(const unsigned& t,
                      const Vector<double>& zeta,
                      const unsigned& i_layer,
                      Vector<double>& f);

    /// \short Boundary of top left box macro element in layer i_layer
    /// zeta \f$ \in [-1,1]^2 \f$
    void r_top_left_U(const unsigned& t,
                      const Vector<double>& zeta,
                      const unsigned& i_layer,
                      Vector<double>& f);

    /// \short Boundary of top left box macro element in layer i_layer
    /// zeta \f$ \in [-1,1]^2 \f$
    void r_top_left_B(const unsigned& t,
                      const Vector<double>& zeta,
                      const unsigned& i_layer,
                      Vector<double>& f);

    /// \short Boundary of top left box macro element in layer i_layer
    /// zeta \f$ \in [-1,1]^2 \f$
    void r_top_left_F(const unsigned& t,
                      const Vector<double>& zeta,
                      const unsigned& i_layer,
                      Vector<double>& f);
  };

<<<<<<< HEAD
  /////////////////////////////////////////////////////////////////////////
  /////////////////////////////////////////////////////////////////////////
  /////////////////////////////////////////////////////////////////////////

=======

  /////////////////////////////////////////////////////////////////////////
  /////////////////////////////////////////////////////////////////////////
  /////////////////////////////////////////////////////////////////////////


>>>>>>> fb5f6804
  //=================================================================
  /// \short Vector representation of the  imacro-th macro element
  /// boundary idirect (L/R/D/U/B/F) at time level t
  /// (t=0: present; t>0: previous): f(s)
  //=================================================================
  void QuarterTubeDomain::macro_element_boundary(const unsigned& t,
                                                 const unsigned& imacro,
                                                 const unsigned& idirect,
                                                 const Vector<double>& s,
                                                 Vector<double>& f)
  {
    using namespace OcTreeNames;

#ifdef WARN_ABOUT_SUBTLY_CHANGED_OOMPH_INTERFACES
    // Warn about time argument being moved to the front
    OomphLibWarning(
      "Order of function arguments has changed between versions 0.8 and 0.85",
      "QuarterTubeDomain::macro_element_boundary(...)",
      OOMPH_EXCEPTION_LOCATION);
#endif

<<<<<<< HEAD
    unsigned ilayer = unsigned(imacro / 3);
=======

    unsigned ilayer = unsigned(imacro / 3);

    // Which macro element?
    // --------------------
    switch (imacro % 3)
    {
        // Macro element 0: Central box
      case 0:

        // Which direction?
        if (idirect == L)
        {
          r_centr_L(t, s, ilayer, f);
        }
        else if (idirect == R)
        {
          r_centr_R(t, s, ilayer, f);
        }
        else if (idirect == D)
        {
          r_centr_D(t, s, ilayer, f);
        }
        else if (idirect == U)
        {
          r_centr_U(t, s, ilayer, f);
        }
        else if (idirect == B)
        {
          r_centr_B(t, s, ilayer, f);
        }
        else if (idirect == F)
        {
          r_centr_F(t, s, ilayer, f);
        }
        else
        {
          std::ostringstream error_stream;
          error_stream << "idirect is " << idirect
                       << " not one of L, R, D, U, B, F" << std::endl;

          throw OomphLibError(error_stream.str(),
                              OOMPH_CURRENT_FUNCTION,
                              OOMPH_EXCEPTION_LOCATION);
        }

        break;


        // Macro element 1: Bottom right
      case 1:

        // Which direction?
        if (idirect == L)
        {
          r_bot_right_L(t, s, ilayer, f);
        }
        else if (idirect == R)
        {
          r_bot_right_R(t, s, ilayer, f);
        }
        else if (idirect == D)
        {
          r_bot_right_D(t, s, ilayer, f);
        }
        else if (idirect == U)
        {
          r_bot_right_U(t, s, ilayer, f);
        }
        else if (idirect == B)
        {
          r_bot_right_B(t, s, ilayer, f);
        }
        else if (idirect == F)
        {
          r_bot_right_F(t, s, ilayer, f);
        }
        else
        {
          std::ostringstream error_stream;
          error_stream << "idirect is " << idirect
                       << " not one of L, R, D, U, B, F" << std::endl;

          throw OomphLibError(error_stream.str(),
                              OOMPH_CURRENT_FUNCTION,
                              OOMPH_EXCEPTION_LOCATION);
        }


        break;

      // Macro element 2:Top left
      case 2:

        // Which direction?
        if (idirect == L)
        {
          r_top_left_L(t, s, ilayer, f);
        }
        else if (idirect == R)
        {
          r_top_left_R(t, s, ilayer, f);
        }
        else if (idirect == D)
        {
          r_top_left_D(t, s, ilayer, f);
        }
        else if (idirect == U)
        {
          r_top_left_U(t, s, ilayer, f);
        }
        else if (idirect == B)
        {
          r_top_left_B(t, s, ilayer, f);
        }
        else if (idirect == F)
        {
          r_top_left_F(t, s, ilayer, f);
        }
        else
        {
          std::ostringstream error_stream;
          error_stream << "idirect is " << idirect
                       << " not one of L, R, D, U, B, F" << std::endl;

          throw OomphLibError(error_stream.str(),
                              OOMPH_CURRENT_FUNCTION,
                              OOMPH_EXCEPTION_LOCATION);
        }

        break;

      default:

        // Error
        std::ostringstream error_stream;
        error_stream << "Wrong imacro " << imacro << std::endl;
        throw OomphLibError(
          error_stream.str(), OOMPH_CURRENT_FUNCTION, OOMPH_EXCEPTION_LOCATION);
    }
  }


  //=======================================================================
  /// \short Boundary of central box macro element in layer i_layer
  /// zeta \f$ \in [-1,1]^2 \f$
  //=======================================================================
  void QuarterTubeDomain::r_centr_L(const unsigned& t,
                                    const Vector<double>& zeta,
                                    const unsigned& i_layer,
                                    Vector<double>& f)
  {
    // Wall coordinates along top edge of wall
    Vector<double> x(2);
    x[0] =
      Xi_lo[0] + (Xi_hi[0] - Xi_lo[0]) *
                   axial_spacing_fct((0.5 * (1.0 + zeta[1]) + double(i_layer)) /
                                     double(Nlayer));
    x[1] = Xi_hi[1];

    // Get position vector to upper edge of wall
    Vector<double> r_top(3);
    Wall_pt->position(t, x, r_top);

    // Scale it down to half the height
    f[0] = r_top[0];
    f[1] = r_top[1] * 0.25 * (1.0 + zeta[0]);
    // Warp it:
    double rho = 0.0; // 0.25*(1.0+zeta[0]);
    f[2] = x[0] + rho * (r_top[2] - x[0]);

    // f[2]=r_top[2];
  }


  //=======================================================================
  /// \short Boundary of central box macro element in layer i_layer
  /// zeta \f$ \in [-1,1]^2 \f$
  //=======================================================================
  void QuarterTubeDomain::r_centr_R(const unsigned& t,
                                    const Vector<double>& zeta,
                                    const unsigned& i_layer,
                                    Vector<double>& f)
  {
    // Note the repetition in the calculation, there is some scope
    // for optimisation

    // Wall coordinates along top edge of wall
    Vector<double> x(2);
    x[0] =
      Xi_lo[0] + (Xi_hi[0] - Xi_lo[0]) *
                   axial_spacing_fct((0.5 * (1.0 + zeta[1]) + double(i_layer)) /
                                     double(Nlayer));
    x[1] = Xi_hi[1];

    // Get position vector to upper edge of wall
    Vector<double> r_top(3);
    Wall_pt->position(t, x, r_top);

    // Wall coordinates along bottom edge of wall
    x[0] =
      Xi_lo[0] + (Xi_hi[0] - Xi_lo[0]) *
                   axial_spacing_fct((0.5 * (1.0 + zeta[1]) + double(i_layer)) /
                                     double(Nlayer));
    x[1] = Xi_lo[1];

    // Get position vector to bottom edge of wall
    Vector<double> r_bottom(3);
    Wall_pt->position(t, x, r_bottom);

    // Scale it down to half the height, halfway across width
    f[0] = 0.5 * r_bottom[0];
    f[1] = r_top[1] * 0.25 * (1.0 + zeta[0]);

    // Warp it:
    double rho = 0.0; // 0.25*(1.0+zeta[0]);
    f[2] = x[0] + rho * (r_top[2] - x[0]);
    // f[2]=r_top[2];
  }


  //=======================================================================
  /// \short Boundary of central box macro element in layer i_layer
  /// zeta \f$ \in [-1,1]^2 \f$
  //=======================================================================
  void QuarterTubeDomain::r_centr_D(const unsigned& t,
                                    const Vector<double>& zeta,
                                    const unsigned& i_layer,
                                    Vector<double>& f)
  {
    // Wall coordinates along bottom edge of wall
    Vector<double> x(2);
    x[0] =
      Xi_lo[0] + (Xi_hi[0] - Xi_lo[0]) *
                   axial_spacing_fct((0.5 * (1.0 + zeta[1]) + double(i_layer)) /
                                     double(Nlayer));
    x[1] = Xi_lo[1];

    // Get position vector to bottom edge of wall
    Vector<double> r_bottom(3);
    Wall_pt->position(t, x, r_bottom);

    // Scale it down to half the width
    f[0] = r_bottom[0] * 0.25 * (1.0 + zeta[0]);
    f[1] = r_bottom[1];

    // Warp it:
    double rho = 0.0; // 0.25*(1.0+zeta[0]);
    f[2] = x[0] + rho * (r_bottom[2] - x[0]);
    // f[2]=r_bottom[2];
  }
>>>>>>> fb5f6804

    // Which macro element?
    // --------------------
    switch (imacro % 3)
    {
        // Macro element 0: Central box
      case 0:

        // Which direction?
        if (idirect == L)
        {
          r_centr_L(t, s, ilayer, f);
        }
        else if (idirect == R)
        {
          r_centr_R(t, s, ilayer, f);
        }
        else if (idirect == D)
        {
          r_centr_D(t, s, ilayer, f);
        }
        else if (idirect == U)
        {
          r_centr_U(t, s, ilayer, f);
        }
        else if (idirect == B)
        {
          r_centr_B(t, s, ilayer, f);
        }
        else if (idirect == F)
        {
          r_centr_F(t, s, ilayer, f);
        }
        else
        {
          std::ostringstream error_stream;
          error_stream << "idirect is " << idirect
                       << " not one of L, R, D, U, B, F" << std::endl;

          throw OomphLibError(error_stream.str(),
                              OOMPH_CURRENT_FUNCTION,
                              OOMPH_EXCEPTION_LOCATION);
        }

        break;

        // Macro element 1: Bottom right
      case 1:

        // Which direction?
        if (idirect == L)
        {
          r_bot_right_L(t, s, ilayer, f);
        }
        else if (idirect == R)
        {
          r_bot_right_R(t, s, ilayer, f);
        }
        else if (idirect == D)
        {
          r_bot_right_D(t, s, ilayer, f);
        }
        else if (idirect == U)
        {
          r_bot_right_U(t, s, ilayer, f);
        }
        else if (idirect == B)
        {
          r_bot_right_B(t, s, ilayer, f);
        }
        else if (idirect == F)
        {
          r_bot_right_F(t, s, ilayer, f);
        }
        else
        {
          std::ostringstream error_stream;
          error_stream << "idirect is " << idirect
                       << " not one of L, R, D, U, B, F" << std::endl;

          throw OomphLibError(error_stream.str(),
                              OOMPH_CURRENT_FUNCTION,
                              OOMPH_EXCEPTION_LOCATION);
        }

        break;

      // Macro element 2:Top left
      case 2:

        // Which direction?
        if (idirect == L)
        {
          r_top_left_L(t, s, ilayer, f);
        }
        else if (idirect == R)
        {
          r_top_left_R(t, s, ilayer, f);
        }
        else if (idirect == D)
        {
          r_top_left_D(t, s, ilayer, f);
        }
        else if (idirect == U)
        {
          r_top_left_U(t, s, ilayer, f);
        }
        else if (idirect == B)
        {
          r_top_left_B(t, s, ilayer, f);
        }
        else if (idirect == F)
        {
          r_top_left_F(t, s, ilayer, f);
        }
        else
        {
          std::ostringstream error_stream;
          error_stream << "idirect is " << idirect
                       << " not one of L, R, D, U, B, F" << std::endl;

          throw OomphLibError(error_stream.str(),
                              OOMPH_CURRENT_FUNCTION,
                              OOMPH_EXCEPTION_LOCATION);
        }

        break;

      default:

        // Error
        std::ostringstream error_stream;
        error_stream << "Wrong imacro " << imacro << std::endl;
        throw OomphLibError(
          error_stream.str(), OOMPH_CURRENT_FUNCTION, OOMPH_EXCEPTION_LOCATION);
    }
  }

  //=======================================================================
  /// \short Boundary of central box macro element in layer i_layer
  /// zeta \f$ \in [-1,1]^2 \f$
  //=======================================================================
<<<<<<< HEAD
  void QuarterTubeDomain::r_centr_L(const unsigned& t,
=======
  void QuarterTubeDomain::r_centr_U(const unsigned& t,
>>>>>>> fb5f6804
                                    const Vector<double>& zeta,
                                    const unsigned& i_layer,
                                    Vector<double>& f)
  {
    // Wall coordinates along top edge of wall
    Vector<double> x(2);
    x[0] =
      Xi_lo[0] + (Xi_hi[0] - Xi_lo[0]) *
                   axial_spacing_fct((0.5 * (1.0 + zeta[1]) + double(i_layer)) /
                                     double(Nlayer));
    x[1] = Xi_hi[1];

    // Get position vector to upper edge of wall
    Vector<double> r_top(3);
    Wall_pt->position(t, x, r_top);

<<<<<<< HEAD
    // Scale it down to half the height
    f[0] = r_top[0];
    f[1] = r_top[1] * 0.25 * (1.0 + zeta[0]);
    // Warp it:
    double rho = 0.0; // 0.25*(1.0+zeta[0]);
    f[2] = x[0] + rho * (r_top[2] - x[0]);

    // f[2]=r_top[2];
  }
=======
    // Wall coordinates along bottom edge of wall
    x[0] =
      Xi_lo[0] + (Xi_hi[0] - Xi_lo[0]) *
                   axial_spacing_fct((0.5 * (1.0 + zeta[1]) + double(i_layer)) /
                                     double(Nlayer));
    x[1] = Xi_lo[1];

    // Get position vector to bottom edge of wall
    Vector<double> r_bottom(3);
    Wall_pt->position(t, x, r_bottom);

    // Scale it down to half the width
    f[0] = r_bottom[0] * 0.25 * (1.0 + zeta[0]);
    f[1] = 0.5 * r_top[1];

    // Warp it:
    double rho = 0.0; // 0.25*(1.0+zeta[0]);
    f[2] = x[0] + rho * (r_bottom[2] - x[0]);
    // f[2]=r_bottom[2];
  }

>>>>>>> fb5f6804

  //=======================================================================
  /// \short Boundary of central box macro element in layer i_layer
  /// zeta \f$ \in [-1,1]^2 \f$
  //=======================================================================
<<<<<<< HEAD
  void QuarterTubeDomain::r_centr_R(const unsigned& t,
=======
  void QuarterTubeDomain::r_centr_B(const unsigned& t,
>>>>>>> fb5f6804
                                    const Vector<double>& zeta,
                                    const unsigned& i_layer,
                                    Vector<double>& f)
  {
<<<<<<< HEAD
    // Note the repetition in the calculation, there is some scope
    // for optimisation

    // Wall coordinates along top edge of wall
    Vector<double> x(2);
    x[0] =
      Xi_lo[0] + (Xi_hi[0] - Xi_lo[0]) *
                   axial_spacing_fct((0.5 * (1.0 + zeta[1]) + double(i_layer)) /
                                     double(Nlayer));
    x[1] = Xi_hi[1];

    // Get position vector to upper edge of wall
    Vector<double> r_top(3);
    Wall_pt->position(t, x, r_top);

    // Wall coordinates along bottom edge of wall
    x[0] =
      Xi_lo[0] + (Xi_hi[0] - Xi_lo[0]) *
                   axial_spacing_fct((0.5 * (1.0 + zeta[1]) + double(i_layer)) /
                                     double(Nlayer));
=======
    // Wall coordinates along bottom edge of wall
    Vector<double> x(2);
    x[0] = Xi_lo[0] + (Xi_hi[0] - Xi_lo[0]) *
                        axial_spacing_fct(double(i_layer) / double(Nlayer));
>>>>>>> fb5f6804
    x[1] = Xi_lo[1];

    // Get position vector to bottom edge of wall
    Vector<double> r_bottom(3);
    Wall_pt->position(t, x, r_bottom);

<<<<<<< HEAD
    // Scale it down to half the height, halfway across width
    f[0] = 0.5 * r_bottom[0];
    f[1] = r_top[1] * 0.25 * (1.0 + zeta[0]);

    // Warp it:
    double rho = 0.0; // 0.25*(1.0+zeta[0]);
    f[2] = x[0] + rho * (r_top[2] - x[0]);
    // f[2]=r_top[2];
  }
=======

    // Wall coordinates along top edge of wall
    x[0] = Xi_lo[0] + (Xi_hi[0] - Xi_lo[0]) *
                        axial_spacing_fct(double(i_layer) / double(Nlayer));
    x[1] = Xi_hi[1];

    // Get position vector to top edge of wall
    Vector<double> r_top(3);
    Wall_pt->position(t, x, r_top);

    // Map it
    f[0] = r_bottom[0] * 0.25 * (1.0 + zeta[0]);
    f[1] = r_top[1] * 0.25 * (1.0 + zeta[1]);

    // Warp it:
    double rho = 0.0; // 0.25*(1.0+zeta[1]);
    f[2] = x[0] + rho * (r_top[2] - x[0]);
    // f[2]=r_top[2];
  }

>>>>>>> fb5f6804

  //=======================================================================
  /// \short Boundary of central box macro element in layer i_layer
  /// zeta \f$ \in [-1,1]^2 \f$
  //=======================================================================
<<<<<<< HEAD
  void QuarterTubeDomain::r_centr_D(const unsigned& t,
=======
  void QuarterTubeDomain::r_centr_F(const unsigned& t,
>>>>>>> fb5f6804
                                    const Vector<double>& zeta,
                                    const unsigned& i_layer,
                                    Vector<double>& f)
  {
    // Wall coordinates along bottom edge of wall
    Vector<double> x(2);
<<<<<<< HEAD
    x[0] =
      Xi_lo[0] + (Xi_hi[0] - Xi_lo[0]) *
                   axial_spacing_fct((0.5 * (1.0 + zeta[1]) + double(i_layer)) /
                                     double(Nlayer));
=======
    x[0] = Xi_lo[0] + (Xi_hi[0] - Xi_lo[0]) *
                        axial_spacing_fct(double(1 + i_layer) / double(Nlayer));
>>>>>>> fb5f6804
    x[1] = Xi_lo[1];

    // Get position vector to bottom edge of wall
    Vector<double> r_bottom(3);
    Wall_pt->position(t, x, r_bottom);

<<<<<<< HEAD
    // Scale it down to half the width
    f[0] = r_bottom[0] * 0.25 * (1.0 + zeta[0]);
    f[1] = r_bottom[1];

    // Warp it:
    double rho = 0.0; // 0.25*(1.0+zeta[0]);
    f[2] = x[0] + rho * (r_bottom[2] - x[0]);
    // f[2]=r_bottom[2];
  }

  //=======================================================================
  /// \short Boundary of central box macro element in layer i_layer
  /// zeta \f$ \in [-1,1]^2 \f$
  //=======================================================================
  void QuarterTubeDomain::r_centr_U(const unsigned& t,
                                    const Vector<double>& zeta,
                                    const unsigned& i_layer,
                                    Vector<double>& f)
  {
    // Wall coordinates along top edge of wall
=======

    // Wall coordinates along top edge of wall
    x[0] = Xi_lo[0] + (Xi_hi[0] - Xi_lo[0]) *
                        axial_spacing_fct(double(1 + i_layer) / double(Nlayer));
    x[1] = Xi_hi[1];

    // Get position vector to top edge of wall
    Vector<double> r_top(3);
    Wall_pt->position(t, x, r_top);

    // Map it
    f[0] = r_bottom[0] * 0.25 * (1.0 + zeta[0]);
    f[1] = r_top[1] * 0.25 * (1.0 + zeta[1]);

    // Warp it:
    double rho = 0.0; // 0.25*(1.0+zeta[1]);
    f[2] = x[0] + rho * (r_top[2] - x[0]);
    // f[2]=r_top[2];
  }


  //#####################################################################


  //=======================================================================
  /// \short Boundary of bottom right box macro element in layer i_layer
  /// zeta \f$ \in [-1,1]^2 \f$
  //=======================================================================
  void QuarterTubeDomain::r_bot_right_L(const unsigned& t,
                                        const Vector<double>& zeta,
                                        const unsigned& i_layer,
                                        Vector<double>& f)
  {
    r_centr_R(t, zeta, i_layer, f);
  }


  //=======================================================================
  /// \short Boundary of bottom right box macro element in layer i_layer
  /// zeta \f$ \in [-1,1]^2 \f$
  //=======================================================================
  void QuarterTubeDomain::r_bot_right_R(const unsigned& t,
                                        const Vector<double>& zeta,
                                        const unsigned& i_layer,
                                        Vector<double>& f)
  {
    // Wall coordinates
>>>>>>> fb5f6804
    Vector<double> x(2);
    x[0] =
      Xi_lo[0] + (Xi_hi[0] - Xi_lo[0]) *
                   axial_spacing_fct((0.5 * (1.0 + zeta[1]) + double(i_layer)) /
                                     double(Nlayer));
<<<<<<< HEAD
    x[1] = Xi_hi[1];

    // Get position vector to upper edge of wall
    Vector<double> r_top(3);
    Wall_pt->position(t, x, r_top);

    // Wall coordinates along bottom edge of wall
=======
    x[1] = Xi_lo[1] + Fract_mid * (Xi_hi[1] - Xi_lo[1]) * 0.5 * (1.0 + zeta[0]);

    // Get position vector on wall
    Wall_pt->position(t, x, f);
  }


  //=======================================================================
  /// \short Boundary of bottom right box macro element in layer i_layer
  /// zeta \f$ \in [-1,1]^2 \f$
  //=======================================================================
  void QuarterTubeDomain::r_bot_right_D(const unsigned& t,
                                        const Vector<double>& zeta,
                                        const unsigned& i_layer,
                                        Vector<double>& f)
  {
    // Wall coordinates along bottom edge of wall
    Vector<double> x(2);
>>>>>>> fb5f6804
    x[0] =
      Xi_lo[0] + (Xi_hi[0] - Xi_lo[0]) *
                   axial_spacing_fct((0.5 * (1.0 + zeta[1]) + double(i_layer)) /
                                     double(Nlayer));
    x[1] = Xi_lo[1];

    // Get position vector to bottom edge of wall
    Vector<double> r_bottom(3);
    Wall_pt->position(t, x, r_bottom);

    // Scale it down to half the width
<<<<<<< HEAD
    f[0] = r_bottom[0] * 0.25 * (1.0 + zeta[0]);
    f[1] = 0.5 * r_top[1];

    // Warp it:
    double rho = 0.0; // 0.25*(1.0+zeta[0]);
=======
    f[0] = 0.5 * r_bottom[0] * (1.0 + s_squashed(0.5 * (1.0 + zeta[0])));
    f[1] = r_bottom[1];

    // Warp it:
    double rho = s_squashed(0.5 * (1.0 + zeta[0]));
>>>>>>> fb5f6804
    f[2] = x[0] + rho * (r_bottom[2] - x[0]);
    // f[2]=r_bottom[2];
  }

<<<<<<< HEAD
  //=======================================================================
  /// \short Boundary of central box macro element in layer i_layer
  /// zeta \f$ \in [-1,1]^2 \f$
  //=======================================================================
  void QuarterTubeDomain::r_centr_B(const unsigned& t,
                                    const Vector<double>& zeta,
                                    const unsigned& i_layer,
                                    Vector<double>& f)
  {
    // Wall coordinates along bottom edge of wall
    Vector<double> x(2);
    x[0] = Xi_lo[0] + (Xi_hi[0] - Xi_lo[0]) *
                        axial_spacing_fct(double(i_layer) / double(Nlayer));
    x[1] = Xi_lo[1];

    // Get position vector to bottom edge of wall
    Vector<double> r_bottom(3);
    Wall_pt->position(t, x, r_bottom);

    // Wall coordinates along top edge of wall
    x[0] = Xi_lo[0] + (Xi_hi[0] - Xi_lo[0]) *
                        axial_spacing_fct(double(i_layer) / double(Nlayer));
    x[1] = Xi_hi[1];

    // Get position vector to top edge of wall
    Vector<double> r_top(3);
    Wall_pt->position(t, x, r_top);

    // Map it
    f[0] = r_bottom[0] * 0.25 * (1.0 + zeta[0]);
    f[1] = r_top[1] * 0.25 * (1.0 + zeta[1]);

    // Warp it:
    double rho = 0.0; // 0.25*(1.0+zeta[1]);
    f[2] = x[0] + rho * (r_top[2] - x[0]);
    // f[2]=r_top[2];
  }

  //=======================================================================
  /// \short Boundary of central box macro element in layer i_layer
  /// zeta \f$ \in [-1,1]^2 \f$
  //=======================================================================
  void QuarterTubeDomain::r_centr_F(const unsigned& t,
                                    const Vector<double>& zeta,
                                    const unsigned& i_layer,
                                    Vector<double>& f)
  {
    // Wall coordinates along bottom edge of wall
    Vector<double> x(2);
    x[0] = Xi_lo[0] + (Xi_hi[0] - Xi_lo[0]) *
                        axial_spacing_fct(double(1 + i_layer) / double(Nlayer));
    x[1] = Xi_lo[1];

    // Get position vector to bottom edge of wall
    Vector<double> r_bottom(3);
    Wall_pt->position(t, x, r_bottom);

    // Wall coordinates along top edge of wall
    x[0] = Xi_lo[0] + (Xi_hi[0] - Xi_lo[0]) *
                        axial_spacing_fct(double(1 + i_layer) / double(Nlayer));
    x[1] = Xi_hi[1];

    // Get position vector to top edge of wall
    Vector<double> r_top(3);
    Wall_pt->position(t, x, r_top);

    // Map it
    f[0] = r_bottom[0] * 0.25 * (1.0 + zeta[0]);
    f[1] = r_top[1] * 0.25 * (1.0 + zeta[1]);

    // Warp it:
    double rho = 0.0; // 0.25*(1.0+zeta[1]);
    f[2] = x[0] + rho * (r_top[2] - x[0]);
    // f[2]=r_top[2];
  }

  //#####################################################################

  //=======================================================================
  /// \short Boundary of bottom right box macro element in layer i_layer
  /// zeta \f$ \in [-1,1]^2 \f$
  //=======================================================================
  void QuarterTubeDomain::r_bot_right_L(const unsigned& t,
                                        const Vector<double>& zeta,
                                        const unsigned& i_layer,
                                        Vector<double>& f)
  {
    r_centr_R(t, zeta, i_layer, f);
  }

  //=======================================================================
  /// \short Boundary of bottom right box macro element in layer i_layer
  /// zeta \f$ \in [-1,1]^2 \f$
  //=======================================================================
  void QuarterTubeDomain::r_bot_right_R(const unsigned& t,
                                        const Vector<double>& zeta,
                                        const unsigned& i_layer,
                                        Vector<double>& f)
  {
    // Wall coordinates
=======

  //=======================================================================
  /// \short Boundary of bottom right box macro element in layer i_layer
  /// zeta \f$ \in [-1,1]^2 \f$
  //=======================================================================
  void QuarterTubeDomain::r_bot_right_U(const unsigned& t,
                                        const Vector<double>& zeta,
                                        const unsigned& i_layer,
                                        Vector<double>& f)
  {
    // Wall coordinates of dividing line
    Vector<double> x(2);
    x[0] =
      Xi_lo[0] + (Xi_hi[0] - Xi_lo[0]) *
                   axial_spacing_fct((0.5 * (1.0 + zeta[1]) + double(i_layer)) /
                                     double(Nlayer));
    x[1] = Xi_lo[1] + Fract_mid * (Xi_hi[1] - Xi_lo[1]);

    // Get position vector on dividing line
    Vector<double> r_div(3);
    Wall_pt->position(t, x, r_div);


    // Position vector to corner of central box
    Vector<double> zeta_central(2);
    Vector<double> r_central(3);
    zeta_central[0] = 1.0;
    zeta_central[1] = zeta[1];
    r_centr_R(t, zeta_central, i_layer, r_central);


    // Straight line across
    f[0] = r_central[0] +
           (r_div[0] - r_central[0]) * s_squashed(0.5 * (1.0 + zeta[0]));
    f[1] = r_central[1] +
           (r_div[1] - r_central[1]) * s_squashed(0.5 * (1.0 + zeta[0]));
    f[2] = r_central[2] +
           (r_div[2] - r_central[2]) * s_squashed(0.5 * (1.0 + zeta[0]));
  }


  //=======================================================================
  /// \short Boundary of bottom right box macro element in layer i_layer
  /// zeta \f$ \in [-1,1]^2 \f$
  //=======================================================================
  void QuarterTubeDomain::r_bot_right_B(const unsigned& t,
                                        const Vector<double>& zeta,
                                        const unsigned& i_layer,
                                        Vector<double>& f)
  {
    // Wall coordinates
    Vector<double> x(2);
    x[0] = Xi_lo[0] + (Xi_hi[0] - Xi_lo[0]) *
                        axial_spacing_fct(double(i_layer) / double(Nlayer));
    x[1] = Xi_lo[1] + Fract_mid * (Xi_hi[1] - Xi_lo[1]) * 0.5 * (1.0 + zeta[1]);

    // Get position vector to wall
    Vector<double> r_wall(3);
    Wall_pt->position(t, x, r_wall);

    // Get position vector on central box
    Vector<double> zeta_central(2);
    Vector<double> r_central(3);
    zeta_central[0] = zeta[1];
    zeta_central[1] = -1.0;
    r_centr_R(t, zeta_central, i_layer, r_central);


    // Straight line across
    f[0] = r_central[0] +
           (r_wall[0] - r_central[0]) * s_squashed(0.5 * (1.0 + zeta[0]));
    f[1] = r_central[1] +
           (r_wall[1] - r_central[1]) * s_squashed(0.5 * (1.0 + zeta[0]));
    f[2] = r_central[2] +
           (r_wall[2] - r_central[2]) * s_squashed(0.5 * (1.0 + zeta[0]));
  }


  //=======================================================================
  /// \short Boundary of bottom right box macro element in layer i_layer
  /// zeta \f$ \in [-1,1]^2 \f$
  //=======================================================================
  void QuarterTubeDomain::r_bot_right_F(const unsigned& t,
                                        const Vector<double>& zeta,
                                        const unsigned& i_layer,
                                        Vector<double>& f)
  {
    // Wall coordinates
    Vector<double> x(2);
    x[0] = Xi_lo[0] + (Xi_hi[0] - Xi_lo[0]) *
                        axial_spacing_fct(double(1 + i_layer) / double(Nlayer));
    x[1] = Xi_lo[1] + Fract_mid * (Xi_hi[1] - Xi_lo[1]) * 0.5 * (1.0 + zeta[1]);

    // Get position vector to wall
    Vector<double> r_wall(3);
    Wall_pt->position(t, x, r_wall);

    // Get position vector on central box
    Vector<double> zeta_central(2);
    Vector<double> r_central(3);
    zeta_central[0] = zeta[1];
    zeta_central[1] = 1.0;
    r_centr_R(t, zeta_central, i_layer, r_central);


    // Straight line across
    f[0] = r_central[0] +
           (r_wall[0] - r_central[0]) * s_squashed(0.5 * (1.0 + zeta[0]));
    f[1] = r_central[1] +
           (r_wall[1] - r_central[1]) * s_squashed(0.5 * (1.0 + zeta[0]));
    f[2] = r_central[2] +
           (r_wall[2] - r_central[2]) * s_squashed(0.5 * (1.0 + zeta[0]));
  }


  //#####################################################################


  //=======================================================================
  /// \short Boundary of top left box macro element in layer i_layer
  /// zeta \f$ \in [-1,1]^2 \f$
  //=======================================================================
  void QuarterTubeDomain::r_top_left_L(const unsigned& t,
                                       const Vector<double>& zeta,
                                       const unsigned& i_layer,
                                       Vector<double>& f)
  {
    // Wall coordinates along top edge of wall
>>>>>>> fb5f6804
    Vector<double> x(2);
    x[0] =
      Xi_lo[0] + (Xi_hi[0] - Xi_lo[0]) *
                   axial_spacing_fct((0.5 * (1.0 + zeta[1]) + double(i_layer)) /
                                     double(Nlayer));
<<<<<<< HEAD
    x[1] = Xi_lo[1] + Fract_mid * (Xi_hi[1] - Xi_lo[1]) * 0.5 * (1.0 + zeta[0]);

    // Get position vector on wall
    Wall_pt->position(t, x, f);
=======
    x[1] = Xi_hi[1];

    // Get position vector to upper edge of wall
    Vector<double> r_top(3);
    Wall_pt->position(t, x, r_top);

    // Scale it down to half the height
    f[0] = r_top[0];
    f[1] = 0.5 * r_top[1] * (1.0 + s_squashed(0.5 * (1.0 + zeta[0])));

    // Warp it:
    double rho = s_squashed(0.5 * (1.0 + zeta[0]));
    f[2] = x[0] + rho * (r_top[2] - x[0]);
    // f[2]=r_top[2];
>>>>>>> fb5f6804
  }

  //=======================================================================
  /// \short Boundary of bottom right box macro element in layer i_layer
  /// zeta \f$ \in [-1,1]^2 \f$
  //=======================================================================
  void QuarterTubeDomain::r_bot_right_D(const unsigned& t,
                                        const Vector<double>& zeta,
                                        const unsigned& i_layer,
                                        Vector<double>& f)
  {
    // Wall coordinates along bottom edge of wall
    Vector<double> x(2);
    x[0] =
      Xi_lo[0] + (Xi_hi[0] - Xi_lo[0]) *
                   axial_spacing_fct((0.5 * (1.0 + zeta[1]) + double(i_layer)) /
                                     double(Nlayer));
    x[1] = Xi_lo[1];

    // Get position vector to bottom edge of wall
    Vector<double> r_bottom(3);
    Wall_pt->position(t, x, r_bottom);

    // Scale it down to half the width
    f[0] = 0.5 * r_bottom[0] * (1.0 + s_squashed(0.5 * (1.0 + zeta[0])));
    f[1] = r_bottom[1];

    // Warp it:
    double rho = s_squashed(0.5 * (1.0 + zeta[0]));
    f[2] = x[0] + rho * (r_bottom[2] - x[0]);
    // f[2]=r_bottom[2];
  }

  //=======================================================================
<<<<<<< HEAD
  /// \short Boundary of bottom right box macro element in layer i_layer
  /// zeta \f$ \in [-1,1]^2 \f$
  //=======================================================================
  void QuarterTubeDomain::r_bot_right_U(const unsigned& t,
                                        const Vector<double>& zeta,
                                        const unsigned& i_layer,
                                        Vector<double>& f)
  {
    // Wall coordinates of dividing line
    Vector<double> x(2);
    x[0] =
      Xi_lo[0] + (Xi_hi[0] - Xi_lo[0]) *
                   axial_spacing_fct((0.5 * (1.0 + zeta[1]) + double(i_layer)) /
                                     double(Nlayer));
    x[1] = Xi_lo[1] + Fract_mid * (Xi_hi[1] - Xi_lo[1]);

    // Get position vector on dividing line
    Vector<double> r_div(3);
    Wall_pt->position(t, x, r_div);

    // Position vector to corner of central box
    Vector<double> zeta_central(2);
    Vector<double> r_central(3);
    zeta_central[0] = 1.0;
    zeta_central[1] = zeta[1];
    r_centr_R(t, zeta_central, i_layer, r_central);

    // Straight line across
    f[0] = r_central[0] +
           (r_div[0] - r_central[0]) * s_squashed(0.5 * (1.0 + zeta[0]));
    f[1] = r_central[1] +
           (r_div[1] - r_central[1]) * s_squashed(0.5 * (1.0 + zeta[0]));
    f[2] = r_central[2] +
           (r_div[2] - r_central[2]) * s_squashed(0.5 * (1.0 + zeta[0]));
  }

  //=======================================================================
  /// \short Boundary of bottom right box macro element in layer i_layer
  /// zeta \f$ \in [-1,1]^2 \f$
  //=======================================================================
  void QuarterTubeDomain::r_bot_right_B(const unsigned& t,
                                        const Vector<double>& zeta,
                                        const unsigned& i_layer,
                                        Vector<double>& f)
  {
    // Wall coordinates
    Vector<double> x(2);
    x[0] = Xi_lo[0] + (Xi_hi[0] - Xi_lo[0]) *
                        axial_spacing_fct(double(i_layer) / double(Nlayer));
    x[1] = Xi_lo[1] + Fract_mid * (Xi_hi[1] - Xi_lo[1]) * 0.5 * (1.0 + zeta[1]);

    // Get position vector to wall
    Vector<double> r_wall(3);
    Wall_pt->position(t, x, r_wall);

    // Get position vector on central box
    Vector<double> zeta_central(2);
    Vector<double> r_central(3);
    zeta_central[0] = zeta[1];
    zeta_central[1] = -1.0;
    r_centr_R(t, zeta_central, i_layer, r_central);

    // Straight line across
    f[0] = r_central[0] +
           (r_wall[0] - r_central[0]) * s_squashed(0.5 * (1.0 + zeta[0]));
    f[1] = r_central[1] +
           (r_wall[1] - r_central[1]) * s_squashed(0.5 * (1.0 + zeta[0]));
    f[2] = r_central[2] +
           (r_wall[2] - r_central[2]) * s_squashed(0.5 * (1.0 + zeta[0]));
  }

  //=======================================================================
  /// \short Boundary of bottom right box macro element in layer i_layer
  /// zeta \f$ \in [-1,1]^2 \f$
  //=======================================================================
  void QuarterTubeDomain::r_bot_right_F(const unsigned& t,
                                        const Vector<double>& zeta,
                                        const unsigned& i_layer,
                                        Vector<double>& f)
  {
    // Wall coordinates
    Vector<double> x(2);
    x[0] = Xi_lo[0] + (Xi_hi[0] - Xi_lo[0]) *
                        axial_spacing_fct(double(1 + i_layer) / double(Nlayer));
    x[1] = Xi_lo[1] + Fract_mid * (Xi_hi[1] - Xi_lo[1]) * 0.5 * (1.0 + zeta[1]);

    // Get position vector to wall
    Vector<double> r_wall(3);
    Wall_pt->position(t, x, r_wall);

    // Get position vector on central box
    Vector<double> zeta_central(2);
    Vector<double> r_central(3);
    zeta_central[0] = zeta[1];
    zeta_central[1] = 1.0;
    r_centr_R(t, zeta_central, i_layer, r_central);

    // Straight line across
    f[0] = r_central[0] +
           (r_wall[0] - r_central[0]) * s_squashed(0.5 * (1.0 + zeta[0]));
    f[1] = r_central[1] +
           (r_wall[1] - r_central[1]) * s_squashed(0.5 * (1.0 + zeta[0]));
    f[2] = r_central[2] +
           (r_wall[2] - r_central[2]) * s_squashed(0.5 * (1.0 + zeta[0]));
  }

  //#####################################################################
=======
  /// \short Boundary of top left box macro element in layer i_layer
  /// zeta \f$ \in [-1,1]^2 \f$
  //=======================================================================
  void QuarterTubeDomain::r_top_left_R(const unsigned& t,
                                       const Vector<double>& zeta,
                                       const unsigned& i_layer,
                                       Vector<double>& f)
  {
    // Swap coordinates
    Vector<double> zeta_br(2);
    zeta_br[0] = zeta[0];
    zeta_br[1] = zeta[1];
    r_bot_right_U(t, zeta_br, i_layer, f);
  }


  //=======================================================================
  /// \short Boundary of top left box macro element in layer i_layer
  /// zeta \f$ \in [-1,1]^2 \f$
  //=======================================================================
  void QuarterTubeDomain::r_top_left_D(const unsigned& t,
                                       const Vector<double>& zeta,
                                       const unsigned& i_layer,
                                       Vector<double>& f)
  {
    r_centr_U(t, zeta, i_layer, f);
  }

>>>>>>> fb5f6804

  //=======================================================================
  /// \short Boundary of top left box macro element in layer i_layer
  /// zeta \f$ \in [-1,1]^2 \f$
  //=======================================================================
<<<<<<< HEAD
  void QuarterTubeDomain::r_top_left_L(const unsigned& t,
=======
  void QuarterTubeDomain::r_top_left_U(const unsigned& t,
>>>>>>> fb5f6804
                                       const Vector<double>& zeta,
                                       const unsigned& i_layer,
                                       Vector<double>& f)
  {
<<<<<<< HEAD
    // Wall coordinates along top edge of wall
=======
    // Wall coordinates
>>>>>>> fb5f6804
    Vector<double> x(2);
    x[0] =
      Xi_lo[0] + (Xi_hi[0] - Xi_lo[0]) *
                   axial_spacing_fct((0.5 * (1.0 + zeta[1]) + double(i_layer)) /
                                     double(Nlayer));
<<<<<<< HEAD
    x[1] = Xi_hi[1];

    // Get position vector to upper edge of wall
    Vector<double> r_top(3);
    Wall_pt->position(t, x, r_top);

    // Scale it down to half the height
    f[0] = r_top[0];
    f[1] = 0.5 * r_top[1] * (1.0 + s_squashed(0.5 * (1.0 + zeta[0])));

    // Warp it:
    double rho = s_squashed(0.5 * (1.0 + zeta[0]));
    f[2] = x[0] + rho * (r_top[2] - x[0]);
    // f[2]=r_top[2];
  }

  //=======================================================================
  /// \short Boundary of top left box macro element in layer i_layer
  /// zeta \f$ \in [-1,1]^2 \f$
  //=======================================================================
  void QuarterTubeDomain::r_top_left_R(const unsigned& t,
                                       const Vector<double>& zeta,
                                       const unsigned& i_layer,
                                       Vector<double>& f)
  {
    // Swap coordinates
    Vector<double> zeta_br(2);
    zeta_br[0] = zeta[0];
    zeta_br[1] = zeta[1];
    r_bot_right_U(t, zeta_br, i_layer, f);
  }
=======
    x[1] = Xi_hi[1] +
           (Xi_lo[1] - Xi_hi[1]) * (1 - Fract_mid) * 0.5 * (1.0 + zeta[0]);

    // Get position vector on wall
    Wall_pt->position(t, x, f);
  }

>>>>>>> fb5f6804

  //=======================================================================
  /// \short Boundary of top left box macro element in layer i_layer
  /// zeta \f$ \in [-1,1]^2 \f$
  //=======================================================================
<<<<<<< HEAD
  void QuarterTubeDomain::r_top_left_D(const unsigned& t,
=======
  void QuarterTubeDomain::r_top_left_B(const unsigned& t,
>>>>>>> fb5f6804
                                       const Vector<double>& zeta,
                                       const unsigned& i_layer,
                                       Vector<double>& f)
  {
<<<<<<< HEAD
    r_centr_U(t, zeta, i_layer, f);
=======
    // Wall coordinates
    Vector<double> x(2);
    x[0] = Xi_lo[0] + (Xi_hi[0] - Xi_lo[0]) *
                        axial_spacing_fct(double(i_layer) / double(Nlayer));
    x[1] = Xi_hi[1] +
           (Xi_lo[1] - Xi_hi[1]) * (1.0 - Fract_mid) * 0.5 * (1.0 + zeta[0]);


    // Get position vector to wall
    Vector<double> r_wall(3);
    Wall_pt->position(t, x, r_wall);


    // Get position vector on central box
    Vector<double> zeta_central(2);
    Vector<double> r_central(3);
    zeta_central[0] = zeta[0];
    zeta_central[1] = -1.0;
    r_centr_U(t, zeta_central, i_layer, r_central);

    // Straight line across
    f[0] = r_central[0] +
           (r_wall[0] - r_central[0]) * s_squashed(0.5 * (1.0 + zeta[1]));
    f[1] = r_central[1] +
           (r_wall[1] - r_central[1]) * s_squashed(0.5 * (1.0 + zeta[1]));
    f[2] = r_central[2] +
           (r_wall[2] - r_central[2]) * s_squashed(0.5 * (1.0 + zeta[1]));
>>>>>>> fb5f6804
  }

  //=======================================================================
  /// \short Boundary of top left box macro element in layer i_layer
  /// zeta \f$ \in [-1,1]^2 \f$
  //=======================================================================
  void QuarterTubeDomain::r_top_left_U(const unsigned& t,
                                       const Vector<double>& zeta,
                                       const unsigned& i_layer,
                                       Vector<double>& f)
  {
    // Wall coordinates
    Vector<double> x(2);
    x[0] =
      Xi_lo[0] + (Xi_hi[0] - Xi_lo[0]) *
                   axial_spacing_fct((0.5 * (1.0 + zeta[1]) + double(i_layer)) /
                                     double(Nlayer));
    x[1] = Xi_hi[1] +
           (Xi_lo[1] - Xi_hi[1]) * (1 - Fract_mid) * 0.5 * (1.0 + zeta[0]);

    // Get position vector on wall
    Wall_pt->position(t, x, f);
  }

  //=======================================================================
  /// \short Boundary of top left box macro element in layer i_layer
  /// zeta \f$ \in [-1,1]^2 \f$
  //=======================================================================
<<<<<<< HEAD
  void QuarterTubeDomain::r_top_left_B(const unsigned& t,
=======
  void QuarterTubeDomain::r_top_left_F(const unsigned& t,
>>>>>>> fb5f6804
                                       const Vector<double>& zeta,
                                       const unsigned& i_layer,
                                       Vector<double>& f)
  {
    // Wall coordinates
    Vector<double> x(2);
    x[0] = Xi_lo[0] + (Xi_hi[0] - Xi_lo[0]) *
<<<<<<< HEAD
                        axial_spacing_fct(double(i_layer) / double(Nlayer));
    x[1] = Xi_hi[1] +
           (Xi_lo[1] - Xi_hi[1]) * (1.0 - Fract_mid) * 0.5 * (1.0 + zeta[0]);

=======
                        axial_spacing_fct(double(1 + i_layer) / double(Nlayer));
    x[1] = Xi_hi[1] +
           (Xi_lo[1] - Xi_hi[1]) * (1.0 - Fract_mid) * 0.5 * (1.0 + zeta[0]);


>>>>>>> fb5f6804
    // Get position vector to wall
    Vector<double> r_wall(3);
    Wall_pt->position(t, x, r_wall);

<<<<<<< HEAD
=======

>>>>>>> fb5f6804
    // Get position vector on central box
    Vector<double> zeta_central(2);
    Vector<double> r_central(3);
    zeta_central[0] = zeta[0];
<<<<<<< HEAD
    zeta_central[1] = -1.0;
=======
    zeta_central[1] = 1.0;
>>>>>>> fb5f6804
    r_centr_U(t, zeta_central, i_layer, r_central);

    // Straight line across
    f[0] = r_central[0] +
           (r_wall[0] - r_central[0]) * s_squashed(0.5 * (1.0 + zeta[1]));
    f[1] = r_central[1] +
           (r_wall[1] - r_central[1]) * s_squashed(0.5 * (1.0 + zeta[1]));
    f[2] = r_central[2] +
           (r_wall[2] - r_central[2]) * s_squashed(0.5 * (1.0 + zeta[1]));
  }

  //=======================================================================
  /// \short Boundary of top left box macro element in layer i_layer
  /// zeta \f$ \in [-1,1]^2 \f$
  //=======================================================================
  void QuarterTubeDomain::r_top_left_F(const unsigned& t,
                                       const Vector<double>& zeta,
                                       const unsigned& i_layer,
                                       Vector<double>& f)
  {
    // Wall coordinates
    Vector<double> x(2);
    x[0] = Xi_lo[0] + (Xi_hi[0] - Xi_lo[0]) *
                        axial_spacing_fct(double(1 + i_layer) / double(Nlayer));
    x[1] = Xi_hi[1] +
           (Xi_lo[1] - Xi_hi[1]) * (1.0 - Fract_mid) * 0.5 * (1.0 + zeta[0]);

    // Get position vector to wall
    Vector<double> r_wall(3);
    Wall_pt->position(t, x, r_wall);

    // Get position vector on central box
    Vector<double> zeta_central(2);
    Vector<double> r_central(3);
    zeta_central[0] = zeta[0];
    zeta_central[1] = 1.0;
    r_centr_U(t, zeta_central, i_layer, r_central);

    // Straight line across
    f[0] = r_central[0] +
           (r_wall[0] - r_central[0]) * s_squashed(0.5 * (1.0 + zeta[1]));
    f[1] = r_central[1] +
           (r_wall[1] - r_central[1]) * s_squashed(0.5 * (1.0 + zeta[1]));
    f[2] = r_central[2] +
           (r_wall[2] - r_central[2]) * s_squashed(0.5 * (1.0 + zeta[1]));
  }

} // namespace oomph

#endif<|MERGE_RESOLUTION|>--- conflicted
+++ resolved
@@ -49,16 +49,6 @@
                       const Vector<double>& xi_lo,
                       const double& fract_mid,
                       const Vector<double>& xi_hi,
-<<<<<<< HEAD
-                      const unsigned& nlayer) :
-      Xi_lo(xi_lo),
-      Fract_mid(fract_mid),
-      Xi_hi(xi_hi),
-      Nlayer(nlayer),
-      Wall_pt(boundary_geom_object_pt),
-      BL_squash_fct_pt(&default_BL_squash_fct),
-      Axial_spacing_fct_pt(&default_axial_spacing_fct)
-=======
                       const unsigned& nlayer)
       : Xi_lo(xi_lo),
         Fract_mid(fract_mid),
@@ -67,7 +57,6 @@
         Wall_pt(boundary_geom_object_pt),
         BL_squash_fct_pt(&default_BL_squash_fct),
         Axial_spacing_fct_pt(&default_axial_spacing_fct)
->>>>>>> fb5f6804
     {
       // There are three macro elements
       unsigned nmacro = 3 * nlayer;
@@ -94,10 +83,6 @@
       BrokenCopy::broken_assign("QuarterTubeDomain");
     }
 
-<<<<<<< HEAD
-=======
-
->>>>>>> fb5f6804
     /// Destructor: empty; cleanup done in base class
     ~QuarterTubeDomain() {}
 
@@ -107,7 +92,7 @@
     /// coordinate to the return value
     typedef double (*BLSquashFctPt)(const double& s);
 
-<<<<<<< HEAD
+
     /// \short Function pointer for function that squashes
     /// the outer two macro elements towards
     /// the wall by mapping the input value of the "radial" macro element
@@ -117,6 +102,7 @@
       return BL_squash_fct_pt;
     }
 
+
     /// \short Function that squashes the outer two macro elements towards
     /// the wall by mapping the input value of the "radial" macro element
     /// coordinate to the return value.
@@ -125,9 +111,11 @@
       return BL_squash_fct_pt(s);
     }
 
+
     /// \short Typedef for function pointer for function that implements
     /// axial spacing of macro elements
     typedef double (*AxialSpacingFctPt)(const double& xi);
+
 
     /// \short Function pointer for function that  implements
     /// axial spacing of macro elements
@@ -142,6 +130,7 @@
     {
       return Axial_spacing_fct_pt(xi);
     }
+
 
     /// \short Vector representation of the  i_macro-th macro element
     /// boundary i_direct (L/R/D/U/B/F) at time level t
@@ -169,11 +158,13 @@
     /// Pointer to geometric object that represents the curved wall
     GeomObject* Wall_pt;
 
+
     /// \short Function pointer for function that squashes
     /// the outer two macro elements towards
     /// the wall by mapping the input value of the "radial" macro element
     /// coordinate to the return value
     BLSquashFctPt BL_squash_fct_pt;
+
 
     /// \short Default for function that squashes
     /// the outer two macro elements towards
@@ -184,9 +175,11 @@
       return s;
     }
 
+
     /// \short Function pointer for function that implements
     /// axial spacing of macro elements
     AxialSpacingFctPt Axial_spacing_fct_pt;
+
 
     /// \short Default for function that  implements
     /// axial spacing of macro elements
@@ -195,105 +188,7 @@
       return xi;
     }
 
-=======
-
-    /// \short Function pointer for function that squashes
-    /// the outer two macro elements towards
-    /// the wall by mapping the input value of the "radial" macro element
-    /// coordinate to the return value
-    BLSquashFctPt& bl_squash_fct_pt()
-    {
-      return BL_squash_fct_pt;
-    }
-
-
-    /// \short Function that squashes the outer two macro elements towards
-    /// the wall by mapping the input value of the "radial" macro element
-    /// coordinate to the return value.
-    double s_squashed(const double& s)
-    {
-      return BL_squash_fct_pt(s);
-    }
-
-
-    /// \short Typedef for function pointer for function that implements
-    /// axial spacing of macro elements
-    typedef double (*AxialSpacingFctPt)(const double& xi);
-
-
-    /// \short Function pointer for function that  implements
-    /// axial spacing of macro elements
-    AxialSpacingFctPt& axial_spacing_fct_pt()
-    {
-      return Axial_spacing_fct_pt;
-    }
-
-    /// \short Function that implements
-    /// axial spacing of macro elements
-    double axial_spacing_fct(const double& xi)
-    {
-      return Axial_spacing_fct_pt(xi);
-    }
-
-
-    /// \short Vector representation of the  i_macro-th macro element
-    /// boundary i_direct (L/R/D/U/B/F) at time level t
-    /// (t=0: present; t>0: previous):
-    /// f(s).
-    void macro_element_boundary(const unsigned& t,
-                                const unsigned& i_macro,
-                                const unsigned& i_direct,
-                                const Vector<double>& s,
-                                Vector<double>& f);
-
-  private:
-    /// Lower limit for the coordinates along the wall
-    Vector<double> Xi_lo;
-
-    /// Fraction along wall where outer ring is to be divided
-    double Fract_mid;
-
-    /// Upper limit for the coordinates along the wall
-    Vector<double> Xi_hi;
-
-    /// Number of layers
-    unsigned Nlayer;
-
-    /// Pointer to geometric object that represents the curved wall
-    GeomObject* Wall_pt;
-
-
-    /// \short Function pointer for function that squashes
-    /// the outer two macro elements towards
-    /// the wall by mapping the input value of the "radial" macro element
-    /// coordinate to the return value
-    BLSquashFctPt BL_squash_fct_pt;
-
-
-    /// \short Default for function that squashes
-    /// the outer two macro elements towards
-    /// the wall by mapping the input value of the "radial" macro element
-    /// coordinate to the return value: Identity.
-    static double default_BL_squash_fct(const double& s)
-    {
-      return s;
-    }
-
-
-    /// \short Function pointer for function that implements
-    /// axial spacing of macro elements
-    AxialSpacingFctPt Axial_spacing_fct_pt;
-
-
-    /// \short Default for function that  implements
-    /// axial spacing of macro elements
-    static double default_axial_spacing_fct(const double& xi)
-    {
-      return xi;
-    }
-
-
->>>>>>> fb5f6804
+
     /// \short Boundary of central box macro element in layer i_layer
     /// zeta \f$ \in [-1,1]^2 \f$
     void r_centr_L(const unsigned& t,
@@ -336,10 +231,6 @@
                    const unsigned& i_layer,
                    Vector<double>& f);
 
-<<<<<<< HEAD
-=======
-
->>>>>>> fb5f6804
     /// \short Boundary of bottom right box macro element in layer i_layer
     /// zeta \f$ \in [-1,1]^2 \f$
     void r_bot_right_L(const unsigned& t,
@@ -382,10 +273,6 @@
                        const unsigned& i_layer,
                        Vector<double>& f);
 
-<<<<<<< HEAD
-=======
-
->>>>>>> fb5f6804
     /// \short Boundary of top left box macro element in layer i_layer
     /// zeta \f$ \in [-1,1]^2 \f$
     void r_top_left_L(const unsigned& t,
@@ -429,19 +316,10 @@
                       Vector<double>& f);
   };
 
-<<<<<<< HEAD
   /////////////////////////////////////////////////////////////////////////
   /////////////////////////////////////////////////////////////////////////
   /////////////////////////////////////////////////////////////////////////
 
-=======
-
-  /////////////////////////////////////////////////////////////////////////
-  /////////////////////////////////////////////////////////////////////////
-  /////////////////////////////////////////////////////////////////////////
-
-
->>>>>>> fb5f6804
   //=================================================================
   /// \short Vector representation of the  imacro-th macro element
   /// boundary idirect (L/R/D/U/B/F) at time level t
@@ -463,9 +341,6 @@
       OOMPH_EXCEPTION_LOCATION);
 #endif
 
-<<<<<<< HEAD
-    unsigned ilayer = unsigned(imacro / 3);
-=======
 
     unsigned ilayer = unsigned(imacro / 3);
 
@@ -717,1098 +592,698 @@
     f[2] = x[0] + rho * (r_bottom[2] - x[0]);
     // f[2]=r_bottom[2];
   }
->>>>>>> fb5f6804
-
-    // Which macro element?
-    // --------------------
-    switch (imacro % 3)
-    {
-        // Macro element 0: Central box
-      case 0:
-
-        // Which direction?
-        if (idirect == L)
-        {
-          r_centr_L(t, s, ilayer, f);
-        }
-        else if (idirect == R)
-        {
-          r_centr_R(t, s, ilayer, f);
-        }
-        else if (idirect == D)
-        {
-          r_centr_D(t, s, ilayer, f);
-        }
-        else if (idirect == U)
-        {
-          r_centr_U(t, s, ilayer, f);
-        }
-        else if (idirect == B)
-        {
-          r_centr_B(t, s, ilayer, f);
-        }
-        else if (idirect == F)
-        {
-          r_centr_F(t, s, ilayer, f);
-        }
-        else
-        {
-          std::ostringstream error_stream;
-          error_stream << "idirect is " << idirect
-                       << " not one of L, R, D, U, B, F" << std::endl;
-
-          throw OomphLibError(error_stream.str(),
-                              OOMPH_CURRENT_FUNCTION,
-                              OOMPH_EXCEPTION_LOCATION);
-        }
-
-        break;
-
-        // Macro element 1: Bottom right
-      case 1:
-
-        // Which direction?
-        if (idirect == L)
-        {
-          r_bot_right_L(t, s, ilayer, f);
-        }
-        else if (idirect == R)
-        {
-          r_bot_right_R(t, s, ilayer, f);
-        }
-        else if (idirect == D)
-        {
-          r_bot_right_D(t, s, ilayer, f);
-        }
-        else if (idirect == U)
-        {
-          r_bot_right_U(t, s, ilayer, f);
-        }
-        else if (idirect == B)
-        {
-          r_bot_right_B(t, s, ilayer, f);
-        }
-        else if (idirect == F)
-        {
-          r_bot_right_F(t, s, ilayer, f);
-        }
-        else
-        {
-          std::ostringstream error_stream;
-          error_stream << "idirect is " << idirect
-                       << " not one of L, R, D, U, B, F" << std::endl;
-
-          throw OomphLibError(error_stream.str(),
-                              OOMPH_CURRENT_FUNCTION,
-                              OOMPH_EXCEPTION_LOCATION);
-        }
-
-        break;
-
-      // Macro element 2:Top left
-      case 2:
-
-        // Which direction?
-        if (idirect == L)
-        {
-          r_top_left_L(t, s, ilayer, f);
-        }
-        else if (idirect == R)
-        {
-          r_top_left_R(t, s, ilayer, f);
-        }
-        else if (idirect == D)
-        {
-          r_top_left_D(t, s, ilayer, f);
-        }
-        else if (idirect == U)
-        {
-          r_top_left_U(t, s, ilayer, f);
-        }
-        else if (idirect == B)
-        {
-          r_top_left_B(t, s, ilayer, f);
-        }
-        else if (idirect == F)
-        {
-          r_top_left_F(t, s, ilayer, f);
-        }
-        else
-        {
-          std::ostringstream error_stream;
-          error_stream << "idirect is " << idirect
-                       << " not one of L, R, D, U, B, F" << std::endl;
-
-          throw OomphLibError(error_stream.str(),
-                              OOMPH_CURRENT_FUNCTION,
-                              OOMPH_EXCEPTION_LOCATION);
-        }
-
-        break;
-
-      default:
-
-        // Error
+
+  // Which macro element?
+  // --------------------
+  switch (imacro % 3)
+  {
+      // Macro element 0: Central box
+    case 0:
+
+      // Which direction?
+      if (idirect == L)
+      {
+        r_centr_L(t, s, ilayer, f);
+      }
+      else if (idirect == R)
+      {
+        r_centr_R(t, s, ilayer, f);
+      }
+      else if (idirect == D)
+      {
+        r_centr_D(t, s, ilayer, f);
+      }
+      else if (idirect == U)
+      {
+        r_centr_U(t, s, ilayer, f);
+      }
+      else if (idirect == B)
+      {
+        r_centr_B(t, s, ilayer, f);
+      }
+      else if (idirect == F)
+      {
+        r_centr_F(t, s, ilayer, f);
+      }
+      else
+      {
         std::ostringstream error_stream;
-        error_stream << "Wrong imacro " << imacro << std::endl;
+        error_stream << "idirect is " << idirect
+                     << " not one of L, R, D, U, B, F" << std::endl;
+
         throw OomphLibError(
           error_stream.str(), OOMPH_CURRENT_FUNCTION, OOMPH_EXCEPTION_LOCATION);
-    }
+      }
+
+      break;
+
+      // Macro element 1: Bottom right
+    case 1:
+
+      // Which direction?
+      if (idirect == L)
+      {
+        r_bot_right_L(t, s, ilayer, f);
+      }
+      else if (idirect == R)
+      {
+        r_bot_right_R(t, s, ilayer, f);
+      }
+      else if (idirect == D)
+      {
+        r_bot_right_D(t, s, ilayer, f);
+      }
+      else if (idirect == U)
+      {
+        r_bot_right_U(t, s, ilayer, f);
+      }
+      else if (idirect == B)
+      {
+        r_bot_right_B(t, s, ilayer, f);
+      }
+      else if (idirect == F)
+      {
+        r_bot_right_F(t, s, ilayer, f);
+      }
+      else
+      {
+        std::ostringstream error_stream;
+        error_stream << "idirect is " << idirect
+                     << " not one of L, R, D, U, B, F" << std::endl;
+
+        throw OomphLibError(
+          error_stream.str(), OOMPH_CURRENT_FUNCTION, OOMPH_EXCEPTION_LOCATION);
+      }
+
+      break;
+
+    // Macro element 2:Top left
+    case 2:
+
+      // Which direction?
+      if (idirect == L)
+      {
+        r_top_left_L(t, s, ilayer, f);
+      }
+      else if (idirect == R)
+      {
+        r_top_left_R(t, s, ilayer, f);
+      }
+      else if (idirect == D)
+      {
+        r_top_left_D(t, s, ilayer, f);
+      }
+      else if (idirect == U)
+      {
+        r_top_left_U(t, s, ilayer, f);
+      }
+      else if (idirect == B)
+      {
+        r_top_left_B(t, s, ilayer, f);
+      }
+      else if (idirect == F)
+      {
+        r_top_left_F(t, s, ilayer, f);
+      }
+      else
+      {
+        std::ostringstream error_stream;
+        error_stream << "idirect is " << idirect
+                     << " not one of L, R, D, U, B, F" << std::endl;
+
+        throw OomphLibError(
+          error_stream.str(), OOMPH_CURRENT_FUNCTION, OOMPH_EXCEPTION_LOCATION);
+      }
+
+      break;
+
+    default:
+
+      // Error
+      std::ostringstream error_stream;
+      error_stream << "Wrong imacro " << imacro << std::endl;
+      throw OomphLibError(
+        error_stream.str(), OOMPH_CURRENT_FUNCTION, OOMPH_EXCEPTION_LOCATION);
   }
-
-  //=======================================================================
-  /// \short Boundary of central box macro element in layer i_layer
-  /// zeta \f$ \in [-1,1]^2 \f$
-  //=======================================================================
-<<<<<<< HEAD
-  void QuarterTubeDomain::r_centr_L(const unsigned& t,
-=======
-  void QuarterTubeDomain::r_centr_U(const unsigned& t,
->>>>>>> fb5f6804
-                                    const Vector<double>& zeta,
-                                    const unsigned& i_layer,
-                                    Vector<double>& f)
-  {
-    // Wall coordinates along top edge of wall
-    Vector<double> x(2);
-    x[0] =
-      Xi_lo[0] + (Xi_hi[0] - Xi_lo[0]) *
-                   axial_spacing_fct((0.5 * (1.0 + zeta[1]) + double(i_layer)) /
-                                     double(Nlayer));
-    x[1] = Xi_hi[1];
-
-    // Get position vector to upper edge of wall
-    Vector<double> r_top(3);
-    Wall_pt->position(t, x, r_top);
-
-<<<<<<< HEAD
-    // Scale it down to half the height
-    f[0] = r_top[0];
-    f[1] = r_top[1] * 0.25 * (1.0 + zeta[0]);
-    // Warp it:
-    double rho = 0.0; // 0.25*(1.0+zeta[0]);
-    f[2] = x[0] + rho * (r_top[2] - x[0]);
-
-    // f[2]=r_top[2];
-  }
-=======
-    // Wall coordinates along bottom edge of wall
-    x[0] =
-      Xi_lo[0] + (Xi_hi[0] - Xi_lo[0]) *
-                   axial_spacing_fct((0.5 * (1.0 + zeta[1]) + double(i_layer)) /
-                                     double(Nlayer));
-    x[1] = Xi_lo[1];
-
-    // Get position vector to bottom edge of wall
-    Vector<double> r_bottom(3);
-    Wall_pt->position(t, x, r_bottom);
-
-    // Scale it down to half the width
-    f[0] = r_bottom[0] * 0.25 * (1.0 + zeta[0]);
-    f[1] = 0.5 * r_top[1];
-
-    // Warp it:
-    double rho = 0.0; // 0.25*(1.0+zeta[0]);
-    f[2] = x[0] + rho * (r_bottom[2] - x[0]);
-    // f[2]=r_bottom[2];
-  }
-
->>>>>>> fb5f6804
-
-  //=======================================================================
-  /// \short Boundary of central box macro element in layer i_layer
-  /// zeta \f$ \in [-1,1]^2 \f$
-  //=======================================================================
-<<<<<<< HEAD
-  void QuarterTubeDomain::r_centr_R(const unsigned& t,
-=======
-  void QuarterTubeDomain::r_centr_B(const unsigned& t,
->>>>>>> fb5f6804
-                                    const Vector<double>& zeta,
-                                    const unsigned& i_layer,
-                                    Vector<double>& f)
-  {
-<<<<<<< HEAD
-    // Note the repetition in the calculation, there is some scope
-    // for optimisation
-
-    // Wall coordinates along top edge of wall
-    Vector<double> x(2);
-    x[0] =
-      Xi_lo[0] + (Xi_hi[0] - Xi_lo[0]) *
-                   axial_spacing_fct((0.5 * (1.0 + zeta[1]) + double(i_layer)) /
-                                     double(Nlayer));
-    x[1] = Xi_hi[1];
-
-    // Get position vector to upper edge of wall
-    Vector<double> r_top(3);
-    Wall_pt->position(t, x, r_top);
-
-    // Wall coordinates along bottom edge of wall
-    x[0] =
-      Xi_lo[0] + (Xi_hi[0] - Xi_lo[0]) *
-                   axial_spacing_fct((0.5 * (1.0 + zeta[1]) + double(i_layer)) /
-                                     double(Nlayer));
-=======
-    // Wall coordinates along bottom edge of wall
-    Vector<double> x(2);
-    x[0] = Xi_lo[0] + (Xi_hi[0] - Xi_lo[0]) *
-                        axial_spacing_fct(double(i_layer) / double(Nlayer));
->>>>>>> fb5f6804
-    x[1] = Xi_lo[1];
-
-    // Get position vector to bottom edge of wall
-    Vector<double> r_bottom(3);
-    Wall_pt->position(t, x, r_bottom);
-
-<<<<<<< HEAD
-    // Scale it down to half the height, halfway across width
-    f[0] = 0.5 * r_bottom[0];
-    f[1] = r_top[1] * 0.25 * (1.0 + zeta[0]);
-
-    // Warp it:
-    double rho = 0.0; // 0.25*(1.0+zeta[0]);
-    f[2] = x[0] + rho * (r_top[2] - x[0]);
-    // f[2]=r_top[2];
-  }
-=======
-
-    // Wall coordinates along top edge of wall
-    x[0] = Xi_lo[0] + (Xi_hi[0] - Xi_lo[0]) *
-                        axial_spacing_fct(double(i_layer) / double(Nlayer));
-    x[1] = Xi_hi[1];
-
-    // Get position vector to top edge of wall
-    Vector<double> r_top(3);
-    Wall_pt->position(t, x, r_top);
-
-    // Map it
-    f[0] = r_bottom[0] * 0.25 * (1.0 + zeta[0]);
-    f[1] = r_top[1] * 0.25 * (1.0 + zeta[1]);
-
-    // Warp it:
-    double rho = 0.0; // 0.25*(1.0+zeta[1]);
-    f[2] = x[0] + rho * (r_top[2] - x[0]);
-    // f[2]=r_top[2];
-  }
-
->>>>>>> fb5f6804
-
-  //=======================================================================
-  /// \short Boundary of central box macro element in layer i_layer
-  /// zeta \f$ \in [-1,1]^2 \f$
-  //=======================================================================
-<<<<<<< HEAD
-  void QuarterTubeDomain::r_centr_D(const unsigned& t,
-=======
-  void QuarterTubeDomain::r_centr_F(const unsigned& t,
->>>>>>> fb5f6804
-                                    const Vector<double>& zeta,
-                                    const unsigned& i_layer,
-                                    Vector<double>& f)
-  {
-    // Wall coordinates along bottom edge of wall
-    Vector<double> x(2);
-<<<<<<< HEAD
-    x[0] =
-      Xi_lo[0] + (Xi_hi[0] - Xi_lo[0]) *
-                   axial_spacing_fct((0.5 * (1.0 + zeta[1]) + double(i_layer)) /
-                                     double(Nlayer));
-=======
-    x[0] = Xi_lo[0] + (Xi_hi[0] - Xi_lo[0]) *
-                        axial_spacing_fct(double(1 + i_layer) / double(Nlayer));
->>>>>>> fb5f6804
-    x[1] = Xi_lo[1];
-
-    // Get position vector to bottom edge of wall
-    Vector<double> r_bottom(3);
-    Wall_pt->position(t, x, r_bottom);
-
-<<<<<<< HEAD
-    // Scale it down to half the width
-    f[0] = r_bottom[0] * 0.25 * (1.0 + zeta[0]);
-    f[1] = r_bottom[1];
-
-    // Warp it:
-    double rho = 0.0; // 0.25*(1.0+zeta[0]);
-    f[2] = x[0] + rho * (r_bottom[2] - x[0]);
-    // f[2]=r_bottom[2];
-  }
-
-  //=======================================================================
-  /// \short Boundary of central box macro element in layer i_layer
-  /// zeta \f$ \in [-1,1]^2 \f$
-  //=======================================================================
-  void QuarterTubeDomain::r_centr_U(const unsigned& t,
-                                    const Vector<double>& zeta,
-                                    const unsigned& i_layer,
-                                    Vector<double>& f)
-  {
-    // Wall coordinates along top edge of wall
-=======
-
-    // Wall coordinates along top edge of wall
-    x[0] = Xi_lo[0] + (Xi_hi[0] - Xi_lo[0]) *
-                        axial_spacing_fct(double(1 + i_layer) / double(Nlayer));
-    x[1] = Xi_hi[1];
-
-    // Get position vector to top edge of wall
-    Vector<double> r_top(3);
-    Wall_pt->position(t, x, r_top);
-
-    // Map it
-    f[0] = r_bottom[0] * 0.25 * (1.0 + zeta[0]);
-    f[1] = r_top[1] * 0.25 * (1.0 + zeta[1]);
-
-    // Warp it:
-    double rho = 0.0; // 0.25*(1.0+zeta[1]);
-    f[2] = x[0] + rho * (r_top[2] - x[0]);
-    // f[2]=r_top[2];
-  }
-
-
-  //#####################################################################
-
-
-  //=======================================================================
-  /// \short Boundary of bottom right box macro element in layer i_layer
-  /// zeta \f$ \in [-1,1]^2 \f$
-  //=======================================================================
-  void QuarterTubeDomain::r_bot_right_L(const unsigned& t,
-                                        const Vector<double>& zeta,
-                                        const unsigned& i_layer,
-                                        Vector<double>& f)
-  {
-    r_centr_R(t, zeta, i_layer, f);
-  }
-
-
-  //=======================================================================
-  /// \short Boundary of bottom right box macro element in layer i_layer
-  /// zeta \f$ \in [-1,1]^2 \f$
-  //=======================================================================
-  void QuarterTubeDomain::r_bot_right_R(const unsigned& t,
-                                        const Vector<double>& zeta,
-                                        const unsigned& i_layer,
-                                        Vector<double>& f)
-  {
-    // Wall coordinates
->>>>>>> fb5f6804
-    Vector<double> x(2);
-    x[0] =
-      Xi_lo[0] + (Xi_hi[0] - Xi_lo[0]) *
-                   axial_spacing_fct((0.5 * (1.0 + zeta[1]) + double(i_layer)) /
-                                     double(Nlayer));
-<<<<<<< HEAD
-    x[1] = Xi_hi[1];
-
-    // Get position vector to upper edge of wall
-    Vector<double> r_top(3);
-    Wall_pt->position(t, x, r_top);
-
-    // Wall coordinates along bottom edge of wall
-=======
-    x[1] = Xi_lo[1] + Fract_mid * (Xi_hi[1] - Xi_lo[1]) * 0.5 * (1.0 + zeta[0]);
-
-    // Get position vector on wall
-    Wall_pt->position(t, x, f);
-  }
-
-
-  //=======================================================================
-  /// \short Boundary of bottom right box macro element in layer i_layer
-  /// zeta \f$ \in [-1,1]^2 \f$
-  //=======================================================================
-  void QuarterTubeDomain::r_bot_right_D(const unsigned& t,
-                                        const Vector<double>& zeta,
-                                        const unsigned& i_layer,
-                                        Vector<double>& f)
-  {
-    // Wall coordinates along bottom edge of wall
-    Vector<double> x(2);
->>>>>>> fb5f6804
-    x[0] =
-      Xi_lo[0] + (Xi_hi[0] - Xi_lo[0]) *
-                   axial_spacing_fct((0.5 * (1.0 + zeta[1]) + double(i_layer)) /
-                                     double(Nlayer));
-    x[1] = Xi_lo[1];
-
-    // Get position vector to bottom edge of wall
-    Vector<double> r_bottom(3);
-    Wall_pt->position(t, x, r_bottom);
-
-    // Scale it down to half the width
-<<<<<<< HEAD
-    f[0] = r_bottom[0] * 0.25 * (1.0 + zeta[0]);
-    f[1] = 0.5 * r_top[1];
-
-    // Warp it:
-    double rho = 0.0; // 0.25*(1.0+zeta[0]);
-=======
-    f[0] = 0.5 * r_bottom[0] * (1.0 + s_squashed(0.5 * (1.0 + zeta[0])));
-    f[1] = r_bottom[1];
-
-    // Warp it:
-    double rho = s_squashed(0.5 * (1.0 + zeta[0]));
->>>>>>> fb5f6804
-    f[2] = x[0] + rho * (r_bottom[2] - x[0]);
-    // f[2]=r_bottom[2];
-  }
-
-<<<<<<< HEAD
-  //=======================================================================
-  /// \short Boundary of central box macro element in layer i_layer
-  /// zeta \f$ \in [-1,1]^2 \f$
-  //=======================================================================
-  void QuarterTubeDomain::r_centr_B(const unsigned& t,
-                                    const Vector<double>& zeta,
-                                    const unsigned& i_layer,
-                                    Vector<double>& f)
-  {
-    // Wall coordinates along bottom edge of wall
-    Vector<double> x(2);
-    x[0] = Xi_lo[0] + (Xi_hi[0] - Xi_lo[0]) *
-                        axial_spacing_fct(double(i_layer) / double(Nlayer));
-    x[1] = Xi_lo[1];
-
-    // Get position vector to bottom edge of wall
-    Vector<double> r_bottom(3);
-    Wall_pt->position(t, x, r_bottom);
-
-    // Wall coordinates along top edge of wall
-    x[0] = Xi_lo[0] + (Xi_hi[0] - Xi_lo[0]) *
-                        axial_spacing_fct(double(i_layer) / double(Nlayer));
-    x[1] = Xi_hi[1];
-
-    // Get position vector to top edge of wall
-    Vector<double> r_top(3);
-    Wall_pt->position(t, x, r_top);
-
-    // Map it
-    f[0] = r_bottom[0] * 0.25 * (1.0 + zeta[0]);
-    f[1] = r_top[1] * 0.25 * (1.0 + zeta[1]);
-
-    // Warp it:
-    double rho = 0.0; // 0.25*(1.0+zeta[1]);
-    f[2] = x[0] + rho * (r_top[2] - x[0]);
-    // f[2]=r_top[2];
-  }
-
-  //=======================================================================
-  /// \short Boundary of central box macro element in layer i_layer
-  /// zeta \f$ \in [-1,1]^2 \f$
-  //=======================================================================
-  void QuarterTubeDomain::r_centr_F(const unsigned& t,
-                                    const Vector<double>& zeta,
-                                    const unsigned& i_layer,
-                                    Vector<double>& f)
-  {
-    // Wall coordinates along bottom edge of wall
-    Vector<double> x(2);
-    x[0] = Xi_lo[0] + (Xi_hi[0] - Xi_lo[0]) *
-                        axial_spacing_fct(double(1 + i_layer) / double(Nlayer));
-    x[1] = Xi_lo[1];
-
-    // Get position vector to bottom edge of wall
-    Vector<double> r_bottom(3);
-    Wall_pt->position(t, x, r_bottom);
-
-    // Wall coordinates along top edge of wall
-    x[0] = Xi_lo[0] + (Xi_hi[0] - Xi_lo[0]) *
-                        axial_spacing_fct(double(1 + i_layer) / double(Nlayer));
-    x[1] = Xi_hi[1];
-
-    // Get position vector to top edge of wall
-    Vector<double> r_top(3);
-    Wall_pt->position(t, x, r_top);
-
-    // Map it
-    f[0] = r_bottom[0] * 0.25 * (1.0 + zeta[0]);
-    f[1] = r_top[1] * 0.25 * (1.0 + zeta[1]);
-
-    // Warp it:
-    double rho = 0.0; // 0.25*(1.0+zeta[1]);
-    f[2] = x[0] + rho * (r_top[2] - x[0]);
-    // f[2]=r_top[2];
-  }
-
-  //#####################################################################
-
-  //=======================================================================
-  /// \short Boundary of bottom right box macro element in layer i_layer
-  /// zeta \f$ \in [-1,1]^2 \f$
-  //=======================================================================
-  void QuarterTubeDomain::r_bot_right_L(const unsigned& t,
-                                        const Vector<double>& zeta,
-                                        const unsigned& i_layer,
-                                        Vector<double>& f)
-  {
-    r_centr_R(t, zeta, i_layer, f);
-  }
-
-  //=======================================================================
-  /// \short Boundary of bottom right box macro element in layer i_layer
-  /// zeta \f$ \in [-1,1]^2 \f$
-  //=======================================================================
-  void QuarterTubeDomain::r_bot_right_R(const unsigned& t,
-                                        const Vector<double>& zeta,
-                                        const unsigned& i_layer,
-                                        Vector<double>& f)
-  {
-    // Wall coordinates
-=======
-
-  //=======================================================================
-  /// \short Boundary of bottom right box macro element in layer i_layer
-  /// zeta \f$ \in [-1,1]^2 \f$
-  //=======================================================================
-  void QuarterTubeDomain::r_bot_right_U(const unsigned& t,
-                                        const Vector<double>& zeta,
-                                        const unsigned& i_layer,
-                                        Vector<double>& f)
-  {
-    // Wall coordinates of dividing line
-    Vector<double> x(2);
-    x[0] =
-      Xi_lo[0] + (Xi_hi[0] - Xi_lo[0]) *
-                   axial_spacing_fct((0.5 * (1.0 + zeta[1]) + double(i_layer)) /
-                                     double(Nlayer));
-    x[1] = Xi_lo[1] + Fract_mid * (Xi_hi[1] - Xi_lo[1]);
-
-    // Get position vector on dividing line
-    Vector<double> r_div(3);
-    Wall_pt->position(t, x, r_div);
-
-
-    // Position vector to corner of central box
-    Vector<double> zeta_central(2);
-    Vector<double> r_central(3);
-    zeta_central[0] = 1.0;
-    zeta_central[1] = zeta[1];
-    r_centr_R(t, zeta_central, i_layer, r_central);
-
-
-    // Straight line across
-    f[0] = r_central[0] +
-           (r_div[0] - r_central[0]) * s_squashed(0.5 * (1.0 + zeta[0]));
-    f[1] = r_central[1] +
-           (r_div[1] - r_central[1]) * s_squashed(0.5 * (1.0 + zeta[0]));
-    f[2] = r_central[2] +
-           (r_div[2] - r_central[2]) * s_squashed(0.5 * (1.0 + zeta[0]));
-  }
-
-
-  //=======================================================================
-  /// \short Boundary of bottom right box macro element in layer i_layer
-  /// zeta \f$ \in [-1,1]^2 \f$
-  //=======================================================================
-  void QuarterTubeDomain::r_bot_right_B(const unsigned& t,
-                                        const Vector<double>& zeta,
-                                        const unsigned& i_layer,
-                                        Vector<double>& f)
-  {
-    // Wall coordinates
-    Vector<double> x(2);
-    x[0] = Xi_lo[0] + (Xi_hi[0] - Xi_lo[0]) *
-                        axial_spacing_fct(double(i_layer) / double(Nlayer));
-    x[1] = Xi_lo[1] + Fract_mid * (Xi_hi[1] - Xi_lo[1]) * 0.5 * (1.0 + zeta[1]);
-
-    // Get position vector to wall
-    Vector<double> r_wall(3);
-    Wall_pt->position(t, x, r_wall);
-
-    // Get position vector on central box
-    Vector<double> zeta_central(2);
-    Vector<double> r_central(3);
-    zeta_central[0] = zeta[1];
-    zeta_central[1] = -1.0;
-    r_centr_R(t, zeta_central, i_layer, r_central);
-
-
-    // Straight line across
-    f[0] = r_central[0] +
-           (r_wall[0] - r_central[0]) * s_squashed(0.5 * (1.0 + zeta[0]));
-    f[1] = r_central[1] +
-           (r_wall[1] - r_central[1]) * s_squashed(0.5 * (1.0 + zeta[0]));
-    f[2] = r_central[2] +
-           (r_wall[2] - r_central[2]) * s_squashed(0.5 * (1.0 + zeta[0]));
-  }
-
-
-  //=======================================================================
-  /// \short Boundary of bottom right box macro element in layer i_layer
-  /// zeta \f$ \in [-1,1]^2 \f$
-  //=======================================================================
-  void QuarterTubeDomain::r_bot_right_F(const unsigned& t,
-                                        const Vector<double>& zeta,
-                                        const unsigned& i_layer,
-                                        Vector<double>& f)
-  {
-    // Wall coordinates
-    Vector<double> x(2);
-    x[0] = Xi_lo[0] + (Xi_hi[0] - Xi_lo[0]) *
-                        axial_spacing_fct(double(1 + i_layer) / double(Nlayer));
-    x[1] = Xi_lo[1] + Fract_mid * (Xi_hi[1] - Xi_lo[1]) * 0.5 * (1.0 + zeta[1]);
-
-    // Get position vector to wall
-    Vector<double> r_wall(3);
-    Wall_pt->position(t, x, r_wall);
-
-    // Get position vector on central box
-    Vector<double> zeta_central(2);
-    Vector<double> r_central(3);
-    zeta_central[0] = zeta[1];
-    zeta_central[1] = 1.0;
-    r_centr_R(t, zeta_central, i_layer, r_central);
-
-
-    // Straight line across
-    f[0] = r_central[0] +
-           (r_wall[0] - r_central[0]) * s_squashed(0.5 * (1.0 + zeta[0]));
-    f[1] = r_central[1] +
-           (r_wall[1] - r_central[1]) * s_squashed(0.5 * (1.0 + zeta[0]));
-    f[2] = r_central[2] +
-           (r_wall[2] - r_central[2]) * s_squashed(0.5 * (1.0 + zeta[0]));
-  }
-
-
-  //#####################################################################
-
-
-  //=======================================================================
-  /// \short Boundary of top left box macro element in layer i_layer
-  /// zeta \f$ \in [-1,1]^2 \f$
-  //=======================================================================
-  void QuarterTubeDomain::r_top_left_L(const unsigned& t,
-                                       const Vector<double>& zeta,
-                                       const unsigned& i_layer,
-                                       Vector<double>& f)
-  {
-    // Wall coordinates along top edge of wall
->>>>>>> fb5f6804
-    Vector<double> x(2);
-    x[0] =
-      Xi_lo[0] + (Xi_hi[0] - Xi_lo[0]) *
-                   axial_spacing_fct((0.5 * (1.0 + zeta[1]) + double(i_layer)) /
-                                     double(Nlayer));
-<<<<<<< HEAD
-    x[1] = Xi_lo[1] + Fract_mid * (Xi_hi[1] - Xi_lo[1]) * 0.5 * (1.0 + zeta[0]);
-
-    // Get position vector on wall
-    Wall_pt->position(t, x, f);
-=======
-    x[1] = Xi_hi[1];
-
-    // Get position vector to upper edge of wall
-    Vector<double> r_top(3);
-    Wall_pt->position(t, x, r_top);
-
-    // Scale it down to half the height
-    f[0] = r_top[0];
-    f[1] = 0.5 * r_top[1] * (1.0 + s_squashed(0.5 * (1.0 + zeta[0])));
-
-    // Warp it:
-    double rho = s_squashed(0.5 * (1.0 + zeta[0]));
-    f[2] = x[0] + rho * (r_top[2] - x[0]);
-    // f[2]=r_top[2];
->>>>>>> fb5f6804
-  }
-
-  //=======================================================================
-  /// \short Boundary of bottom right box macro element in layer i_layer
-  /// zeta \f$ \in [-1,1]^2 \f$
-  //=======================================================================
-  void QuarterTubeDomain::r_bot_right_D(const unsigned& t,
-                                        const Vector<double>& zeta,
-                                        const unsigned& i_layer,
-                                        Vector<double>& f)
-  {
-    // Wall coordinates along bottom edge of wall
-    Vector<double> x(2);
-    x[0] =
-      Xi_lo[0] + (Xi_hi[0] - Xi_lo[0]) *
-                   axial_spacing_fct((0.5 * (1.0 + zeta[1]) + double(i_layer)) /
-                                     double(Nlayer));
-    x[1] = Xi_lo[1];
-
-    // Get position vector to bottom edge of wall
-    Vector<double> r_bottom(3);
-    Wall_pt->position(t, x, r_bottom);
-
-    // Scale it down to half the width
-    f[0] = 0.5 * r_bottom[0] * (1.0 + s_squashed(0.5 * (1.0 + zeta[0])));
-    f[1] = r_bottom[1];
-
-    // Warp it:
-    double rho = s_squashed(0.5 * (1.0 + zeta[0]));
-    f[2] = x[0] + rho * (r_bottom[2] - x[0]);
-    // f[2]=r_bottom[2];
-  }
-
-  //=======================================================================
-<<<<<<< HEAD
-  /// \short Boundary of bottom right box macro element in layer i_layer
-  /// zeta \f$ \in [-1,1]^2 \f$
-  //=======================================================================
-  void QuarterTubeDomain::r_bot_right_U(const unsigned& t,
-                                        const Vector<double>& zeta,
-                                        const unsigned& i_layer,
-                                        Vector<double>& f)
-  {
-    // Wall coordinates of dividing line
-    Vector<double> x(2);
-    x[0] =
-      Xi_lo[0] + (Xi_hi[0] - Xi_lo[0]) *
-                   axial_spacing_fct((0.5 * (1.0 + zeta[1]) + double(i_layer)) /
-                                     double(Nlayer));
-    x[1] = Xi_lo[1] + Fract_mid * (Xi_hi[1] - Xi_lo[1]);
-
-    // Get position vector on dividing line
-    Vector<double> r_div(3);
-    Wall_pt->position(t, x, r_div);
-
-    // Position vector to corner of central box
-    Vector<double> zeta_central(2);
-    Vector<double> r_central(3);
-    zeta_central[0] = 1.0;
-    zeta_central[1] = zeta[1];
-    r_centr_R(t, zeta_central, i_layer, r_central);
-
-    // Straight line across
-    f[0] = r_central[0] +
-           (r_div[0] - r_central[0]) * s_squashed(0.5 * (1.0 + zeta[0]));
-    f[1] = r_central[1] +
-           (r_div[1] - r_central[1]) * s_squashed(0.5 * (1.0 + zeta[0]));
-    f[2] = r_central[2] +
-           (r_div[2] - r_central[2]) * s_squashed(0.5 * (1.0 + zeta[0]));
-  }
-
-  //=======================================================================
-  /// \short Boundary of bottom right box macro element in layer i_layer
-  /// zeta \f$ \in [-1,1]^2 \f$
-  //=======================================================================
-  void QuarterTubeDomain::r_bot_right_B(const unsigned& t,
-                                        const Vector<double>& zeta,
-                                        const unsigned& i_layer,
-                                        Vector<double>& f)
-  {
-    // Wall coordinates
-    Vector<double> x(2);
-    x[0] = Xi_lo[0] + (Xi_hi[0] - Xi_lo[0]) *
-                        axial_spacing_fct(double(i_layer) / double(Nlayer));
-    x[1] = Xi_lo[1] + Fract_mid * (Xi_hi[1] - Xi_lo[1]) * 0.5 * (1.0 + zeta[1]);
-
-    // Get position vector to wall
-    Vector<double> r_wall(3);
-    Wall_pt->position(t, x, r_wall);
-
-    // Get position vector on central box
-    Vector<double> zeta_central(2);
-    Vector<double> r_central(3);
-    zeta_central[0] = zeta[1];
-    zeta_central[1] = -1.0;
-    r_centr_R(t, zeta_central, i_layer, r_central);
-
-    // Straight line across
-    f[0] = r_central[0] +
-           (r_wall[0] - r_central[0]) * s_squashed(0.5 * (1.0 + zeta[0]));
-    f[1] = r_central[1] +
-           (r_wall[1] - r_central[1]) * s_squashed(0.5 * (1.0 + zeta[0]));
-    f[2] = r_central[2] +
-           (r_wall[2] - r_central[2]) * s_squashed(0.5 * (1.0 + zeta[0]));
-  }
-
-  //=======================================================================
-  /// \short Boundary of bottom right box macro element in layer i_layer
-  /// zeta \f$ \in [-1,1]^2 \f$
-  //=======================================================================
-  void QuarterTubeDomain::r_bot_right_F(const unsigned& t,
-                                        const Vector<double>& zeta,
-                                        const unsigned& i_layer,
-                                        Vector<double>& f)
-  {
-    // Wall coordinates
-    Vector<double> x(2);
-    x[0] = Xi_lo[0] + (Xi_hi[0] - Xi_lo[0]) *
-                        axial_spacing_fct(double(1 + i_layer) / double(Nlayer));
-    x[1] = Xi_lo[1] + Fract_mid * (Xi_hi[1] - Xi_lo[1]) * 0.5 * (1.0 + zeta[1]);
-
-    // Get position vector to wall
-    Vector<double> r_wall(3);
-    Wall_pt->position(t, x, r_wall);
-
-    // Get position vector on central box
-    Vector<double> zeta_central(2);
-    Vector<double> r_central(3);
-    zeta_central[0] = zeta[1];
-    zeta_central[1] = 1.0;
-    r_centr_R(t, zeta_central, i_layer, r_central);
-
-    // Straight line across
-    f[0] = r_central[0] +
-           (r_wall[0] - r_central[0]) * s_squashed(0.5 * (1.0 + zeta[0]));
-    f[1] = r_central[1] +
-           (r_wall[1] - r_central[1]) * s_squashed(0.5 * (1.0 + zeta[0]));
-    f[2] = r_central[2] +
-           (r_wall[2] - r_central[2]) * s_squashed(0.5 * (1.0 + zeta[0]));
-  }
-
-  //#####################################################################
-=======
-  /// \short Boundary of top left box macro element in layer i_layer
-  /// zeta \f$ \in [-1,1]^2 \f$
-  //=======================================================================
-  void QuarterTubeDomain::r_top_left_R(const unsigned& t,
-                                       const Vector<double>& zeta,
-                                       const unsigned& i_layer,
-                                       Vector<double>& f)
-  {
-    // Swap coordinates
-    Vector<double> zeta_br(2);
-    zeta_br[0] = zeta[0];
-    zeta_br[1] = zeta[1];
-    r_bot_right_U(t, zeta_br, i_layer, f);
-  }
-
-
-  //=======================================================================
-  /// \short Boundary of top left box macro element in layer i_layer
-  /// zeta \f$ \in [-1,1]^2 \f$
-  //=======================================================================
-  void QuarterTubeDomain::r_top_left_D(const unsigned& t,
-                                       const Vector<double>& zeta,
-                                       const unsigned& i_layer,
-                                       Vector<double>& f)
-  {
-    r_centr_U(t, zeta, i_layer, f);
-  }
-
->>>>>>> fb5f6804
-
-  //=======================================================================
-  /// \short Boundary of top left box macro element in layer i_layer
-  /// zeta \f$ \in [-1,1]^2 \f$
-  //=======================================================================
-<<<<<<< HEAD
-  void QuarterTubeDomain::r_top_left_L(const unsigned& t,
-=======
-  void QuarterTubeDomain::r_top_left_U(const unsigned& t,
->>>>>>> fb5f6804
-                                       const Vector<double>& zeta,
-                                       const unsigned& i_layer,
-                                       Vector<double>& f)
-  {
-<<<<<<< HEAD
-    // Wall coordinates along top edge of wall
-=======
-    // Wall coordinates
->>>>>>> fb5f6804
-    Vector<double> x(2);
-    x[0] =
-      Xi_lo[0] + (Xi_hi[0] - Xi_lo[0]) *
-                   axial_spacing_fct((0.5 * (1.0 + zeta[1]) + double(i_layer)) /
-                                     double(Nlayer));
-<<<<<<< HEAD
-    x[1] = Xi_hi[1];
-
-    // Get position vector to upper edge of wall
-    Vector<double> r_top(3);
-    Wall_pt->position(t, x, r_top);
-
-    // Scale it down to half the height
-    f[0] = r_top[0];
-    f[1] = 0.5 * r_top[1] * (1.0 + s_squashed(0.5 * (1.0 + zeta[0])));
-
-    // Warp it:
-    double rho = s_squashed(0.5 * (1.0 + zeta[0]));
-    f[2] = x[0] + rho * (r_top[2] - x[0]);
-    // f[2]=r_top[2];
-  }
-
-  //=======================================================================
-  /// \short Boundary of top left box macro element in layer i_layer
-  /// zeta \f$ \in [-1,1]^2 \f$
-  //=======================================================================
-  void QuarterTubeDomain::r_top_left_R(const unsigned& t,
-                                       const Vector<double>& zeta,
-                                       const unsigned& i_layer,
-                                       Vector<double>& f)
-  {
-    // Swap coordinates
-    Vector<double> zeta_br(2);
-    zeta_br[0] = zeta[0];
-    zeta_br[1] = zeta[1];
-    r_bot_right_U(t, zeta_br, i_layer, f);
-  }
-=======
-    x[1] = Xi_hi[1] +
-           (Xi_lo[1] - Xi_hi[1]) * (1 - Fract_mid) * 0.5 * (1.0 + zeta[0]);
-
-    // Get position vector on wall
-    Wall_pt->position(t, x, f);
-  }
-
->>>>>>> fb5f6804
-
-  //=======================================================================
-  /// \short Boundary of top left box macro element in layer i_layer
-  /// zeta \f$ \in [-1,1]^2 \f$
-  //=======================================================================
-<<<<<<< HEAD
-  void QuarterTubeDomain::r_top_left_D(const unsigned& t,
-=======
-  void QuarterTubeDomain::r_top_left_B(const unsigned& t,
->>>>>>> fb5f6804
-                                       const Vector<double>& zeta,
-                                       const unsigned& i_layer,
-                                       Vector<double>& f)
-  {
-<<<<<<< HEAD
-    r_centr_U(t, zeta, i_layer, f);
-=======
-    // Wall coordinates
-    Vector<double> x(2);
-    x[0] = Xi_lo[0] + (Xi_hi[0] - Xi_lo[0]) *
-                        axial_spacing_fct(double(i_layer) / double(Nlayer));
-    x[1] = Xi_hi[1] +
-           (Xi_lo[1] - Xi_hi[1]) * (1.0 - Fract_mid) * 0.5 * (1.0 + zeta[0]);
-
-
-    // Get position vector to wall
-    Vector<double> r_wall(3);
-    Wall_pt->position(t, x, r_wall);
-
-
-    // Get position vector on central box
-    Vector<double> zeta_central(2);
-    Vector<double> r_central(3);
-    zeta_central[0] = zeta[0];
-    zeta_central[1] = -1.0;
-    r_centr_U(t, zeta_central, i_layer, r_central);
-
-    // Straight line across
-    f[0] = r_central[0] +
-           (r_wall[0] - r_central[0]) * s_squashed(0.5 * (1.0 + zeta[1]));
-    f[1] = r_central[1] +
-           (r_wall[1] - r_central[1]) * s_squashed(0.5 * (1.0 + zeta[1]));
-    f[2] = r_central[2] +
-           (r_wall[2] - r_central[2]) * s_squashed(0.5 * (1.0 + zeta[1]));
->>>>>>> fb5f6804
-  }
-
-  //=======================================================================
-  /// \short Boundary of top left box macro element in layer i_layer
-  /// zeta \f$ \in [-1,1]^2 \f$
-  //=======================================================================
-  void QuarterTubeDomain::r_top_left_U(const unsigned& t,
-                                       const Vector<double>& zeta,
-                                       const unsigned& i_layer,
-                                       Vector<double>& f)
-  {
-    // Wall coordinates
-    Vector<double> x(2);
-    x[0] =
-      Xi_lo[0] + (Xi_hi[0] - Xi_lo[0]) *
-                   axial_spacing_fct((0.5 * (1.0 + zeta[1]) + double(i_layer)) /
-                                     double(Nlayer));
-    x[1] = Xi_hi[1] +
-           (Xi_lo[1] - Xi_hi[1]) * (1 - Fract_mid) * 0.5 * (1.0 + zeta[0]);
-
-    // Get position vector on wall
-    Wall_pt->position(t, x, f);
-  }
-
-  //=======================================================================
-  /// \short Boundary of top left box macro element in layer i_layer
-  /// zeta \f$ \in [-1,1]^2 \f$
-  //=======================================================================
-<<<<<<< HEAD
-  void QuarterTubeDomain::r_top_left_B(const unsigned& t,
-=======
-  void QuarterTubeDomain::r_top_left_F(const unsigned& t,
->>>>>>> fb5f6804
-                                       const Vector<double>& zeta,
-                                       const unsigned& i_layer,
-                                       Vector<double>& f)
-  {
-    // Wall coordinates
-    Vector<double> x(2);
-    x[0] = Xi_lo[0] + (Xi_hi[0] - Xi_lo[0]) *
-<<<<<<< HEAD
-                        axial_spacing_fct(double(i_layer) / double(Nlayer));
-    x[1] = Xi_hi[1] +
-           (Xi_lo[1] - Xi_hi[1]) * (1.0 - Fract_mid) * 0.5 * (1.0 + zeta[0]);
-
-=======
-                        axial_spacing_fct(double(1 + i_layer) / double(Nlayer));
-    x[1] = Xi_hi[1] +
-           (Xi_lo[1] - Xi_hi[1]) * (1.0 - Fract_mid) * 0.5 * (1.0 + zeta[0]);
-
-
->>>>>>> fb5f6804
-    // Get position vector to wall
-    Vector<double> r_wall(3);
-    Wall_pt->position(t, x, r_wall);
-
-<<<<<<< HEAD
-=======
-
->>>>>>> fb5f6804
-    // Get position vector on central box
-    Vector<double> zeta_central(2);
-    Vector<double> r_central(3);
-    zeta_central[0] = zeta[0];
-<<<<<<< HEAD
-    zeta_central[1] = -1.0;
-=======
-    zeta_central[1] = 1.0;
->>>>>>> fb5f6804
-    r_centr_U(t, zeta_central, i_layer, r_central);
-
-    // Straight line across
-    f[0] = r_central[0] +
-           (r_wall[0] - r_central[0]) * s_squashed(0.5 * (1.0 + zeta[1]));
-    f[1] = r_central[1] +
-           (r_wall[1] - r_central[1]) * s_squashed(0.5 * (1.0 + zeta[1]));
-    f[2] = r_central[2] +
-           (r_wall[2] - r_central[2]) * s_squashed(0.5 * (1.0 + zeta[1]));
-  }
-
-  //=======================================================================
-  /// \short Boundary of top left box macro element in layer i_layer
-  /// zeta \f$ \in [-1,1]^2 \f$
-  //=======================================================================
-  void QuarterTubeDomain::r_top_left_F(const unsigned& t,
-                                       const Vector<double>& zeta,
-                                       const unsigned& i_layer,
-                                       Vector<double>& f)
-  {
-    // Wall coordinates
-    Vector<double> x(2);
-    x[0] = Xi_lo[0] + (Xi_hi[0] - Xi_lo[0]) *
-                        axial_spacing_fct(double(1 + i_layer) / double(Nlayer));
-    x[1] = Xi_hi[1] +
-           (Xi_lo[1] - Xi_hi[1]) * (1.0 - Fract_mid) * 0.5 * (1.0 + zeta[0]);
-
-    // Get position vector to wall
-    Vector<double> r_wall(3);
-    Wall_pt->position(t, x, r_wall);
-
-    // Get position vector on central box
-    Vector<double> zeta_central(2);
-    Vector<double> r_central(3);
-    zeta_central[0] = zeta[0];
-    zeta_central[1] = 1.0;
-    r_centr_U(t, zeta_central, i_layer, r_central);
-
-    // Straight line across
-    f[0] = r_central[0] +
-           (r_wall[0] - r_central[0]) * s_squashed(0.5 * (1.0 + zeta[1]));
-    f[1] = r_central[1] +
-           (r_wall[1] - r_central[1]) * s_squashed(0.5 * (1.0 + zeta[1]));
-    f[2] = r_central[2] +
-           (r_wall[2] - r_central[2]) * s_squashed(0.5 * (1.0 + zeta[1]));
-  }
+}
+
+//=======================================================================
+/// \short Boundary of central box macro element in layer i_layer
+/// zeta \f$ \in [-1,1]^2 \f$
+//=======================================================================
+void QuarterTubeDomain::r_centr_U(const unsigned& t,
+                                  const Vector<double>& zeta,
+                                  const unsigned& i_layer,
+                                  Vector<double>& f)
+{
+  // Wall coordinates along top edge of wall
+  Vector<double> x(2);
+  x[0] =
+    Xi_lo[0] + (Xi_hi[0] - Xi_lo[0]) *
+                 axial_spacing_fct((0.5 * (1.0 + zeta[1]) + double(i_layer)) /
+                                   double(Nlayer));
+  x[1] = Xi_hi[1];
+
+  // Get position vector to upper edge of wall
+  Vector<double> r_top(3);
+  Wall_pt->position(t, x, r_top);
+
+  // Wall coordinates along bottom edge of wall
+  x[0] =
+    Xi_lo[0] + (Xi_hi[0] - Xi_lo[0]) *
+                 axial_spacing_fct((0.5 * (1.0 + zeta[1]) + double(i_layer)) /
+                                   double(Nlayer));
+  x[1] = Xi_lo[1];
+
+  // Get position vector to bottom edge of wall
+  Vector<double> r_bottom(3);
+  Wall_pt->position(t, x, r_bottom);
+
+  // Scale it down to half the width
+  f[0] = r_bottom[0] * 0.25 * (1.0 + zeta[0]);
+  f[1] = 0.5 * r_top[1];
+
+  // Warp it:
+  double rho = 0.0; // 0.25*(1.0+zeta[0]);
+  f[2] = x[0] + rho * (r_bottom[2] - x[0]);
+  // f[2]=r_bottom[2];
+}
+
+
+//=======================================================================
+/// \short Boundary of central box macro element in layer i_layer
+/// zeta \f$ \in [-1,1]^2 \f$
+//=======================================================================
+void QuarterTubeDomain::r_centr_B(const unsigned& t,
+                                  const Vector<double>& zeta,
+                                  const unsigned& i_layer,
+                                  Vector<double>& f)
+{
+  // Wall coordinates along bottom edge of wall
+  Vector<double> x(2);
+  x[0] = Xi_lo[0] + (Xi_hi[0] - Xi_lo[0]) *
+                      axial_spacing_fct(double(i_layer) / double(Nlayer));
+  x[1] = Xi_lo[1];
+
+  // Get position vector to bottom edge of wall
+  Vector<double> r_bottom(3);
+  Wall_pt->position(t, x, r_bottom);
+
+
+  // Wall coordinates along top edge of wall
+  x[0] = Xi_lo[0] + (Xi_hi[0] - Xi_lo[0]) *
+                      axial_spacing_fct(double(i_layer) / double(Nlayer));
+  x[1] = Xi_hi[1];
+
+  // Get position vector to top edge of wall
+  Vector<double> r_top(3);
+  Wall_pt->position(t, x, r_top);
+
+  // Map it
+  f[0] = r_bottom[0] * 0.25 * (1.0 + zeta[0]);
+  f[1] = r_top[1] * 0.25 * (1.0 + zeta[1]);
+
+  // Warp it:
+  double rho = 0.0; // 0.25*(1.0+zeta[1]);
+  f[2] = x[0] + rho * (r_top[2] - x[0]);
+  // f[2]=r_top[2];
+}
+
+
+//=======================================================================
+/// \short Boundary of central box macro element in layer i_layer
+/// zeta \f$ \in [-1,1]^2 \f$
+//=======================================================================
+void QuarterTubeDomain::r_centr_F(const unsigned& t,
+                                  const Vector<double>& zeta,
+                                  const unsigned& i_layer,
+                                  Vector<double>& f)
+{
+  // Wall coordinates along bottom edge of wall
+  Vector<double> x(2);
+  x[0] = Xi_lo[0] + (Xi_hi[0] - Xi_lo[0]) *
+                      axial_spacing_fct(double(1 + i_layer) / double(Nlayer));
+  x[1] = Xi_lo[1];
+
+  // Get position vector to bottom edge of wall
+  Vector<double> r_bottom(3);
+  Wall_pt->position(t, x, r_bottom);
+
+
+  // Wall coordinates along top edge of wall
+  x[0] = Xi_lo[0] + (Xi_hi[0] - Xi_lo[0]) *
+                      axial_spacing_fct(double(1 + i_layer) / double(Nlayer));
+  x[1] = Xi_hi[1];
+
+  // Get position vector to top edge of wall
+  Vector<double> r_top(3);
+  Wall_pt->position(t, x, r_top);
+
+  // Map it
+  f[0] = r_bottom[0] * 0.25 * (1.0 + zeta[0]);
+  f[1] = r_top[1] * 0.25 * (1.0 + zeta[1]);
+
+  // Warp it:
+  double rho = 0.0; // 0.25*(1.0+zeta[1]);
+  f[2] = x[0] + rho * (r_top[2] - x[0]);
+  // f[2]=r_top[2];
+}
+
+
+//#####################################################################
+
+
+//=======================================================================
+/// \short Boundary of bottom right box macro element in layer i_layer
+/// zeta \f$ \in [-1,1]^2 \f$
+//=======================================================================
+void QuarterTubeDomain::r_bot_right_L(const unsigned& t,
+                                      const Vector<double>& zeta,
+                                      const unsigned& i_layer,
+                                      Vector<double>& f)
+{
+  r_centr_R(t, zeta, i_layer, f);
+}
+
+
+//=======================================================================
+/// \short Boundary of bottom right box macro element in layer i_layer
+/// zeta \f$ \in [-1,1]^2 \f$
+//=======================================================================
+void QuarterTubeDomain::r_bot_right_R(const unsigned& t,
+                                      const Vector<double>& zeta,
+                                      const unsigned& i_layer,
+                                      Vector<double>& f)
+{
+  // Wall coordinates
+  Vector<double> x(2);
+  x[0] =
+    Xi_lo[0] + (Xi_hi[0] - Xi_lo[0]) *
+                 axial_spacing_fct((0.5 * (1.0 + zeta[1]) + double(i_layer)) /
+                                   double(Nlayer));
+  x[1] = Xi_lo[1] + Fract_mid * (Xi_hi[1] - Xi_lo[1]) * 0.5 * (1.0 + zeta[0]);
+
+  // Get position vector on wall
+  Wall_pt->position(t, x, f);
+}
+
+
+//=======================================================================
+/// \short Boundary of bottom right box macro element in layer i_layer
+/// zeta \f$ \in [-1,1]^2 \f$
+//=======================================================================
+void QuarterTubeDomain::r_bot_right_D(const unsigned& t,
+                                      const Vector<double>& zeta,
+                                      const unsigned& i_layer,
+                                      Vector<double>& f)
+{
+  // Wall coordinates along bottom edge of wall
+  Vector<double> x(2);
+  x[0] =
+    Xi_lo[0] + (Xi_hi[0] - Xi_lo[0]) *
+                 axial_spacing_fct((0.5 * (1.0 + zeta[1]) + double(i_layer)) /
+                                   double(Nlayer));
+  x[1] = Xi_lo[1];
+
+  // Get position vector to bottom edge of wall
+  Vector<double> r_bottom(3);
+  Wall_pt->position(t, x, r_bottom);
+
+  // Scale it down to half the width
+  f[0] = 0.5 * r_bottom[0] * (1.0 + s_squashed(0.5 * (1.0 + zeta[0])));
+  f[1] = r_bottom[1];
+
+  // Warp it:
+  double rho = s_squashed(0.5 * (1.0 + zeta[0]));
+  f[2] = x[0] + rho * (r_bottom[2] - x[0]);
+  // f[2]=r_bottom[2];
+}
+
+
+//=======================================================================
+/// \short Boundary of bottom right box macro element in layer i_layer
+/// zeta \f$ \in [-1,1]^2 \f$
+//=======================================================================
+void QuarterTubeDomain::r_bot_right_U(const unsigned& t,
+                                      const Vector<double>& zeta,
+                                      const unsigned& i_layer,
+                                      Vector<double>& f)
+{
+  // Wall coordinates of dividing line
+  Vector<double> x(2);
+  x[0] =
+    Xi_lo[0] + (Xi_hi[0] - Xi_lo[0]) *
+                 axial_spacing_fct((0.5 * (1.0 + zeta[1]) + double(i_layer)) /
+                                   double(Nlayer));
+  x[1] = Xi_lo[1] + Fract_mid * (Xi_hi[1] - Xi_lo[1]);
+
+  // Get position vector on dividing line
+  Vector<double> r_div(3);
+  Wall_pt->position(t, x, r_div);
+
+
+  // Position vector to corner of central box
+  Vector<double> zeta_central(2);
+  Vector<double> r_central(3);
+  zeta_central[0] = 1.0;
+  zeta_central[1] = zeta[1];
+  r_centr_R(t, zeta_central, i_layer, r_central);
+
+
+  // Straight line across
+  f[0] = r_central[0] +
+         (r_div[0] - r_central[0]) * s_squashed(0.5 * (1.0 + zeta[0]));
+  f[1] = r_central[1] +
+         (r_div[1] - r_central[1]) * s_squashed(0.5 * (1.0 + zeta[0]));
+  f[2] = r_central[2] +
+         (r_div[2] - r_central[2]) * s_squashed(0.5 * (1.0 + zeta[0]));
+}
+
+
+//=======================================================================
+/// \short Boundary of bottom right box macro element in layer i_layer
+/// zeta \f$ \in [-1,1]^2 \f$
+//=======================================================================
+void QuarterTubeDomain::r_bot_right_B(const unsigned& t,
+                                      const Vector<double>& zeta,
+                                      const unsigned& i_layer,
+                                      Vector<double>& f)
+{
+  // Wall coordinates
+  Vector<double> x(2);
+  x[0] = Xi_lo[0] + (Xi_hi[0] - Xi_lo[0]) *
+                      axial_spacing_fct(double(i_layer) / double(Nlayer));
+  x[1] = Xi_lo[1] + Fract_mid * (Xi_hi[1] - Xi_lo[1]) * 0.5 * (1.0 + zeta[1]);
+
+  // Get position vector to wall
+  Vector<double> r_wall(3);
+  Wall_pt->position(t, x, r_wall);
+
+  // Get position vector on central box
+  Vector<double> zeta_central(2);
+  Vector<double> r_central(3);
+  zeta_central[0] = zeta[1];
+  zeta_central[1] = -1.0;
+  r_centr_R(t, zeta_central, i_layer, r_central);
+
+
+  // Straight line across
+  f[0] = r_central[0] +
+         (r_wall[0] - r_central[0]) * s_squashed(0.5 * (1.0 + zeta[0]));
+  f[1] = r_central[1] +
+         (r_wall[1] - r_central[1]) * s_squashed(0.5 * (1.0 + zeta[0]));
+  f[2] = r_central[2] +
+         (r_wall[2] - r_central[2]) * s_squashed(0.5 * (1.0 + zeta[0]));
+}
+
+
+//=======================================================================
+/// \short Boundary of bottom right box macro element in layer i_layer
+/// zeta \f$ \in [-1,1]^2 \f$
+//=======================================================================
+void QuarterTubeDomain::r_bot_right_F(const unsigned& t,
+                                      const Vector<double>& zeta,
+                                      const unsigned& i_layer,
+                                      Vector<double>& f)
+{
+  // Wall coordinates
+  Vector<double> x(2);
+  x[0] = Xi_lo[0] + (Xi_hi[0] - Xi_lo[0]) *
+                      axial_spacing_fct(double(1 + i_layer) / double(Nlayer));
+  x[1] = Xi_lo[1] + Fract_mid * (Xi_hi[1] - Xi_lo[1]) * 0.5 * (1.0 + zeta[1]);
+
+  // Get position vector to wall
+  Vector<double> r_wall(3);
+  Wall_pt->position(t, x, r_wall);
+
+  // Get position vector on central box
+  Vector<double> zeta_central(2);
+  Vector<double> r_central(3);
+  zeta_central[0] = zeta[1];
+  zeta_central[1] = 1.0;
+  r_centr_R(t, zeta_central, i_layer, r_central);
+
+
+  // Straight line across
+  f[0] = r_central[0] +
+         (r_wall[0] - r_central[0]) * s_squashed(0.5 * (1.0 + zeta[0]));
+  f[1] = r_central[1] +
+         (r_wall[1] - r_central[1]) * s_squashed(0.5 * (1.0 + zeta[0]));
+  f[2] = r_central[2] +
+         (r_wall[2] - r_central[2]) * s_squashed(0.5 * (1.0 + zeta[0]));
+}
+
+
+//#####################################################################
+
+
+//=======================================================================
+/// \short Boundary of top left box macro element in layer i_layer
+/// zeta \f$ \in [-1,1]^2 \f$
+//=======================================================================
+void QuarterTubeDomain::r_top_left_L(const unsigned& t,
+                                     const Vector<double>& zeta,
+                                     const unsigned& i_layer,
+                                     Vector<double>& f)
+{
+  // Wall coordinates along top edge of wall
+  Vector<double> x(2);
+  x[0] =
+    Xi_lo[0] + (Xi_hi[0] - Xi_lo[0]) *
+                 axial_spacing_fct((0.5 * (1.0 + zeta[1]) + double(i_layer)) /
+                                   double(Nlayer));
+  x[1] = Xi_hi[1];
+
+  // Get position vector to upper edge of wall
+  Vector<double> r_top(3);
+  Wall_pt->position(t, x, r_top);
+
+  // Scale it down to half the height
+  f[0] = r_top[0];
+  f[1] = 0.5 * r_top[1] * (1.0 + s_squashed(0.5 * (1.0 + zeta[0])));
+
+  // Warp it:
+  double rho = s_squashed(0.5 * (1.0 + zeta[0]));
+  f[2] = x[0] + rho * (r_top[2] - x[0]);
+  // f[2]=r_top[2];
+}
+
+//=======================================================================
+/// \short Boundary of bottom right box macro element in layer i_layer
+/// zeta \f$ \in [-1,1]^2 \f$
+//=======================================================================
+void QuarterTubeDomain::r_bot_right_D(const unsigned& t,
+                                      const Vector<double>& zeta,
+                                      const unsigned& i_layer,
+                                      Vector<double>& f)
+{
+  // Wall coordinates along bottom edge of wall
+  Vector<double> x(2);
+  x[0] =
+    Xi_lo[0] + (Xi_hi[0] - Xi_lo[0]) *
+                 axial_spacing_fct((0.5 * (1.0 + zeta[1]) + double(i_layer)) /
+                                   double(Nlayer));
+  x[1] = Xi_lo[1];
+
+  // Get position vector to bottom edge of wall
+  Vector<double> r_bottom(3);
+  Wall_pt->position(t, x, r_bottom);
+
+  // Scale it down to half the width
+  f[0] = 0.5 * r_bottom[0] * (1.0 + s_squashed(0.5 * (1.0 + zeta[0])));
+  f[1] = r_bottom[1];
+
+  // Warp it:
+  double rho = s_squashed(0.5 * (1.0 + zeta[0]));
+  f[2] = x[0] + rho * (r_bottom[2] - x[0]);
+  // f[2]=r_bottom[2];
+}
+
+//=======================================================================
+/// \short Boundary of top left box macro element in layer i_layer
+/// zeta \f$ \in [-1,1]^2 \f$
+//=======================================================================
+void QuarterTubeDomain::r_top_left_R(const unsigned& t,
+                                     const Vector<double>& zeta,
+                                     const unsigned& i_layer,
+                                     Vector<double>& f)
+{
+  // Swap coordinates
+  Vector<double> zeta_br(2);
+  zeta_br[0] = zeta[0];
+  zeta_br[1] = zeta[1];
+  r_bot_right_U(t, zeta_br, i_layer, f);
+}
+
+
+//=======================================================================
+/// \short Boundary of top left box macro element in layer i_layer
+/// zeta \f$ \in [-1,1]^2 \f$
+//=======================================================================
+void QuarterTubeDomain::r_top_left_D(const unsigned& t,
+                                     const Vector<double>& zeta,
+                                     const unsigned& i_layer,
+                                     Vector<double>& f)
+{
+  r_centr_U(t, zeta, i_layer, f);
+}
+
+
+//=======================================================================
+/// \short Boundary of top left box macro element in layer i_layer
+/// zeta \f$ \in [-1,1]^2 \f$
+//=======================================================================
+void QuarterTubeDomain::r_top_left_U(const unsigned& t,
+                                     const Vector<double>& zeta,
+                                     const unsigned& i_layer,
+                                     Vector<double>& f)
+{
+  // Wall coordinates
+  Vector<double> x(2);
+  x[0] =
+    Xi_lo[0] + (Xi_hi[0] - Xi_lo[0]) *
+                 axial_spacing_fct((0.5 * (1.0 + zeta[1]) + double(i_layer)) /
+                                   double(Nlayer));
+  x[1] =
+    Xi_hi[1] + (Xi_lo[1] - Xi_hi[1]) * (1 - Fract_mid) * 0.5 * (1.0 + zeta[0]);
+
+  // Get position vector on wall
+  Wall_pt->position(t, x, f);
+}
+
+
+//=======================================================================
+/// \short Boundary of top left box macro element in layer i_layer
+/// zeta \f$ \in [-1,1]^2 \f$
+//=======================================================================
+void QuarterTubeDomain::r_top_left_B(const unsigned& t,
+                                     const Vector<double>& zeta,
+                                     const unsigned& i_layer,
+                                     Vector<double>& f)
+{
+  // Wall coordinates
+  Vector<double> x(2);
+  x[0] = Xi_lo[0] + (Xi_hi[0] - Xi_lo[0]) *
+                      axial_spacing_fct(double(i_layer) / double(Nlayer));
+  x[1] = Xi_hi[1] +
+         (Xi_lo[1] - Xi_hi[1]) * (1.0 - Fract_mid) * 0.5 * (1.0 + zeta[0]);
+
+
+  // Get position vector to wall
+  Vector<double> r_wall(3);
+  Wall_pt->position(t, x, r_wall);
+
+
+  // Get position vector on central box
+  Vector<double> zeta_central(2);
+  Vector<double> r_central(3);
+  zeta_central[0] = zeta[0];
+  zeta_central[1] = -1.0;
+  r_centr_U(t, zeta_central, i_layer, r_central);
+
+  // Straight line across
+  f[0] = r_central[0] +
+         (r_wall[0] - r_central[0]) * s_squashed(0.5 * (1.0 + zeta[1]));
+  f[1] = r_central[1] +
+         (r_wall[1] - r_central[1]) * s_squashed(0.5 * (1.0 + zeta[1]));
+  f[2] = r_central[2] +
+         (r_wall[2] - r_central[2]) * s_squashed(0.5 * (1.0 + zeta[1]));
+}
+
+//=======================================================================
+/// \short Boundary of top left box macro element in layer i_layer
+/// zeta \f$ \in [-1,1]^2 \f$
+//=======================================================================
+void QuarterTubeDomain::r_top_left_U(const unsigned& t,
+                                     const Vector<double>& zeta,
+                                     const unsigned& i_layer,
+                                     Vector<double>& f)
+{
+  // Wall coordinates
+  Vector<double> x(2);
+  x[0] =
+    Xi_lo[0] + (Xi_hi[0] - Xi_lo[0]) *
+                 axial_spacing_fct((0.5 * (1.0 + zeta[1]) + double(i_layer)) /
+                                   double(Nlayer));
+  x[1] =
+    Xi_hi[1] + (Xi_lo[1] - Xi_hi[1]) * (1 - Fract_mid) * 0.5 * (1.0 + zeta[0]);
+
+  // Get position vector on wall
+  Wall_pt->position(t, x, f);
+}
+
+//=======================================================================
+/// \short Boundary of top left box macro element in layer i_layer
+/// zeta \f$ \in [-1,1]^2 \f$
+//=======================================================================
+void QuarterTubeDomain::r_top_left_F(const unsigned& t,
+                                     const Vector<double>& zeta,
+                                     const unsigned& i_layer,
+                                     Vector<double>& f)
+{
+  // Wall coordinates
+  Vector<double> x(2);
+  x[0] = Xi_lo[0] + (Xi_hi[0] - Xi_lo[0]) *
+                      axial_spacing_fct(double(1 + i_layer) / double(Nlayer));
+  x[1] = Xi_hi[1] +
+         (Xi_lo[1] - Xi_hi[1]) * (1.0 - Fract_mid) * 0.5 * (1.0 + zeta[0]);
+
+
+  // Get position vector to wall
+  Vector<double> r_wall(3);
+  Wall_pt->position(t, x, r_wall);
+
+  // Get position vector on central box
+  Vector<double> zeta_central(2);
+  Vector<double> r_central(3);
+  zeta_central[0] = zeta[0];
+  zeta_central[1] = 1.0;
+  r_centr_U(t, zeta_central, i_layer, r_central);
+
+  // Straight line across
+  f[0] = r_central[0] +
+         (r_wall[0] - r_central[0]) * s_squashed(0.5 * (1.0 + zeta[1]));
+  f[1] = r_central[1] +
+         (r_wall[1] - r_central[1]) * s_squashed(0.5 * (1.0 + zeta[1]));
+  f[2] = r_central[2] +
+         (r_wall[2] - r_central[2]) * s_squashed(0.5 * (1.0 + zeta[1]));
+}
+
+//=======================================================================
+/// \short Boundary of top left box macro element in layer i_layer
+/// zeta \f$ \in [-1,1]^2 \f$
+//=======================================================================
+void QuarterTubeDomain::r_top_left_F(const unsigned& t,
+                                     const Vector<double>& zeta,
+                                     const unsigned& i_layer,
+                                     Vector<double>& f)
+{
+  // Wall coordinates
+  Vector<double> x(2);
+  x[0] = Xi_lo[0] + (Xi_hi[0] - Xi_lo[0]) *
+                      axial_spacing_fct(double(1 + i_layer) / double(Nlayer));
+  x[1] = Xi_hi[1] +
+         (Xi_lo[1] - Xi_hi[1]) * (1.0 - Fract_mid) * 0.5 * (1.0 + zeta[0]);
+
+  // Get position vector to wall
+  Vector<double> r_wall(3);
+  Wall_pt->position(t, x, r_wall);
+
+  // Get position vector on central box
+  Vector<double> zeta_central(2);
+  Vector<double> r_central(3);
+  zeta_central[0] = zeta[0];
+  zeta_central[1] = 1.0;
+  r_centr_U(t, zeta_central, i_layer, r_central);
+
+  // Straight line across
+  f[0] = r_central[0] +
+         (r_wall[0] - r_central[0]) * s_squashed(0.5 * (1.0 + zeta[1]));
+  f[1] = r_central[1] +
+         (r_wall[1] - r_central[1]) * s_squashed(0.5 * (1.0 + zeta[1]));
+  f[2] = r_central[2] +
+         (r_wall[2] - r_central[2]) * s_squashed(0.5 * (1.0 + zeta[1]));
+}
 
 } // namespace oomph
 
