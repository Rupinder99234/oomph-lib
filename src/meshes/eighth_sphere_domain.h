--- conflicted
+++ resolved
@@ -61,14 +61,7 @@
     EighthSphereDomain(const EighthSphereDomain&) = delete;
 
     /// Broken assignment operator
-<<<<<<< HEAD
-    void operator=(const EighthSphereDomain&)
-    {
-      BrokenCopy::broken_assign("EighthSphereDomain");
-    }
-=======
     void operator=(const EighthSphereDomain&) = delete;
->>>>>>> d7822986
 
     /// Destructor: Empty; cleanup done in base class
     ~EighthSphereDomain() {}
