--- conflicted
+++ resolved
@@ -179,12 +179,8 @@
                        const Vector<double>& zeta,
                        Vector<double>& f);
 
-<<<<<<< HEAD
-    /// \short Boundary of lower body macro element zeta \f$ \in [-1,1] \f$
-=======
 
     /// Boundary of lower body macro element zeta \f$ \in [-1,1] \f$
->>>>>>> 463b95ea
     void r_lower_body_N(const unsigned& t,
                         const Vector<double>& zeta,
                         Vector<double>& f)
@@ -196,12 +192,8 @@
       f[1] = -f[1];
     }
 
-<<<<<<< HEAD
-    /// \short Boundary of lower body macro element zeta \f$ \in [-1,1] \f$
-=======
 
     /// Boundary of lower body macro element zeta \f$ \in [-1,1] \f$
->>>>>>> 463b95ea
     void r_lower_body_W(const unsigned& t,
                         const Vector<double>& zeta,
                         Vector<double>& f)
@@ -241,12 +233,8 @@
       f[1] = -f[1];
     }
 
-<<<<<<< HEAD
-    /// \short Boundary of lower fin macro element zeta \f$ \in [-1,1] \f$
-=======
 
     /// Boundary of lower fin macro element zeta \f$ \in [-1,1] \f$
->>>>>>> 463b95ea
     void r_lower_fin_N(const unsigned& t,
                        const Vector<double>& zeta,
                        Vector<double>& f)
@@ -258,12 +246,8 @@
       f[1] = -f[1];
     }
 
-<<<<<<< HEAD
-    /// \short Boundary of lower fin macro element zeta \f$ \in [-1,1] \f$
-=======
 
     /// Boundary of lower fin macro element zeta \f$ \in [-1,1] \f$
->>>>>>> 463b95ea
     void r_lower_fin_W(const unsigned& t,
                        const Vector<double>& zeta,
                        Vector<double>& f)
@@ -304,16 +288,10 @@
     }
   };
 
-<<<<<<< HEAD
+
   /////////////////////////////////////////////////////////////////////////
   /////////////////////////////////////////////////////////////////////////
   /////////////////////////////////////////////////////////////////////////
-=======
-
-  /// //////////////////////////////////////////////////////////////////////
-  /// //////////////////////////////////////////////////////////////////////
-  /// //////////////////////////////////////////////////////////////////////
->>>>>>> 463b95ea
 
   //==========start_of_macro_element_boundary========================
   /// Vector representation of the  imacro-th macro element
