// LIC// ====================================================================
// LIC// This file forms part of oomph-lib, the object-oriented,
// LIC// multi-physics finite-element library, available
// LIC// at http://www.oomph-lib.org.
// LIC//
// LIC// Copyright (C) 2006-2021 Matthias Heil and Andrew Hazel
// LIC//
// LIC// This library is free software; you can redistribute it and/or
// LIC// modify it under the terms of the GNU Lesser General Public
// LIC// License as published by the Free Software Foundation; either
// LIC// version 2.1 of the License, or (at your option) any later version.
// LIC//
// LIC// This library is distributed in the hope that it will be useful,
// LIC// but WITHOUT ANY WARRANTY; without even the implied warranty of
// LIC// MERCHANTABILITY or FITNESS FOR A PARTICULAR PURPOSE.  See the GNU
// LIC// Lesser General Public License for more details.
// LIC//
// LIC// You should have received a copy of the GNU Lesser General Public
// LIC// License along with this library; if not, write to the Free Software
// LIC// Foundation, Inc., 51 Franklin Street, Fifth Floor, Boston, MA
// LIC// 02110-1301  USA.
// LIC//
// LIC// The authors may be contacted at oomph-lib@maths.man.ac.uk.
// LIC//
// LIC//====================================================================
// Header file for refineable linear elasticity elements

// Include guard to prevent multiple inclusions of this header
#ifndef OOMPH_REFINEABLE_TIME_HARMONIC_LINEAR_ELASTICITY_ELEMENTS_HEADER
#define OOMPH_REFINEABLE_TIME_HARMONIC_LINEAR_ELASTICITY_ELEMENTS_HEADER

// oomph-lib headers
#include "time_harmonic_linear_elasticity_elements.h"
#include "generic/refineable_quad_element.h"
#include "generic/refineable_brick_element.h"
#include "generic/error_estimator.h"

namespace oomph
{
  //========================================================================
  /// Class for Refineable TimeHarmonicLinearElasticity equations
  //========================================================================
  template<unsigned DIM>
<<<<<<< HEAD
  class RefineableTimeHarmonicLinearElasticityEquations :
    public virtual TimeHarmonicLinearElasticityEquations<DIM>,
    public virtual RefineableElement,
    public virtual ElementWithZ2ErrorEstimator
  {
  public:
    /// \short Constructor
    RefineableTimeHarmonicLinearElasticityEquations() :
      TimeHarmonicLinearElasticityEquations<DIM>(),
      RefineableElement(),
      ElementWithZ2ErrorEstimator()
    {
    }

=======
  class RefineableTimeHarmonicLinearElasticityEquations
    : public virtual TimeHarmonicLinearElasticityEquations<DIM>,
      public virtual RefineableElement,
      public virtual ElementWithZ2ErrorEstimator
  {
  public:
    /// \short Constructor
    RefineableTimeHarmonicLinearElasticityEquations()
      : TimeHarmonicLinearElasticityEquations<DIM>(),
        RefineableElement(),
        ElementWithZ2ErrorEstimator()
    {
    }


>>>>>>> fb5f6804
    /// \short Get the function value u in Vector.
    /// Note: Given the generality of the interface (this function
    /// is usually called from black-box documentation or interpolation
    /// routines), the values Vector sets its own size in here.
    void get_interpolated_values(const unsigned& t,
                                 const Vector<double>& s,
                                 Vector<double>& values)
    {
      // Create enough initialised storage
      values.resize(2 * DIM, 0.0);

      // Find out how many nodes there are
      unsigned n_node = this->nnode();

      // Shape functions
      Shape psi(n_node);
      this->shape(s, psi);

      // Calculate displacements
      for (unsigned i = 0; i < DIM; i++)
      {
        // Get the index at which the i-th velocity is stored
        std::complex<unsigned> u_nodal_index =
          this->u_index_time_harmonic_linear_elasticity(i);
        for (unsigned l = 0; l < n_node; l++)
        {
          values[i] += this->nodal_value(t, l, u_nodal_index.real()) * psi(l);
          values[i + DIM] +=
            this->nodal_value(t, l, u_nodal_index.imag()) * psi(l);
        }
      }
    }

    /// \short Get the current interpolated values (displacements).
    /// Note: Given the generality of the interface (this function
    /// is usually called from black-box documentation or interpolation
    /// routines) ,the values Vector sets its own size in here.
    void get_interpolated_values(const Vector<double>& s,
                                 Vector<double>& values)
    {
      this->get_interpolated_values(0, s, values);
    }

    /// Number of 'flux' terms for Z2 error estimation
    unsigned num_Z2_flux_terms()
    {
      // DIM Diagonal strain rates and DIM*(DIM-1)/2 off diagonal terms
      return 2 * (DIM + DIM * (DIM - 1) / 2);
    }

    /// \short Get 'flux' for Z2 error recovery:   Upper triangular entries
    /// in strain tensor.
    void get_Z2_flux(const Vector<double>& s, Vector<double>& flux)
    {
#ifdef PARANOID
      unsigned num_entries = 2 * (DIM + ((DIM * DIM) - DIM) / 2);
      if (flux.size() != num_entries)
      {
        std::ostringstream error_message;
        error_message << "The flux vector has the wrong number of entries, "
                      << flux.size() << ", whereas it should be " << num_entries
                      << std::endl;
        throw OomphLibError(error_message.str(),
                            OOMPH_CURRENT_FUNCTION,
                            OOMPH_EXCEPTION_LOCATION);
      }
#endif

      // Get strain matrix
      DenseMatrix<std::complex<double>> strain(DIM);
      this->get_strain(s, strain);

      // Pack into flux Vector
      unsigned icount = 0;

      // Start with diagonal terms
      for (unsigned i = 0; i < DIM; i++)
      {
        flux[icount] = strain(i, i).real();
        icount++;
        flux[icount] = strain(i, i).imag();
        icount++;
      }

      // Off diagonals row by row
      for (unsigned i = 0; i < DIM; i++)
      {
        for (unsigned j = i + 1; j < DIM; j++)
        {
          flux[icount] = strain(i, j).real();
          icount++;
          flux[icount] = strain(i, j).imag();
          icount++;
        }
      }
    }

    /// Number of continuously interpolated values: 2*DIM
    unsigned ncont_interpolated_values() const
    {
      return 2 * DIM;
    }

    /// Further build function, pass the pointers down to the sons
    void further_build()
    {
      RefineableTimeHarmonicLinearElasticityEquations<DIM>*
        cast_father_element_pt =
          dynamic_cast<RefineableTimeHarmonicLinearElasticityEquations<DIM>*>(
            this->father_element_pt());

      // Set pointer to body force function
      this->Body_force_fct_pt = cast_father_element_pt->body_force_fct_pt();

      // Set pointer to the contitutive law
      this->Elasticity_tensor_pt =
        cast_father_element_pt->elasticity_tensor_pt();

      // Set the frequency
      this->Omega_sq_pt = cast_father_element_pt->omega_sq_pt();
    }

<<<<<<< HEAD
=======

>>>>>>> fb5f6804
  private:
    /// Overloaded helper function to take hanging nodes into account
    void fill_in_generic_contribution_to_residuals_time_harmonic_linear_elasticity(
      Vector<double>& residuals, DenseMatrix<double>& jacobian, unsigned flag);
  };

<<<<<<< HEAD
=======

>>>>>>> fb5f6804
  //////////////////////////////////////////////////////////////////////
  //////////////////////////////////////////////////////////////////////
  //////////////////////////////////////////////////////////////////////

  //========================================================================
  /// Class for refineable QTimeHarmonicLinearElasticityElement elements
  //========================================================================
  template<unsigned DIM, unsigned NNODE_1D>
<<<<<<< HEAD
  class RefineableQTimeHarmonicLinearElasticityElement :
    public virtual QTimeHarmonicLinearElasticityElement<DIM, NNODE_1D>,
    public virtual RefineableTimeHarmonicLinearElasticityEquations<DIM>,
    public virtual RefineableQElement<DIM>
  {
  public:
    /// Constructor:
    RefineableQTimeHarmonicLinearElasticityElement() :
      QTimeHarmonicLinearElasticityElement<DIM, NNODE_1D>(),
      RefineableElement(),
      RefineableTimeHarmonicLinearElasticityEquations<DIM>(),
      RefineableQElement<DIM>()
=======
  class RefineableQTimeHarmonicLinearElasticityElement
    : public virtual QTimeHarmonicLinearElasticityElement<DIM, NNODE_1D>,
      public virtual RefineableTimeHarmonicLinearElasticityEquations<DIM>,
      public virtual RefineableQElement<DIM>
  {
  public:
    /// Constructor:
    RefineableQTimeHarmonicLinearElasticityElement()
      : QTimeHarmonicLinearElasticityElement<DIM, NNODE_1D>(),
        RefineableElement(),
        RefineableTimeHarmonicLinearElasticityEquations<DIM>(),
        RefineableQElement<DIM>()
>>>>>>> fb5f6804
    {
    }

    /// Empty rebuild from sons, no need to reconstruct anything here
    void rebuild_from_sons(Mesh*& mesh_pt) {}

    /// \short Number of vertex nodes in the element
    unsigned nvertex_node() const
    {
      return QTimeHarmonicLinearElasticityElement<DIM,
                                                  NNODE_1D>::nvertex_node();
    }

    /// \short Pointer to the j-th vertex node in the element
    Node* vertex_node_pt(const unsigned& j) const
    {
      return QTimeHarmonicLinearElasticityElement<DIM,
                                                  NNODE_1D>::vertex_node_pt(j);
    }

    /// \short Order of recovery shape functions for Z2 error estimation:
    /// Same order as shape functions.
    unsigned nrecovery_order()
    {
      return NNODE_1D - 1;
    }

    ///  \short No additional hanging node procedures are required
    void further_setup_hanging_nodes() {}
  };

<<<<<<< HEAD
=======

>>>>>>> fb5f6804
  //==============================================================
  /// FaceGeometry of the 2D
  /// RefineableQTimeHarmonicLinearElasticityElement elements
  //==============================================================
  template<unsigned NNODE_1D>
  class FaceGeometry<
<<<<<<< HEAD
    RefineableQTimeHarmonicLinearElasticityElement<2, NNODE_1D>> :
    public virtual QElement<1, NNODE_1D>
=======
    RefineableQTimeHarmonicLinearElasticityElement<2, NNODE_1D>>
    : public virtual QElement<1, NNODE_1D>
>>>>>>> fb5f6804
  {
  public:
    // Make sure that we call the constructor of the QElement
    // Only the Intel compiler seems to need this!
    FaceGeometry() : QElement<1, NNODE_1D>() {}
  };

  //==============================================================
  /// FaceGeometry of the FaceGeometry of the 2D
  /// RefineableQTimeHarmonicLinearElasticityElement
  //==============================================================
  template<unsigned NNODE_1D>
  class FaceGeometry<
<<<<<<< HEAD
    FaceGeometry<RefineableQTimeHarmonicLinearElasticityElement<2, NNODE_1D>>> :
    public virtual PointElement
=======
    FaceGeometry<RefineableQTimeHarmonicLinearElasticityElement<2, NNODE_1D>>>
    : public virtual PointElement
>>>>>>> fb5f6804
  {
  public:
    // Make sure that we call the constructor of the QElement
    // Only the Intel compiler seems to need this!
    FaceGeometry() : PointElement() {}
  };

<<<<<<< HEAD
=======

>>>>>>> fb5f6804
  //==============================================================
  /// FaceGeometry of the 3D RefineableQTimeHarmonicLinearElasticityElement
  /// elements
  //==============================================================
  template<unsigned NNODE_1D>
  class FaceGeometry<
<<<<<<< HEAD
    RefineableQTimeHarmonicLinearElasticityElement<3, NNODE_1D>> :
    public virtual QElement<2, NNODE_1D>
=======
    RefineableQTimeHarmonicLinearElasticityElement<3, NNODE_1D>>
    : public virtual QElement<2, NNODE_1D>
>>>>>>> fb5f6804
  {
  public:
    // Make sure that we call the constructor of the QElement
    // Only the Intel compiler seems to need this!
    FaceGeometry() : QElement<2, NNODE_1D>() {}
  };

  //==============================================================
  /// FaceGeometry of the FaceGeometry of the 3D
  /// RefineableQTimeHarmonicLinearElasticityElement
  //==============================================================
  template<unsigned NNODE_1D>
  class FaceGeometry<
<<<<<<< HEAD
    FaceGeometry<RefineableQTimeHarmonicLinearElasticityElement<3, NNODE_1D>>> :
    public virtual QElement<1, NNODE_1D>
=======
    FaceGeometry<RefineableQTimeHarmonicLinearElasticityElement<3, NNODE_1D>>>
    : public virtual QElement<1, NNODE_1D>
>>>>>>> fb5f6804
  {
  public:
    // Make sure that we call the constructor of the QElement
    // Only the Intel compiler seems to need this!
    FaceGeometry() : QElement<1, NNODE_1D>() {}
  };

<<<<<<< HEAD
=======

>>>>>>> fb5f6804
} // namespace oomph

#endif<|MERGE_RESOLUTION|>--- conflicted
+++ resolved
@@ -41,22 +41,6 @@
   /// Class for Refineable TimeHarmonicLinearElasticity equations
   //========================================================================
   template<unsigned DIM>
-<<<<<<< HEAD
-  class RefineableTimeHarmonicLinearElasticityEquations :
-    public virtual TimeHarmonicLinearElasticityEquations<DIM>,
-    public virtual RefineableElement,
-    public virtual ElementWithZ2ErrorEstimator
-  {
-  public:
-    /// \short Constructor
-    RefineableTimeHarmonicLinearElasticityEquations() :
-      TimeHarmonicLinearElasticityEquations<DIM>(),
-      RefineableElement(),
-      ElementWithZ2ErrorEstimator()
-    {
-    }
-
-=======
   class RefineableTimeHarmonicLinearElasticityEquations
     : public virtual TimeHarmonicLinearElasticityEquations<DIM>,
       public virtual RefineableElement,
@@ -72,7 +56,6 @@
     }
 
 
->>>>>>> fb5f6804
     /// \short Get the function value u in Vector.
     /// Note: Given the generality of the interface (this function
     /// is usually called from black-box documentation or interpolation
@@ -195,20 +178,14 @@
       this->Omega_sq_pt = cast_father_element_pt->omega_sq_pt();
     }
 
-<<<<<<< HEAD
-=======
-
->>>>>>> fb5f6804
+
   private:
     /// Overloaded helper function to take hanging nodes into account
     void fill_in_generic_contribution_to_residuals_time_harmonic_linear_elasticity(
       Vector<double>& residuals, DenseMatrix<double>& jacobian, unsigned flag);
   };
 
-<<<<<<< HEAD
-=======
-
->>>>>>> fb5f6804
+
   //////////////////////////////////////////////////////////////////////
   //////////////////////////////////////////////////////////////////////
   //////////////////////////////////////////////////////////////////////
@@ -217,20 +194,6 @@
   /// Class for refineable QTimeHarmonicLinearElasticityElement elements
   //========================================================================
   template<unsigned DIM, unsigned NNODE_1D>
-<<<<<<< HEAD
-  class RefineableQTimeHarmonicLinearElasticityElement :
-    public virtual QTimeHarmonicLinearElasticityElement<DIM, NNODE_1D>,
-    public virtual RefineableTimeHarmonicLinearElasticityEquations<DIM>,
-    public virtual RefineableQElement<DIM>
-  {
-  public:
-    /// Constructor:
-    RefineableQTimeHarmonicLinearElasticityElement() :
-      QTimeHarmonicLinearElasticityElement<DIM, NNODE_1D>(),
-      RefineableElement(),
-      RefineableTimeHarmonicLinearElasticityEquations<DIM>(),
-      RefineableQElement<DIM>()
-=======
   class RefineableQTimeHarmonicLinearElasticityElement
     : public virtual QTimeHarmonicLinearElasticityElement<DIM, NNODE_1D>,
       public virtual RefineableTimeHarmonicLinearElasticityEquations<DIM>,
@@ -243,7 +206,6 @@
         RefineableElement(),
         RefineableTimeHarmonicLinearElasticityEquations<DIM>(),
         RefineableQElement<DIM>()
->>>>>>> fb5f6804
     {
     }
 
@@ -275,23 +237,15 @@
     void further_setup_hanging_nodes() {}
   };
 
-<<<<<<< HEAD
-=======
-
->>>>>>> fb5f6804
+
   //==============================================================
   /// FaceGeometry of the 2D
   /// RefineableQTimeHarmonicLinearElasticityElement elements
   //==============================================================
   template<unsigned NNODE_1D>
   class FaceGeometry<
-<<<<<<< HEAD
-    RefineableQTimeHarmonicLinearElasticityElement<2, NNODE_1D>> :
-    public virtual QElement<1, NNODE_1D>
-=======
     RefineableQTimeHarmonicLinearElasticityElement<2, NNODE_1D>>
     : public virtual QElement<1, NNODE_1D>
->>>>>>> fb5f6804
   {
   public:
     // Make sure that we call the constructor of the QElement
@@ -305,13 +259,8 @@
   //==============================================================
   template<unsigned NNODE_1D>
   class FaceGeometry<
-<<<<<<< HEAD
-    FaceGeometry<RefineableQTimeHarmonicLinearElasticityElement<2, NNODE_1D>>> :
-    public virtual PointElement
-=======
     FaceGeometry<RefineableQTimeHarmonicLinearElasticityElement<2, NNODE_1D>>>
     : public virtual PointElement
->>>>>>> fb5f6804
   {
   public:
     // Make sure that we call the constructor of the QElement
@@ -319,23 +268,15 @@
     FaceGeometry() : PointElement() {}
   };
 
-<<<<<<< HEAD
-=======
-
->>>>>>> fb5f6804
+
   //==============================================================
   /// FaceGeometry of the 3D RefineableQTimeHarmonicLinearElasticityElement
   /// elements
   //==============================================================
   template<unsigned NNODE_1D>
   class FaceGeometry<
-<<<<<<< HEAD
-    RefineableQTimeHarmonicLinearElasticityElement<3, NNODE_1D>> :
-    public virtual QElement<2, NNODE_1D>
-=======
     RefineableQTimeHarmonicLinearElasticityElement<3, NNODE_1D>>
     : public virtual QElement<2, NNODE_1D>
->>>>>>> fb5f6804
   {
   public:
     // Make sure that we call the constructor of the QElement
@@ -349,13 +290,8 @@
   //==============================================================
   template<unsigned NNODE_1D>
   class FaceGeometry<
-<<<<<<< HEAD
-    FaceGeometry<RefineableQTimeHarmonicLinearElasticityElement<3, NNODE_1D>>> :
-    public virtual QElement<1, NNODE_1D>
-=======
     FaceGeometry<RefineableQTimeHarmonicLinearElasticityElement<3, NNODE_1D>>>
     : public virtual QElement<1, NNODE_1D>
->>>>>>> fb5f6804
   {
   public:
     // Make sure that we call the constructor of the QElement
@@ -363,10 +299,7 @@
     FaceGeometry() : QElement<1, NNODE_1D>() {}
   };
 
-<<<<<<< HEAD
-=======
-
->>>>>>> fb5f6804
+
 } // namespace oomph
 
 #endif