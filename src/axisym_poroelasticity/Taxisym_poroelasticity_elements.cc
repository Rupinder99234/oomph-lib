// LIC// ====================================================================
// LIC// This file forms part of oomph-lib, the object-oriented,
// LIC// multi-physics finite-element library, available
// LIC// at http://www.oomph-lib.org.
// LIC//
// LIC// Copyright (C) 2006-2021 Matthias Heil and Andrew Hazel
// LIC//
// LIC// This library is free software; you can redistribute it and/or
// LIC// modify it under the terms of the GNU Lesser General Public
// LIC// License as published by the Free Software Foundation; either
// LIC// version 2.1 of the License, or (at your option) any later version.
// LIC//
// LIC// This library is distributed in the hope that it will be useful,
// LIC// but WITHOUT ANY WARRANTY; without even the implied warranty of
// LIC// MERCHANTABILITY or FITNESS FOR A PARTICULAR PURPOSE.  See the GNU
// LIC// Lesser General Public License for more details.
// LIC//
// LIC// You should have received a copy of the GNU Lesser General Public
// LIC// License along with this library; if not, write to the Free Software
// LIC// Foundation, Inc., 51 Franklin Street, Fifth Floor, Boston, MA
// LIC// 02110-1301  USA.
// LIC//
// LIC// The authors may be contacted at oomph-lib@maths.man.ac.uk.
// LIC//
// LIC//====================================================================
#include "Taxisym_poroelasticity_elements.h"

namespace oomph
{
  //////////////////////////////////////////////////////////////////////////////
  //////////////////////////////////////////////////////////////////////////////
  /// Lowest-order Raviart-Thomas based Darcy/axisym lin elast equation element
  //////////////////////////////////////////////////////////////////////////////
  //////////////////////////////////////////////////////////////////////////////

  //==========================================================================
  /// \short Constructor. Order 0 elements have 1 pressure dof and no internal
  /// flux dofs
  //==========================================================================
  template<>
<<<<<<< HEAD
  TAxisymmetricPoroelasticityElement<0>::TAxisymmetricPoroelasticityElement() :
    TElement<2, 3>(), AxisymmetricPoroelasticityEquations(), Sign_edge(3, 1)
=======
  TAxisymmetricPoroelasticityElement<0>::TAxisymmetricPoroelasticityElement()
    : TElement<2, 3>(), AxisymmetricPoroelasticityEquations(), Sign_edge(3, 1)
>>>>>>> fb5f6804
  {
    P_internal_data_index = this->add_internal_data(new Data(1));
  }

  //==========================================================================
  /// Destructor
  //==========================================================================
  template<>
  TAxisymmetricPoroelasticityElement<0>::~TAxisymmetricPoroelasticityElement()
  {
  }

  //==========================================================================
  /// Return the number of edge basis functions for flux q
  //==========================================================================
  template<>
  unsigned TAxisymmetricPoroelasticityElement<0>::nq_basis_edge() const
  {
    return 3;
  }

  //==========================================================================
  /// Return the number of internal basis functions for flux q
  //==========================================================================
  template<>
  unsigned TAxisymmetricPoroelasticityElement<0>::nq_basis_internal() const
  {
    return 0;
  }

  //==========================================================================
  /// Compute the local form of the q basis at local coordinate s
  //==========================================================================
  template<>
  void TAxisymmetricPoroelasticityElement<0>::get_q_basis_local(
    const Vector<double>& s, Shape& q_basis) const
  {
    // RT_0 basis functions
    q_basis(0, 0) = Sign_edge[0] * std::sqrt(2) * s[0];
    q_basis(0, 1) = Sign_edge[0] * std::sqrt(2) * s[1];

    q_basis(1, 0) = Sign_edge[1] * (s[0] - 1);
    q_basis(1, 1) = Sign_edge[1] * s[1];

    q_basis(2, 0) = Sign_edge[2] * s[0];
    q_basis(2, 1) = Sign_edge[2] * (s[1] - 1);
  }

  //===========================================================================
  /// Compute the local form of the q basis and dbasis/ds at local coordinate s
  //==========================================================================
  template<>
  void TAxisymmetricPoroelasticityElement<0>::get_div_q_basis_local(
    const Vector<double>& s, Shape& div_q_basis_ds) const
  {
    div_q_basis_ds(0) = Sign_edge[0] * 2 * std::sqrt(2);
    div_q_basis_ds(1) = Sign_edge[1] * 2;
    div_q_basis_ds(2) = Sign_edge[2] * 2;

    // Scale the basis by the ratio of the length of the edge to the length of
    // the corresponding edge on the reference element
    scale_basis(div_q_basis_ds);
  }

  //==========================================================================
  /// Return the number of flux_interpolation points along each
  /// edge of the element
  //==========================================================================
  template<>
  unsigned TAxisymmetricPoroelasticityElement<
    0>::nedge_flux_interpolation_point() const
  {
    return 1;
  }

  //==========================================================================
  /// Return the total number of pressure basis functions
  //==========================================================================
  template<>
  unsigned TAxisymmetricPoroelasticityElement<0>::np_basis() const
  {
    return 1;
  }

  //==========================================================================
  /// Return the pressure basis
  //==========================================================================
  template<>
  void TAxisymmetricPoroelasticityElement<0>::get_p_basis(
    const Vector<double>& s, Shape& p_basis) const
  {
    p_basis(0) = 1.0;
  }

  //==========================================================================
  /// The number of values stored at each node
  //==========================================================================
  template<>
  const unsigned TAxisymmetricPoroelasticityElement<0>::Initial_Nvalue[6] = {
    2, 2, 2, 3, 3, 3};

<<<<<<< HEAD
=======

>>>>>>> fb5f6804
  //===========================================================================
  ///  Face index associated with edge flux degree of freedom
  //===========================================================================
  template<>
  const unsigned
    TAxisymmetricPoroelasticityElement<0>::Face_index_of_edge_flux[3] = {
      2, 0, 1};

  //==========================================================================
  /// Conversion scheme from an edge degree of freedom to the node it's stored
  /// at
  //==========================================================================
  template<>
  const unsigned TAxisymmetricPoroelasticityElement<0>::Q_edge_conv[3] = {
    3, 4, 5};

<<<<<<< HEAD
=======

>>>>>>> fb5f6804
  //==========================================================================
  /// The points along each edge where the fluxes are taken to be
  //==========================================================================
  template<>
  const double
    TAxisymmetricPoroelasticityElement<0>::Flux_interpolation_point[1] = {0.5};

<<<<<<< HEAD
=======

>>>>>>> fb5f6804
  ///////////////////////////////////////////////////////////////////////////
  ///////////////////////////////////////////////////////////////////////////
  /// Second-orderRaviart-Thomas based Darcy/axisym lin elast equation element
  ///////////////////////////////////////////////////////////////////////////
  ///////////////////////////////////////////////////////////////////////////

  //==========================================================================
  /// \short Constructor. Order 1 elements have 3 pressure dofs and 2 internal
  /// velocity dofs
  //==========================================================================
  template<>
<<<<<<< HEAD
  TAxisymmetricPoroelasticityElement<1>::TAxisymmetricPoroelasticityElement() :
    TElement<2, 3>(), AxisymmetricPoroelasticityEquations(), Sign_edge(3, 1)
=======
  TAxisymmetricPoroelasticityElement<1>::TAxisymmetricPoroelasticityElement()
    : TElement<2, 3>(), AxisymmetricPoroelasticityEquations(), Sign_edge(3, 1)
>>>>>>> fb5f6804
  {
    // RT_1 elements have 2 internal degrees of freedom for u, and 3 for p
    Q_internal_data_index = this->add_internal_data(new Data(2));
    P_internal_data_index = this->add_internal_data(new Data(3));
  }

  //==========================================================================
  /// Destructor
  //==========================================================================
  template<>
  TAxisymmetricPoroelasticityElement<1>::~TAxisymmetricPoroelasticityElement()
  {
  }

  //==========================================================================
  /// Return the number of edge basis functions for flux q
  //==========================================================================
  template<>
  unsigned TAxisymmetricPoroelasticityElement<1>::nq_basis_edge() const
  {
    return 6;
  }

  //==========================================================================
  /// Return the number of internal basis functions for flux q
  //==========================================================================
  template<>
  unsigned TAxisymmetricPoroelasticityElement<1>::nq_basis_internal() const
  {
    return 2;
  }

  //==========================================================================
  /// Returns the local form of the q basis at local coordinate s
  //==========================================================================
  template<>
  void TAxisymmetricPoroelasticityElement<1>::get_q_basis_local(
    const Vector<double>& s, Shape& q_basis) const
  {
    // RT_1 basis functions
    Vector<double> g1_vect, g2_vect;
    g1_vect = edge_flux_interpolation_point(0, 0);
    g2_vect = edge_flux_interpolation_point(0, 1);
    double g1 = g1_vect[0];
    double g2 = g2_vect[0];

    q_basis(0, 0) =
      Sign_edge[0] * std::sqrt(2.0) * s[0] * (s[1] - g2) / (g1 - g2);
    q_basis(0, 1) =
      Sign_edge[0] * std::sqrt(2.0) * s[1] * (s[1] - g2) / (g1 - g2);

    q_basis(1, 0) =
      Sign_edge[0] * std::sqrt(2.0) * s[0] * (s[1] - g1) / (g2 - g1);
    q_basis(1, 1) =
      Sign_edge[0] * std::sqrt(2.0) * s[1] * (s[1] - g1) / (g2 - g1);

    g1_vect = edge_flux_interpolation_point(1, 0);
    g2_vect = edge_flux_interpolation_point(1, 1);
    g1 = g1_vect[0];
    g2 = g2_vect[0];
    q_basis(2, 0) = Sign_edge[1] * (s[0] - 1.0) * (s[1] - g1) / (g2 - g1);
    q_basis(2, 1) = Sign_edge[1] * s[1] * (s[1] - g1) / (g2 - g1);

    q_basis(3, 0) = Sign_edge[1] * (s[0] - 1.0) * (s[1] - g2) / (g1 - g2);
    q_basis(3, 1) = Sign_edge[1] * s[1] * (s[1] - g2) / (g1 - g2);

    g1_vect = edge_flux_interpolation_point(2, 0);
    g2_vect = edge_flux_interpolation_point(2, 1);

    g1 = g1_vect[0];
    g2 = g2_vect[0];
    q_basis(4, 0) = Sign_edge[2] * s[0] * (s[0] - g2) / (g1 - g2);
    q_basis(4, 1) = Sign_edge[2] * (s[1] - 1.0) * (s[0] - g2) / (g1 - g2);

    q_basis(5, 0) = Sign_edge[2] * s[0] * (s[0] - g1) / (g2 - g1);
    q_basis(5, 1) = Sign_edge[2] * (s[1] - 1.0) * (s[0] - g1) / (g2 - g1);

    q_basis(6, 0) = s[1] * s[0];
    q_basis(6, 1) = s[1] * (s[1] - 1.0);

    q_basis(7, 0) = s[0] * (s[0] - 1.0);
    q_basis(7, 1) = s[0] * s[1];
  }

  //==========================================================================
  /// Returns the local form of the q basis and dbasis/ds at local coordinate s
  //==========================================================================
  template<>
  void TAxisymmetricPoroelasticityElement<1>::get_div_q_basis_local(
    const Vector<double>& s, Shape& div_q_basis_ds) const
  {
    Vector<double> g1_vect, g2_vect;
    g1_vect = edge_flux_interpolation_point(0, 0);
    g2_vect = edge_flux_interpolation_point(0, 1);
    double g1 = g1_vect[0];
    double g2 = g2_vect[0];
    div_q_basis_ds(0) =
      Sign_edge[0] * std::sqrt(2.0) * (3.0 * s[1] - 2.0 * g2) / (g1 - g2);
    div_q_basis_ds(1) =
      Sign_edge[0] * std::sqrt(2.0) * (2.0 * g1 - 3.0 * s[1]) / (g1 - g2);

    g1_vect = edge_flux_interpolation_point(1, 0);
    g2_vect = edge_flux_interpolation_point(1, 1);
    g1 = g1_vect[0];
    g2 = g2_vect[0];
    div_q_basis_ds(2) = Sign_edge[1] * (2.0 * g1 - 3.0 * s[1]) / (g1 - g2);
    div_q_basis_ds(3) = Sign_edge[1] * (3.0 * s[1] - 2.0 * g2) / (g1 - g2);

    g1_vect = edge_flux_interpolation_point(2, 0);
    g2_vect = edge_flux_interpolation_point(2, 1);
    g1 = g1_vect[0];
    g2 = g2_vect[0];
    div_q_basis_ds(4) = Sign_edge[2] * (3.0 * s[0] - 2.0 * g2) / (g1 - g2);
    div_q_basis_ds(5) = Sign_edge[2] * (2.0 * g1 - 3.0 * s[0]) / (g1 - g2);

    div_q_basis_ds(6) = 3.0 * s[1] - 1.0;
    div_q_basis_ds(7) = 3.0 * s[0] - 1.0;

    // Scale the basis by the ratio of the length of the edge to the length of
    // the corresponding edge on the reference element
    scale_basis(div_q_basis_ds);
  }

  //==========================================================================
  /// Returns the number of flux_interpolation points along each edge of
  /// the element
  //==========================================================================
  template<>
  unsigned TAxisymmetricPoroelasticityElement<
    1>::nedge_flux_interpolation_point() const
  {
    return 2;
  }

  //==========================================================================
  /// Return the total number of pressure basis functions
  //==========================================================================
  template<>
  unsigned TAxisymmetricPoroelasticityElement<1>::np_basis() const
  {
    return 3;
  }

  //==========================================================================
  /// Return the pressure basis
  //==========================================================================
  template<>
  void TAxisymmetricPoroelasticityElement<1>::get_p_basis(
    const Vector<double>& s, Shape& p_basis) const
  {
    p_basis(0) = 1.0;
    p_basis(1) = s[0];
    p_basis(2) = s[1];
  }

  //==========================================================================
  /// The number of values stored at each node
  //==========================================================================
  template<>
  const unsigned TAxisymmetricPoroelasticityElement<1>::Initial_Nvalue[6] = {
    2, 2, 2, 4, 4, 4};

<<<<<<< HEAD
=======

>>>>>>> fb5f6804
  //===========================================================================
  ///  Face index associated with edge flux degree of freedom
  //===========================================================================
  template<>
  const unsigned
    TAxisymmetricPoroelasticityElement<1>::Face_index_of_edge_flux[3] = {
      2, 0, 1};

<<<<<<< HEAD
=======

>>>>>>> fb5f6804
  //==========================================================================
  /// Conversion scheme from an edge degree of freedom to the node it's stored
  /// at
  //==========================================================================
  template<>
  const unsigned TAxisymmetricPoroelasticityElement<1>::Q_edge_conv[3] = {
    3, 4, 5};

  //==========================================================================
  /// The points along each edge where the fluxes are taken to be
  //==========================================================================
  template<>
  const double
    TAxisymmetricPoroelasticityElement<1>::Flux_interpolation_point[2] = {
      0.5 - std::sqrt(3.0) / 6.0, 0.5 + std::sqrt(3.0) / 6.0};

<<<<<<< HEAD
=======

>>>>>>> fb5f6804
  //==========================================================================
  // Force building of templates
  //==========================================================================
  template class TAxisymmetricPoroelasticityElement<0>;
  template class TAxisymmetricPoroelasticityElement<1>;

} // namespace oomph<|MERGE_RESOLUTION|>--- conflicted
+++ resolved
@@ -38,13 +38,8 @@
   /// flux dofs
   //==========================================================================
   template<>
-<<<<<<< HEAD
-  TAxisymmetricPoroelasticityElement<0>::TAxisymmetricPoroelasticityElement() :
-    TElement<2, 3>(), AxisymmetricPoroelasticityEquations(), Sign_edge(3, 1)
-=======
   TAxisymmetricPoroelasticityElement<0>::TAxisymmetricPoroelasticityElement()
     : TElement<2, 3>(), AxisymmetricPoroelasticityEquations(), Sign_edge(3, 1)
->>>>>>> fb5f6804
   {
     P_internal_data_index = this->add_internal_data(new Data(1));
   }
@@ -146,10 +141,7 @@
   const unsigned TAxisymmetricPoroelasticityElement<0>::Initial_Nvalue[6] = {
     2, 2, 2, 3, 3, 3};
 
-<<<<<<< HEAD
-=======
-
->>>>>>> fb5f6804
+
   //===========================================================================
   ///  Face index associated with edge flux degree of freedom
   //===========================================================================
@@ -166,10 +158,7 @@
   const unsigned TAxisymmetricPoroelasticityElement<0>::Q_edge_conv[3] = {
     3, 4, 5};
 
-<<<<<<< HEAD
-=======
-
->>>>>>> fb5f6804
+
   //==========================================================================
   /// The points along each edge where the fluxes are taken to be
   //==========================================================================
@@ -177,10 +166,7 @@
   const double
     TAxisymmetricPoroelasticityElement<0>::Flux_interpolation_point[1] = {0.5};
 
-<<<<<<< HEAD
-=======
-
->>>>>>> fb5f6804
+
   ///////////////////////////////////////////////////////////////////////////
   ///////////////////////////////////////////////////////////////////////////
   /// Second-orderRaviart-Thomas based Darcy/axisym lin elast equation element
@@ -192,13 +178,8 @@
   /// velocity dofs
   //==========================================================================
   template<>
-<<<<<<< HEAD
-  TAxisymmetricPoroelasticityElement<1>::TAxisymmetricPoroelasticityElement() :
-    TElement<2, 3>(), AxisymmetricPoroelasticityEquations(), Sign_edge(3, 1)
-=======
   TAxisymmetricPoroelasticityElement<1>::TAxisymmetricPoroelasticityElement()
     : TElement<2, 3>(), AxisymmetricPoroelasticityEquations(), Sign_edge(3, 1)
->>>>>>> fb5f6804
   {
     // RT_1 elements have 2 internal degrees of freedom for u, and 3 for p
     Q_internal_data_index = this->add_internal_data(new Data(2));
@@ -361,10 +342,7 @@
   const unsigned TAxisymmetricPoroelasticityElement<1>::Initial_Nvalue[6] = {
     2, 2, 2, 4, 4, 4};
 
-<<<<<<< HEAD
-=======
-
->>>>>>> fb5f6804
+
   //===========================================================================
   ///  Face index associated with edge flux degree of freedom
   //===========================================================================
@@ -373,10 +351,7 @@
     TAxisymmetricPoroelasticityElement<1>::Face_index_of_edge_flux[3] = {
       2, 0, 1};
 
-<<<<<<< HEAD
-=======
-
->>>>>>> fb5f6804
+
   //==========================================================================
   /// Conversion scheme from an edge degree of freedom to the node it's stored
   /// at
@@ -393,10 +368,7 @@
     TAxisymmetricPoroelasticityElement<1>::Flux_interpolation_point[2] = {
       0.5 - std::sqrt(3.0) / 6.0, 0.5 + std::sqrt(3.0) / 6.0};
 
-<<<<<<< HEAD
-=======
-
->>>>>>> fb5f6804
+
   //==========================================================================
   // Force building of templates
   //==========================================================================
