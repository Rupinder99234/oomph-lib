// LIC// ====================================================================
// LIC// This file forms part of oomph-lib, the object-oriented,
// LIC// multi-physics finite-element library, available
// LIC// at http://www.oomph-lib.org.
// LIC//
// LIC// Copyright (C) 2006-2021 Matthias Heil and Andrew Hazel
// LIC//
// LIC// This library is free software; you can redistribute it and/or
// LIC// modify it under the terms of the GNU Lesser General Public
// LIC// License as published by the Free Software Foundation; either
// LIC// version 2.1 of the License, or (at your option) any later version.
// LIC//
// LIC// This library is distributed in the hope that it will be useful,
// LIC// but WITHOUT ANY WARRANTY; without even the implied warranty of
// LIC// MERCHANTABILITY or FITNESS FOR A PARTICULAR PURPOSE.  See the GNU
// LIC// Lesser General Public License for more details.
// LIC//
// LIC// You should have received a copy of the GNU Lesser General Public
// LIC// License along with this library; if not, write to the Free Software
// LIC// Foundation, Inc., 51 Franklin Street, Fifth Floor, Boston, MA
// LIC// 02110-1301  USA.
// LIC//
// LIC// The authors may be contacted at oomph-lib@maths.man.ac.uk.
// LIC//
// LIC//====================================================================
#ifndef OOMPH_ODE_ELEMENTS_H
#define OOMPH_ODE_ELEMENTS_H

#include "generic/oomph_definitions.h"
#include "generic/oomph_utilities.h"

#include "generic/matrices.h"
#include "generic/Vector.h"
#include "generic/elements.h"
#include "generic/timesteppers.h"

namespace oomph
{
  /// Element for integrating an initial value ODE
  class ODEElement : public GeneralisedElement
  {
  public:
    /// Default constructor: null any pointers
    ODEElement()
    {
      Exact_solution_pt = 0;
<<<<<<< HEAD

      Use_fd_jacobian = false;
    }

    /// Constructor: Pass time stepper and a solution function pointer, then
    /// build the element.
    ODEElement(TimeStepper* time_stepper_pt,
               SolutionFunctorBase* exact_solution_pt)
    {
      build(time_stepper_pt, exact_solution_pt);
    }

    /// Store pointers, create internal data.
    void build(TimeStepper* time_stepper_pt,
               SolutionFunctorBase* exact_solution_pt)
    {
      Exact_solution_pt = exact_solution_pt;

      Vector<double> exact = this->exact_solution(0);
      unsigned nvalue = exact.size();

      add_internal_data(new Data(time_stepper_pt, nvalue));
=======

      Use_fd_jacobian = false;
    }

    /// Constructor: Pass time stepper and a solution function pointer, then
    /// build the element.
    ODEElement(TimeStepper* time_stepper_pt,
               SolutionFunctorBase* exact_solution_pt)
    {
      build(time_stepper_pt, exact_solution_pt);
    }

    /// Store pointers, create internal data.
    void build(TimeStepper* time_stepper_pt,
               SolutionFunctorBase* exact_solution_pt)
    {
      Exact_solution_pt = exact_solution_pt;

      Vector<double> exact = this->exact_solution(0);
      unsigned nvalue = exact.size();

      add_internal_data(new Data(time_stepper_pt, nvalue));

      Use_fd_jacobian = false;
    }
>>>>>>> fb5f6804

      Use_fd_jacobian = false;
    }

    virtual ~ODEElement() {}

    unsigned nvalue() const
    {
      return internal_data_pt(0)->nvalue();
    }

    /// Get residuals
    virtual void fill_in_contribution_to_residuals(Vector<double>& residuals)
    {
      // Get pointer to one-and-only internal data object
      Data* dat_pt = internal_data_pt(0);

      // Get it's values
      Vector<double> u(nvalue(), 0.0);
      dat_pt->value(u);

      // Get time stepper
      TimeStepper* time_stepper_pt = dat_pt->time_stepper_pt();

      // Get continuous time
      double t = time_stepper_pt->time();

      Vector<double> deriv = derivative_function(t, u);
      for (unsigned j = 0, nj = deriv.size(); j < nj; j++)
      {
        // Get dudt approximation from time stepper
        double dudt = time_stepper_pt->time_derivative(1, dat_pt, j);

        // Residual is difference between the exact derivative and our
        // time stepper's derivative estimate.
        residuals[j] = deriv[j] - dudt;
      }
    }

    virtual void fill_in_contribution_to_jacobian(Vector<double>& residuals,
                                                  DenseMatrix<double>& jacobian)
    {
      // Get residuals
      fill_in_contribution_to_residuals(residuals);

      if (Exact_solution_pt->have_jacobian() && !Use_fd_jacobian)
      {
        // get df/du jacobian
        double t = internal_data_pt(0)->time_stepper_pt()->time();
        Vector<double> dummy, u(nvalue(), 0.0);
        internal_data_pt(0)->value(u);
        Exact_solution_pt->jacobian(t, dummy, u, jacobian);

        // We need jacobian of residual = f - dudt so subtract diagonal
        // (dudt)/du term.
        const double a = internal_data_pt(0)->time_stepper_pt()->weight(1, 0);
        const unsigned n = nvalue();
        for (unsigned i = 0; i < n; i++)
        {
          jacobian(i, i) -= a;
        }
      }
      else
      {
        // Use FD for jacobian
        GeneralisedElement::fill_in_jacobian_from_internal_by_fd(
          residuals, jacobian, true);
      }
    }

    virtual void fill_in_contribution_to_mass_matrix(Vector<double>& residuals,
                                                     DenseMatrix<double>& mm)
    {
      fill_in_contribution_to_residuals(residuals);
      for (unsigned j = 0, nj = nvalue(); j < nj; j++)
      {
        mm(j, j) = 1;
      }
    }

    /// Exact solution
    Vector<double> exact_solution(const double& t) const
    {
#ifdef PARANOID
      if (Exact_solution_pt == 0)
      {
        throw OomphLibError("No exact solution function",
                            OOMPH_EXCEPTION_LOCATION,
                            OOMPH_CURRENT_FUNCTION);
      }
#endif
      Vector<double> dummy_x;
      return (*Exact_solution_pt)(t, dummy_x);
    }

    /// Exact solution
    Vector<double> derivative_function(const double& t, const Vector<double>& u)
    {
#ifdef PARANOID
      if (Exact_solution_pt == 0)
      {
        throw OomphLibError("No derivative function",
                            OOMPH_EXCEPTION_LOCATION,
                            OOMPH_CURRENT_FUNCTION);
      }
#endif
      Vector<double> dummy_x;
      return Exact_solution_pt->derivative(t, dummy_x, u);
    }

    SolutionFunctorBase* Exact_solution_pt;

    bool Use_fd_jacobian;
  };

} // namespace oomph

#endif<|MERGE_RESOLUTION|>--- conflicted
+++ resolved
@@ -44,30 +44,6 @@
     ODEElement()
     {
       Exact_solution_pt = 0;
-<<<<<<< HEAD
-
-      Use_fd_jacobian = false;
-    }
-
-    /// Constructor: Pass time stepper and a solution function pointer, then
-    /// build the element.
-    ODEElement(TimeStepper* time_stepper_pt,
-               SolutionFunctorBase* exact_solution_pt)
-    {
-      build(time_stepper_pt, exact_solution_pt);
-    }
-
-    /// Store pointers, create internal data.
-    void build(TimeStepper* time_stepper_pt,
-               SolutionFunctorBase* exact_solution_pt)
-    {
-      Exact_solution_pt = exact_solution_pt;
-
-      Vector<double> exact = this->exact_solution(0);
-      unsigned nvalue = exact.size();
-
-      add_internal_data(new Data(time_stepper_pt, nvalue));
-=======
 
       Use_fd_jacobian = false;
     }
@@ -93,10 +69,7 @@
 
       Use_fd_jacobian = false;
     }
->>>>>>> fb5f6804
 
-      Use_fd_jacobian = false;
-    }
 
     virtual ~ODEElement() {}
 
