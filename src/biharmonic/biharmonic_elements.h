--- conflicted
+++ resolved
@@ -45,6 +45,7 @@
 #include "generic/elements.h"
 #include "generic/hermite_elements.h"
 
+
 namespace oomph
 {
   //=============================================================================
@@ -57,28 +58,18 @@
     /// source function type definition
     typedef void (*SourceFctPt)(const Vector<double>& x, double& u);
 
+
     /// Constructor (must initialise the Source_fct_pt to null)
     BiharmonicEquations() : Source_fct_pt(0) {}
 
-<<<<<<< HEAD
+
     ~BiharmonicEquations(){};
 
-=======
-    /// Constructor (must initialise the Source_fct_pt to null)
-    BiharmonicEquations() : Source_fct_pt(0) {}
-
-
-    ~BiharmonicEquations(){};
-
->>>>>>> fb5f6804
     /// Access function: Nodal function value at local node n
     /// Uses suitably interpolated value for hanging nodes.
     virtual double u(const unsigned& n, const unsigned& k) const = 0;
 
-<<<<<<< HEAD
-=======
-
->>>>>>> fb5f6804
+
     /// gets source strength
     virtual void get_source(const unsigned& ipt,
                             const Vector<double>& x,
@@ -97,10 +88,7 @@
       }
     }
 
-<<<<<<< HEAD
-=======
-
->>>>>>> fb5f6804
+
     /// wrapper function, adds contribution to residual
     void fill_in_contribution_to_residuals(Vector<double>& residuals)
     {
@@ -111,10 +99,7 @@
       fill_in_generic_residual_contribution_biharmonic(residuals, dummy, 0);
     }
 
-<<<<<<< HEAD
-=======
-
->>>>>>> fb5f6804
+
     /// wrapper function, adds contribution to residual and generic
     void fill_in_contribution_to_jacobian(Vector<double>& residual,
                                           DenseMatrix<double>& jacobian)
@@ -123,10 +108,7 @@
       fill_in_generic_residual_contribution_biharmonic(residual, jacobian, 1);
     }
 
-<<<<<<< HEAD
-=======
-
->>>>>>> fb5f6804
+
     /// output with nplot points
     void output(std::ostream& outfile, const unsigned& nplot)
     {
@@ -153,8 +135,8 @@
 
       // Write tecplot footer (e.g. FE connectivity lists)
       this->write_tecplot_zone_footer(outfile, nplot);
-<<<<<<< HEAD
-    }
+    }
+
 
     /// Output at default number of plot points
     void output(std::ostream& outfile)
@@ -162,17 +144,6 @@
       FiniteElement::output(outfile);
     }
 
-=======
-    }
-
-
-    /// Output at default number of plot points
-    void output(std::ostream& outfile)
-    {
-      FiniteElement::output(outfile);
-    }
-
->>>>>>> fb5f6804
     /// C-style output
     void output(FILE* file_pt)
     {
@@ -185,10 +156,7 @@
       FiniteElement::output(file_pt, n_plot);
     }
 
-<<<<<<< HEAD
-=======
-
->>>>>>> fb5f6804
+
     /// output fluid velocity field
     void output_fluid_velocity(std::ostream& outfile, const unsigned& nplot)
     {
@@ -220,10 +188,7 @@
       this->write_tecplot_zone_footer(outfile, nplot);
     }
 
-<<<<<<< HEAD
-=======
-
->>>>>>> fb5f6804
+
     /// output with nplot points
     void interpolated_dudx(const Vector<double>& s, Vector<double>& dudx)
     {
@@ -258,10 +223,7 @@
       }
     }
 
-<<<<<<< HEAD
-=======
-
->>>>>>> fb5f6804
+
     /// output analytic solution
     void output_fct(std::ostream& outfile,
                     const unsigned& nplot,
@@ -312,10 +274,10 @@
                     const unsigned& nplot,
                     const double& time,
                     FiniteElement::UnsteadyExactSolutionFctPt exact_soln_pt)
-<<<<<<< HEAD
     {
       FiniteElement::output_fct(outfile, nplot, time, exact_soln_pt);
     }
+
 
     /// computes the error
     void compute_error(std::ostream& outfile,
@@ -392,6 +354,7 @@
 
       this->write_tecplot_zone_footer(outfile, 3);
     }
+
 
     /// \short Plot the error when compared
     /// against a given time-dependent exact solution \f$ {\bf f}(t,{\bf x})
@@ -435,95 +398,14 @@
 
       // return interpolated_u
       return uu;
-=======
-    {
-      FiniteElement::output_fct(outfile, nplot, time, exact_soln_pt);
-    }
-
-
-    /// computes the error
-    void compute_error(std::ostream& outfile,
-                       FiniteElement::SteadyExactSolutionFctPt exact_soln_pt,
-                       double& error,
-                       double& norm)
-    {
-      // Initialise
-      error = 0.0;
-      norm = 0.0;
-
-      // Vector of local coordinates
-      Vector<double> s(DIM);
-
-      // Vector for coordintes
-      Vector<double> x(DIM);
-
-      // Find out how many nodes there are in the element
-      unsigned n_node = this->nnode();
-
-      Shape psi(n_node);
-
-      // Set the value of n_intpt
-      unsigned n_intpt = this->integral_pt()->nweight();
-
-      // Tecplot header info
-      outfile << this->tecplot_zone_string(3);
-
-      // Tecplot
-      // outfile << "ZONE" << std::endl;
-
-      // Exact solution Vector (here a scalar)
-      Vector<double> exact_soln(1);
-
-      // Loop over the integration points
-      for (unsigned ipt = 0; ipt < n_intpt; ipt++)
-      {
-        // Assign values of s
-        for (unsigned i = 0; i < DIM; i++)
-        {
-          s[i] = this->integral_pt()->knot(ipt, i);
-        }
-
-        // Get the integral weight
-        double w = this->integral_pt()->weight(ipt);
-
-        // Get jacobian of mapping
-        double J = this->J_eulerian(s);
-
-        // Premultiply the weights and the Jacobian
-        double W = w * J;
-
-        // Get x position as Vector
-        this->interpolated_x(s, x);
-
-        // Get FE function value
-        double u_fe = interpolated_u_biharmonic(s);
-
-        // Get exact solution at this point
-        (*exact_soln_pt)(x, exact_soln);
-
-        // Output x,y,...,error
-        for (unsigned i = 0; i < DIM; i++)
-        {
-          outfile << x[i] << " ";
-        }
-        outfile << exact_soln[0] << " " << fabs(exact_soln[0] - u_fe)
-                << std::endl;
-
-        // Add to error and norm
-        norm += exact_soln[0] * exact_soln[0] * W;
-        error += (exact_soln[0] - u_fe) * (exact_soln[0] - u_fe) * W;
-      }
-
-      this->write_tecplot_zone_footer(outfile, 3);
->>>>>>> fb5f6804
-    }
+    }
+
 
     /// self test wrapper
     unsigned self_test()
     {
       bool passed = true;
 
-<<<<<<< HEAD
       // Check lower-level stuff
       if (FiniteElement::self_test() != 0)
       {
@@ -541,11 +423,13 @@
       }
     }
 
+
     /// return number of second derivate degrees of freedom
     unsigned get_d2_dof()
     {
       return d2_dof[DIM - 1];
     }
+
 
     /// \short The number of "DOF types" that degrees of freedom in this element
     /// are sub-divided into (for block preconditioning)
@@ -553,6 +437,7 @@
     {
       return this->required_nvalue(1);
     }
+
 
     /// \short Create a list of pairs for all unknowns in this element,
     /// so that the first entry in each pair contains the global equation
@@ -591,136 +476,11 @@
             dof_lookup_list.push_front(dof_lookup);
             // add to list
           }
-=======
-    /// \short Plot the error when compared
-    /// against a given time-dependent exact solution \f$ {\bf f}(t,{\bf x})
-    /// \f$. Also calculates the norm of the error and that of the exact
-    /// solution. Call broken base-class version.
-    void compute_error(std::ostream& outfile,
-                       FiniteElement::UnsteadyExactSolutionFctPt exact_soln_pt,
-                       const double& time,
-                       double& error,
-                       double& norm)
-    {
-      FiniteElement::compute_error(outfile, exact_soln_pt, time, error, norm);
-    }
-
-    /// calculates interpolated u at s
-    double interpolated_u_biharmonic(const Vector<double>& s)
-    {
-      // initialise storage for u_interpolated
-      double uu = 0;
-
-      // number of nodes
-      unsigned n_node = this->nnode();
-
-      // number of degrees of freedom per node
-      unsigned n_value = this->node_pt(0)->nvalue();
-
-      // set up memory for shape functions
-      Shape psi(n_node, n_value);
-
-      // find shape fn at position s
-      this->shape(s, psi);
-
-      // calculate interpolated u
-      for (unsigned n = 0; n < n_node; n++)
-      {
-        for (unsigned k = 0; k < n_value; k++)
-        {
-          uu += u(n, k) * psi(n, k);
->>>>>>> fb5f6804
-        }
-      }
-
-      // return interpolated_u
-      return uu;
-    }
-
-<<<<<<< HEAD
-=======
-
-    /// self test wrapper
-    unsigned self_test()
-    {
-      bool passed = true;
-
-      // Check lower-level stuff
-      if (FiniteElement::self_test() != 0)
-      {
-        passed = false;
-      }
-
-      // Return verdict
-      if (passed)
-      {
-        return 0;
-      }
-      else
-      {
-        return 1;
-      }
-    }
-
-
-    /// return number of second derivate degrees of freedom
-    unsigned get_d2_dof()
-    {
-      return d2_dof[DIM - 1];
-    }
-
-
-    /// \short The number of "DOF types" that degrees of freedom in this element
-    /// are sub-divided into (for block preconditioning)
-    unsigned ndof_types() const
-    {
-      return this->required_nvalue(1);
-    }
-
-
-    /// \short Create a list of pairs for all unknowns in this element,
-    /// so that the first entry in each pair contains the global equation
-    /// number of the unknown, while the second one contains the number
-    /// of the "DOF types" that this unknown is associated with.
-    /// (Function can obviously only be called if the equation numbering
-    /// scheme has been set up.) (for block preconditioning)
-    void get_dof_numbers_for_unknowns(
-      std::list<std::pair<unsigned long, unsigned>>& dof_lookup_list) const
-    {
-      // number of nodes
-      int n_node = this->nnode();
-
-      // number of degrees of freedom at each node
-      int n_value = this->node_pt(0)->nvalue();
-
-      // temporary pair (used to store dof lookup prior to being added to list
-      std::pair<unsigned long, unsigned> dof_lookup;
-
-      // loop over the nodes
-      for (int n = 0; n < n_node; n++)
-      {
-        // loop over the degree of freedom
-        for (int k = 0; k < n_value; k++)
-        {
-          // determine local eqn number
-          int local_eqn_number = this->nodal_local_eqn(n, k);
-
-          // if local equation number is less than zero then nodal dof pinned
-          // then ignore
-          if (local_eqn_number >= 0)
-          {
-            // store dof lookup in temporary pair
-            dof_lookup.first = this->eqn_number(local_eqn_number);
-            dof_lookup.second = k;
-            dof_lookup_list.push_front(dof_lookup);
-            // add to list
-          }
-        }
-      }
-    }
-
-
->>>>>>> fb5f6804
+        }
+      }
+    }
+
+
     /// Access functions for the source function pointer
     SourceFctPt& source_fct_pt()
     {
@@ -733,27 +493,18 @@
       return Source_fct_pt;
     }
 
-<<<<<<< HEAD
-=======
-
->>>>>>> fb5f6804
+
   protected:
     /// \short Compute element residual Vector only (if JFLAG=and/or element
     /// Jacobian matrix
     virtual void fill_in_generic_residual_contribution_biharmonic(
       Vector<double>& residuals, DenseMatrix<double>& jacobian, unsigned JFLAG);
 
-<<<<<<< HEAD
+
     /// Pointer to source function:
     SourceFctPt Source_fct_pt;
 
-=======
-
-    /// Pointer to source function:
-    SourceFctPt Source_fct_pt;
-
-
->>>>>>> fb5f6804
+
     /// Array to hold local eqn numbers: Local_eqn[n] (=-1 for BC)
     Vector<int> Local_eqn;
 
@@ -762,30 +513,18 @@
     static const unsigned d2_dof[];
   };
 
-<<<<<<< HEAD
-=======
-
->>>>>>> fb5f6804
+
   // declares number of degrees of freedom of second derivative
   template<unsigned DIM>
   const unsigned BiharmonicEquations<DIM>::d2_dof[3] = {1, 3, 6};
 
-<<<<<<< HEAD
-=======
-
->>>>>>> fb5f6804
+
   //=============================================================================
   ///  biharmonic element class
   //=============================================================================
   template<unsigned DIM>
-<<<<<<< HEAD
-  class BiharmonicElement :
-    public virtual QHermiteElement<DIM>,
-    public virtual BiharmonicEquations<DIM>
-=======
   class BiharmonicElement : public virtual QHermiteElement<DIM>,
                             public virtual BiharmonicEquations<DIM>
->>>>>>> fb5f6804
   {
   public:
     /// access function for value, kth dof of node n
@@ -794,23 +533,15 @@
       return this->node_pt(n)->value(k);
     }
 
-<<<<<<< HEAD
-=======
-
->>>>>>> fb5f6804
+
     ///\short  Constructor: Call constructors for QElement and
     /// Poisson equations
     BiharmonicElement() : QHermiteElement<DIM>(), BiharmonicEquations<DIM>() {}
 
-<<<<<<< HEAD
+
     ~BiharmonicElement(){};
 
-=======
-
-    ~BiharmonicElement(){};
-
-
->>>>>>> fb5f6804
+
     /// \short  Required  # of `values' (pinned or dofs)
     /// at node n
     inline unsigned required_nvalue(const unsigned& n) const
@@ -818,10 +549,7 @@
       return DIM * 2;
     }
 
-<<<<<<< HEAD
-=======
-
->>>>>>> fb5f6804
+
     /// Output
     void output(std::ostream& outfile)
     {
@@ -846,10 +574,7 @@
       BiharmonicEquations<DIM>::output(file_pt, n_plot);
     }
 
-<<<<<<< HEAD
-=======
-
->>>>>>> fb5f6804
+
     /// analytic solution wrapper
     void output_fct(std::ostream& outfile,
                     const unsigned& nplot,
@@ -858,10 +583,7 @@
       BiharmonicEquations<DIM>::output_fct(outfile, nplot, exact_soln_pt);
     }
 
-<<<<<<< HEAD
-=======
-
->>>>>>> fb5f6804
+
     /// Final override
     void output_fct(std::ostream& outfile,
                     const unsigned& nplot,
@@ -871,10 +593,7 @@
       BiharmonicEquations<DIM>::output_fct(outfile, nplot, time, exact_soln_pt);
     }
 
-<<<<<<< HEAD
-=======
-
->>>>>>> fb5f6804
+
     /// computes error
     void compute_error(std::ostream& outfile,
                        FiniteElement::SteadyExactSolutionFctPt exact_soln_pt,
@@ -897,9 +616,6 @@
     }
   };
 
-<<<<<<< HEAD
-=======
-
->>>>>>> fb5f6804
+
 } // namespace oomph
 #endif