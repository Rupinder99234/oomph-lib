// LIC// ====================================================================
// LIC// This file forms part of oomph-lib, the object-oriented,
// LIC// multi-physics finite-element library, available
// LIC// at http://www.oomph-lib.org.
// LIC//
// LIC// Copyright (C) 2006-2021 Matthias Heil and Andrew Hazel
// LIC//
// LIC// This library is free software; you can redistribute it and/or
// LIC// modify it under the terms of the GNU Lesser General Public
// LIC// License as published by the Free Software Foundation; either
// LIC// version 2.1 of the License, or (at your option) any later version.
// LIC//
// LIC// This library is distributed in the hope that it will be useful,
// LIC// but WITHOUT ANY WARRANTY; without even the implied warranty of
// LIC// MERCHANTABILITY or FITNESS FOR A PARTICULAR PURPOSE.  See the GNU
// LIC// Lesser General Public License for more details.
// LIC//
// LIC// You should have received a copy of the GNU Lesser General Public
// LIC// License along with this library; if not, write to the Free Software
// LIC// Foundation, Inc., 51 Franklin Street, Fifth Floor, Boston, MA
// LIC// 02110-1301  USA.
// LIC//
// LIC// The authors may be contacted at oomph-lib@maths.man.ac.uk.
// LIC//
// LIC//====================================================================
// Non-inline functions for the QHermiteElement classes

// oomph-lib header
#include "hermite_elements.h"
#include "Qelement_face_coordinate_translation_schemes.h"

namespace oomph
{
  ////////////////////////////////////////////////////////////////
  //       1D Hermite elements
  ////////////////////////////////////////////////////////////////

  //=======================================================================
  /// Assign the static Default_integration_scheme
  //=======================================================================
  template<unsigned DIM>
  Gauss<DIM, 3> QHermiteElement<DIM>::Default_integration_scheme;

  //=======================================================================
  /// Shape function for specific QHermiteElement<1>
  //=======================================================================
  template<>
  void QHermiteElement<1>::shape(const Vector<double>& s, Shape& psi) const
  {
    // Local storage
    double Psi[2][2];
    // Call the OneDimensional Shape functions
    OneDimHermite::shape(s[0], Psi);

    // Loop over the number of nodes
    for (unsigned l = 0; l < 2; l++)
    {
      // Loop over the number of dofs
      for (unsigned k = 0; k < 2; k++)
      {
        psi(l, k) = Psi[l][k];
      }
    }
  }

  //=======================================================================
  /// Derivatives of shape functions for specific  QHermiteElement<1>
  //=======================================================================
  template<>
  void QHermiteElement<1>::dshape_local(const Vector<double>& s,
                                        Shape& psi,
                                        DShape& dpsids) const
  {
    // Local storage
    double Psi[2][2], DPsi[2][2];
    // Call the OneDimensional Shape functions
    OneDimHermite::shape(s[0], Psi);
    OneDimHermite::dshape(s[0], DPsi);

    // Loop over number of nodes
    for (unsigned l = 0; l < 2; l++)
    {
      // Loop over number of dofs
      for (unsigned k = 0; k < 2; k++)
      {
        psi(l, k) = Psi[l][k];
        dpsids(l, k, 0) = DPsi[l][k];
      }
    }
  }

  //=======================================================================
  /// Derivatives and second derivatives of shape functions for specific
  /// QHermiteElement<1>
  /// d2psids(i,0) = \f$ d^2 \psi_j / d s^2 \f$
  //=======================================================================
  template<>
  void QHermiteElement<1>::d2shape_local(const Vector<double>& s,
                                         Shape& psi,
                                         DShape& dpsids,
                                         DShape& d2psids) const
  {
    // Local storage
    double Psi[2][2], DPsi[2][2], D2Psi[2][2];
    // Call the OneDimensional Shape functions
    OneDimHermite::shape(s[0], Psi);
    OneDimHermite::dshape(s[0], DPsi);
    OneDimHermite::d2shape(s[0], D2Psi);

    // Loop over number of nodes
    for (unsigned l = 0; l < 2; l++)
    {
      // Loop over number of dofs
      for (unsigned k = 0; k < 2; k++)
      {
        psi(l, k) = Psi[l][k];
        dpsids(l, k, 0) = DPsi[l][k];
        d2psids(l, k, 0) = D2Psi[l][k];
      }
    }
  }

  //=======================================================================
  /// The output function for general 1D QHermiteElements
  //=======================================================================
  template<>
  void QHermiteElement<1>::output(std::ostream& outfile)
  {
    // Tecplot header info
    outfile << "ZONE I=" << 2 << std::endl;

<<<<<<< HEAD
    // Find the dimension of the node
    unsigned n_dim = this->nodal_dimension();

    // Loop over element nodes
    for (unsigned l = 0; l < 2; l++)
    {
      // Loop over the dimensions and output the position
      for (unsigned i = 0; i < n_dim; i++)
      {
        outfile << node_pt(l)->x(i) << " ";
      }

      // Find the number of types of dof stored at each node
      unsigned n_position_type = node_pt(l)->nposition_type();
      // Loop over the additional positional dofs
      for (unsigned k = 1; k < n_position_type; k++)
      {
        for (unsigned i = 0; i < n_dim; i++)
        {
          outfile << node_pt(l)->x_gen(k, i) << " ";
        }
      }

=======
  //=======================================================================
  /// The output function for general 1D QHermiteElements
  //=======================================================================
  template<>
  void QHermiteElement<1>::output(std::ostream& outfile)
  {
    // Tecplot header info
    outfile << "ZONE I=" << 2 << std::endl;

    // Find the dimension of the node
    unsigned n_dim = this->nodal_dimension();

    // Loop over element nodes
    for (unsigned l = 0; l < 2; l++)
    {
      // Loop over the dimensions and output the position
      for (unsigned i = 0; i < n_dim; i++)
      {
        outfile << node_pt(l)->x(i) << " ";
      }

      // Find the number of types of dof stored at each node
      unsigned n_position_type = node_pt(l)->nposition_type();
      // Loop over the additional positional dofs
      for (unsigned k = 1; k < n_position_type; k++)
      {
        for (unsigned i = 0; i < n_dim; i++)
        {
          outfile << node_pt(l)->x_gen(k, i) << " ";
        }
      }

>>>>>>> fb5f6804
      // Find out how many data values at the node
      unsigned initial_nvalue = node_pt(l)->nvalue();
      // Lopp over the data and output whether pinned or not
      for (unsigned i = 0; i < initial_nvalue; i++)
      {
        outfile << node_pt(l)->is_pinned(i) << " ";
      }
      outfile << std::endl;
    }
    outfile << std::endl;
  }

  //=======================================================================
  /// The output function for n_plot points in each coordinate direction
  //=======================================================================
  template<>
  void QHermiteElement<1>::output(std::ostream& outfile, const unsigned& n_plot)
  {
    // Local variables
    Vector<double> s(1);

    // Tecplot header info
    outfile << "ZONE I=" << n_plot << std::endl;

    // Find the dimension of the first node
    unsigned n_dim = this->nodal_dimension();

    // Loop over plot points
    for (unsigned l = 0; l < n_plot; l++)
    {
      s[0] = -1.0 + l * 2.0 / (n_plot - 1);

      // Output the coordinates
      for (unsigned i = 0; i < n_dim; i++)
      {
        outfile << interpolated_x(s, i) << " ";
      }
      outfile << std::endl;
    }
    outfile << std::endl;
  }
<<<<<<< HEAD
=======

>>>>>>> fb5f6804

  //=======================================================================
  /// The C-style output function for general 1D QHermiteElements
  //=======================================================================
  template<>
  void QHermiteElement<1>::output(FILE* file_pt)
  {
    // Tecplot header info
    fprintf(file_pt, "ZONE I=2\n");

    // Find the dimension of the nodes
    unsigned n_dim = this->nodal_dimension();

    // Loop over element nodes
    for (unsigned l = 0; l < 2; l++)
    {
      // Loop over the dimensions and output the position
      for (unsigned i = 0; i < n_dim; i++)
      {
        fprintf(file_pt, "%g ", node_pt(l)->x(i));
      }

      // Find the number of types of dof stored at each node
      unsigned n_position_type = node_pt(l)->nposition_type();
      // Loop over the additional positional dofs
      for (unsigned k = 1; k < n_position_type; k++)
      {
        for (unsigned i = 0; i < n_dim; i++)
        {
          fprintf(file_pt, "%g ", node_pt(l)->x_gen(k, i));
        }
      }

      // Find out how many data values at the node
      unsigned initial_nvalue = node_pt(l)->nvalue();
      // Lopp over the data and output whether pinned or not
      for (unsigned i = 0; i < initial_nvalue; i++)
      {
        fprintf(file_pt, "%i ", node_pt(l)->is_pinned(i));
      }
      fprintf(file_pt, "\n");
    }
    fprintf(file_pt, "\n");
  }
<<<<<<< HEAD
=======

>>>>>>> fb5f6804

  //=======================================================================
  /// The C-style output function for n_plot points in each coordinate direction
  //=======================================================================
  template<>
  void QHermiteElement<1>::output(FILE* file_pt, const unsigned& n_plot)
  {
    // Local variables
    Vector<double> s(1);

    // Tecplot header info
    fprintf(file_pt, "ZONE I=%i \n", n_plot);

    // Find the dimension of the first node
    unsigned n_dim = this->nodal_dimension();

    // Loop over element nodes
    for (unsigned l = 0; l < n_plot; l++)
    {
      s[0] = -1.0 + l * 2.0 / (n_plot - 1);
      // Output the coordinates
      for (unsigned i = 0; i < n_dim; i++)
      {
        fprintf(file_pt, "%g ", interpolated_x(s, i));
      }
      fprintf(file_pt, "\n");
    }
  }
<<<<<<< HEAD
=======

>>>>>>> fb5f6804

  //===========================================================
  /// Function to setup geometrical information for lower-dimensional
  /// FaceElements (single node elements)
  //===========================================================
  template<>
  void QHermiteElement<1>::build_face_element(const int& face_index,
                                              FaceElement* face_element_pt)
  {
    // Set the nodal dimension from the "bulk"
    face_element_pt->set_nodal_dimension(node_pt(0)->ndim());

    // Set the pointer to the "bulk" element
    face_element_pt->bulk_element_pt() = this;

#ifdef OOMPH_HAS_MPI
    // Pass on non-halo ID
    face_element_pt->set_halo(Non_halo_proc_ID);
#endif

    // Resize the storage for the original number of values at the (one and
    // only) node of the face element.
    face_element_pt->nbulk_value_resize(1);

    // Resize the storage for the bulk node number corresponding to the (one
    // and only) node of the face element
    face_element_pt->bulk_node_number_resize(1);

    // Set the face index in the face element
    face_element_pt->face_index() = face_index;

    // Now set up the node pointer
    // The convention is that the "normal", the coordinate, should always point
    // out of the element
    switch (face_index)
    {
        // Bottom, normal sign is negative (coordinate points into element)
      case (-1):
        face_element_pt->node_pt(0) = node_pt(0);
        face_element_pt->bulk_node_number(0) = 0;
        face_element_pt->normal_sign() = -1;

        // Set the pointer to the function that determines the bulk coordinates
        // in the face element
        face_element_pt->face_to_bulk_coordinate_fct_pt() =
          &QElement1FaceToBulkCoordinates::face0;

        // Set the pointer to the function that determines the mapping of
        // derivatives
        face_element_pt->bulk_coordinate_derivatives_fct_pt() =
          &QElement1BulkCoordinateDerivatives::faces0;

        // Set the number of values stored when the node is part of the "bulk"
        // element.
        face_element_pt->nbulk_value(0) = required_nvalue(0);
        break;

        // Top, normal sign is positive (coordinate points out of element)
      case (1):
        face_element_pt->node_pt(0) = node_pt(1);
        face_element_pt->bulk_node_number(0) = 1;
        face_element_pt->normal_sign() = +1;

        // Set the pointer to the function that determines the bulk coordinates
        // in the face element
        face_element_pt->face_to_bulk_coordinate_fct_pt() =
          &QElement1FaceToBulkCoordinates::face1;

        // Set the pointer to the function that determines the mapping of
        // derivatives
        face_element_pt->bulk_coordinate_derivatives_fct_pt() =
          &QElement1BulkCoordinateDerivatives::faces0;

        // Set the number of values stored when the node is part of the "bulk"
        // element.
        face_element_pt->nbulk_value(0) = required_nvalue(1);
        break;

        // Other cases
      default:
        std::ostringstream error_message;
        error_message << "Face_index should only take "
                      << "the values +/-1, not " << face_index << std::endl;

        throw OomphLibError(error_message.str(),
                            OOMPH_CURRENT_FUNCTION,
                            OOMPH_EXCEPTION_LOCATION);
    }
  }

  ////////////////////////////////////////////////////////////////
  //       2D Hermite elements
  ////////////////////////////////////////////////////////////////

  //=======================================================================
  /// Shape function for specific QHermiteElement<2>
  //=======================================================================
  template<>
  void QHermiteElement<2>::shape(const Vector<double>& s, Shape& psi) const
  {
    // Local storage
    double Psi[2][2][2];

    // Call the OneDimensional Shape functions
    OneDimHermite::shape(s[0], Psi[0]);
    OneDimHermite::shape(s[1], Psi[1]);

    // Set up the two dimensional shape functions
    // Set up the functions at corner 0
    // psi_0 = 1 when s1 = 0, s2 = 0
    psi(0, 0) = Psi[0][0][0] * Psi[1][0][0];
    // dpsi_0/ds1 = 1 when s1 = 0, s2 = 0
    psi(0, 1) = Psi[0][0][1] * Psi[1][0][0];
    // dpsi_0/ds2 = 1 when s1 = 0, s2 = 0
    psi(0, 2) = Psi[0][0][0] * Psi[1][0][1];
    // dpsi_0/ds2ds1 = 1 when s1 = 0, s2 = 0
    psi(0, 3) = Psi[0][0][1] * Psi[1][0][1];

    // Set up the functions at corner 1
    // psi_1 = 1 when s1 = 1, s2 = 0
    psi(1, 0) = Psi[0][1][0] * Psi[1][0][0];
    // dpsi_1/ds1 = 1 when s1 = 1, s2 = 0
    psi(1, 1) = Psi[0][1][1] * Psi[1][0][0];
    // dpsi_1/ds2 = 1 when s1 = 1, s2 = 0
    psi(1, 2) = Psi[0][1][0] * Psi[1][0][1];
    // dpsi_1/ds1ds2  = 1 when s1 = 1, s2 = 0
    psi(1, 3) = Psi[0][1][1] * Psi[1][0][1];

    // Set up the functions at the corner 2
    // psi_2 = 1 when s1 = 0, s2 = 1
    psi(2, 0) = Psi[0][0][0] * Psi[1][1][0];
    // dpsi_2/ds1 = 1 when s1 = 0, s2 = 1
    psi(2, 1) = Psi[0][0][1] * Psi[1][1][0];
    // dpsi_2/ds2 = 1 when s1 = 0, s2 = 1
    psi(2, 2) = Psi[0][0][0] * Psi[1][1][1];
    // dpsi_2/ds2ds1 = 1 when s1 = 0, s2 = 1
    psi(2, 3) = Psi[0][0][1] * Psi[1][1][1];

    // Set up the functions at corner 3
    // psi_3 = 1 when s1 = 1, s2 = 1
    psi(3, 0) = Psi[0][1][0] * Psi[1][1][0];
    // dpsi_3/ds1 = 1 when s1 = 1, s2 = 1
    psi(3, 1) = Psi[0][1][1] * Psi[1][1][0];
    // dpsi_3/ds2 = 1 when s1 = 1, s2 = 1
    psi(3, 2) = Psi[0][1][0] * Psi[1][1][1];
    // dpsi_3/ds1ds2  = 1 when s1 = 1, s2 = 1
    psi(3, 3) = Psi[0][1][1] * Psi[1][1][1];
  }

  //=======================================================================
<<<<<<< HEAD
  /// Derivatives of shape functions for specific QHermiteElement<2>
  //=======================================================================
  template<>
  void QHermiteElement<2>::dshape_local(const Vector<double>& s,
                                        Shape& psi,
                                        DShape& dpsids) const
  {
    // Local storage
    double Psi[2][2][2];
    double DPsi[2][2][2];
    // Call the OneDimensional Shape functions
    OneDimHermite::shape(s[0], Psi[0]);
    OneDimHermite::shape(s[1], Psi[1]);
    OneDimHermite::dshape(s[0], DPsi[0]);
    OneDimHermite::dshape(s[1], DPsi[1]);
=======
  /// Shape function for specific QHermiteElement<2>
  //=======================================================================
  template<>
  void QHermiteElement<2>::shape(const Vector<double>& s, Shape& psi) const
  {
    // Local storage
    double Psi[2][2][2];

    // Call the OneDimensional Shape functions
    OneDimHermite::shape(s[0], Psi[0]);
    OneDimHermite::shape(s[1], Psi[1]);
>>>>>>> fb5f6804

    // Set up the two dimensional shape functions
    // Set up the functions at corner 0
    // psi_0 = 1 when s1 = 0, s2 = 0
    psi(0, 0) = Psi[0][0][0] * Psi[1][0][0];
    // dpsi_0/ds1 = 1 when s1 = 0, s2 = 0
    psi(0, 1) = Psi[0][0][1] * Psi[1][0][0];
    // dpsi_0/ds2 = 1 when s1 = 0, s2 = 0
    psi(0, 2) = Psi[0][0][0] * Psi[1][0][1];
    // dpsi_0/ds2ds1 = 1 when s1 = 0, s2 = 0
    psi(0, 3) = Psi[0][0][1] * Psi[1][0][1];

    // Set up the functions at corner 1
    // psi_1 = 1 when s1 = 1, s2 = 0
    psi(1, 0) = Psi[0][1][0] * Psi[1][0][0];
    // dpsi_1/ds1 = 1 when s1 = 1, s2 = 0
    psi(1, 1) = Psi[0][1][1] * Psi[1][0][0];
    // dpsi_1/ds2 = 1 when s1 = 1, s2 = 0
    psi(1, 2) = Psi[0][1][0] * Psi[1][0][1];
    // dpsi_1/ds1ds2  = 1 when s1 = 1, s2 = 0
    psi(1, 3) = Psi[0][1][1] * Psi[1][0][1];

    // Set up the functions at the corner 2
    // psi_2 = 1 when s1 = 0, s2 = 1
    psi(2, 0) = Psi[0][0][0] * Psi[1][1][0];
    // dpsi_2/ds1 = 1 when s1 = 0, s2 = 1
    psi(2, 1) = Psi[0][0][1] * Psi[1][1][0];
    // dpsi_2/ds2 = 1 when s1 = 0, s2 = 1
    psi(2, 2) = Psi[0][0][0] * Psi[1][1][1];
    // dpsi_2/ds2ds1 = 1 when s1 = 0, s2 = 1
    psi(2, 3) = Psi[0][0][1] * Psi[1][1][1];

    // Set up the functions at corner 3
    // psi_3 = 1 when s1 = 1, s2 = 1
    psi(3, 0) = Psi[0][1][0] * Psi[1][1][0];
    // dpsi_3/ds1 = 1 when s1 = 1, s2 = 1
    psi(3, 1) = Psi[0][1][1] * Psi[1][1][0];
    // dpsi_3/ds2 = 1 when s1 = 1, s2 = 1
    psi(3, 2) = Psi[0][1][0] * Psi[1][1][1];
    // dpsi_3/ds1ds2  = 1 when s1 = 1, s2 = 1
    psi(3, 3) = Psi[0][1][1] * Psi[1][1][1];
<<<<<<< HEAD

    // FIRST DERIVATIVES

    // D/Ds[0]

    // Set up the functions at corner 0
    dpsids(0, 0, 0) = DPsi[0][0][0] * Psi[1][0][0];
    dpsids(0, 1, 0) = DPsi[0][0][1] * Psi[1][0][0];
    dpsids(0, 2, 0) = DPsi[0][0][0] * Psi[1][0][1];
    dpsids(0, 3, 0) = DPsi[0][0][1] * Psi[1][0][1];

    // Set up the functions at corner 1
    dpsids(1, 0, 0) = DPsi[0][1][0] * Psi[1][0][0];
    dpsids(1, 1, 0) = DPsi[0][1][1] * Psi[1][0][0];
    dpsids(1, 2, 0) = DPsi[0][1][0] * Psi[1][0][1];
    dpsids(1, 3, 0) = DPsi[0][1][1] * Psi[1][0][1];

    // Set up the functions at the corner 2
    dpsids(2, 0, 0) = DPsi[0][0][0] * Psi[1][1][0];
    dpsids(2, 1, 0) = DPsi[0][0][1] * Psi[1][1][0];
    dpsids(2, 2, 0) = DPsi[0][0][0] * Psi[1][1][1];
    dpsids(2, 3, 0) = DPsi[0][0][1] * Psi[1][1][1];

    // Set up the functions at corner 3
    dpsids(3, 0, 0) = DPsi[0][1][0] * Psi[1][1][0];
    dpsids(3, 1, 0) = DPsi[0][1][1] * Psi[1][1][0];
    dpsids(3, 2, 0) = DPsi[0][1][0] * Psi[1][1][1];
    dpsids(3, 3, 0) = DPsi[0][1][1] * Psi[1][1][1];

    // D/Ds[1]

    // Set up the functions at corner 0
    dpsids(0, 0, 1) = Psi[0][0][0] * DPsi[1][0][0];
    dpsids(0, 1, 1) = Psi[0][0][1] * DPsi[1][0][0];
    dpsids(0, 2, 1) = Psi[0][0][0] * DPsi[1][0][1];
    dpsids(0, 3, 1) = Psi[0][0][1] * DPsi[1][0][1];

    // Set up the functions at corner 1
    dpsids(1, 0, 1) = Psi[0][1][0] * DPsi[1][0][0];
    dpsids(1, 1, 1) = Psi[0][1][1] * DPsi[1][0][0];
    dpsids(1, 2, 1) = Psi[0][1][0] * DPsi[1][0][1];
    dpsids(1, 3, 1) = Psi[0][1][1] * DPsi[1][0][1];

    // Set up the functions at the corner 2
    dpsids(2, 0, 1) = Psi[0][0][0] * DPsi[1][1][0];
    dpsids(2, 1, 1) = Psi[0][0][1] * DPsi[1][1][0];
    dpsids(2, 2, 1) = Psi[0][0][0] * DPsi[1][1][1];
    dpsids(2, 3, 1) = Psi[0][0][1] * DPsi[1][1][1];

    // Set up the functions at corner 3
    dpsids(3, 0, 1) = Psi[0][1][0] * DPsi[1][1][0];
    dpsids(3, 1, 1) = Psi[0][1][1] * DPsi[1][1][0];
    dpsids(3, 2, 1) = Psi[0][1][0] * DPsi[1][1][1];
    dpsids(3, 3, 1) = Psi[0][1][1] * DPsi[1][1][1];
  }

  //======================================================================
  /// Second derivatives of the shape functions wrt local coordinates.
  /// d2psids(i,0) = \f$ \partial^2 \psi_j / \partial s_0^2 \f$
  /// d2psids(i,1) = \f$ \partial^2 \psi_j / \partial s_1^2 \f$
  /// d2psids(i,2) = \f$ \partial^2 \psi_j / \partial s_0 \partial s_1 \f$
  //======================================================================
  template<>
  void QHermiteElement<2>::d2shape_local(const Vector<double>& s,
                                         Shape& psi,
                                         DShape& dpsids,
                                         DShape& d2psids) const
=======
  }

  //=======================================================================
  /// Derivatives of shape functions for specific QHermiteElement<2>
  //=======================================================================
  template<>
  void QHermiteElement<2>::dshape_local(const Vector<double>& s,
                                        Shape& psi,
                                        DShape& dpsids) const
>>>>>>> fb5f6804
  {
    // Local storage
    double Psi[2][2][2];
    double DPsi[2][2][2];
<<<<<<< HEAD
    double D2Psi[2][2][2];

=======
>>>>>>> fb5f6804
    // Call the OneDimensional Shape functions
    OneDimHermite::shape(s[0], Psi[0]);
    OneDimHermite::shape(s[1], Psi[1]);
    OneDimHermite::dshape(s[0], DPsi[0]);
    OneDimHermite::dshape(s[1], DPsi[1]);
<<<<<<< HEAD
    OneDimHermite::d2shape(s[0], D2Psi[0]);
    OneDimHermite::d2shape(s[1], D2Psi[1]);
=======

>>>>>>> fb5f6804

    // Set up the two dimensional shape functions
    // Set up the functions at corner 0
    // psi_0 = 1 when s1 = 0, s2 = 0
    psi(0, 0) = Psi[0][0][0] * Psi[1][0][0];
    // dpsi_0/ds1 = 1 when s1 = 0, s2 = 0
    psi(0, 1) = Psi[0][0][1] * Psi[1][0][0];
    // dpsi_0/ds2 = 1 when s1 = 0, s2 = 0
    psi(0, 2) = Psi[0][0][0] * Psi[1][0][1];
    // dpsi_0/ds2ds1 = 1 when s1 = 0, s2 = 0
    psi(0, 3) = Psi[0][0][1] * Psi[1][0][1];

    // Set up the functions at corner 1
    // psi_1 = 1 when s1 = 1, s2 = 0
    psi(1, 0) = Psi[0][1][0] * Psi[1][0][0];
    // dpsi_1/ds1 = 1 when s1 = 1, s2 = 0
    psi(1, 1) = Psi[0][1][1] * Psi[1][0][0];
    // dpsi_1/ds2 = 1 when s1 = 1, s2 = 0
    psi(1, 2) = Psi[0][1][0] * Psi[1][0][1];
    // dpsi_1/ds1ds2  = 1 when s1 = 1, s2 = 0
    psi(1, 3) = Psi[0][1][1] * Psi[1][0][1];

    // Set up the functions at the corner 2
    // psi_2 = 1 when s1 = 0, s2 = 1
    psi(2, 0) = Psi[0][0][0] * Psi[1][1][0];
    // dpsi_2/ds1 = 1 when s1 = 0, s2 = 1
    psi(2, 1) = Psi[0][0][1] * Psi[1][1][0];
    // dpsi_2/ds2 = 1 when s1 = 0, s2 = 1
    psi(2, 2) = Psi[0][0][0] * Psi[1][1][1];
    // dpsi_2/ds2ds1 = 1 when s1 = 0, s2 = 1
    psi(2, 3) = Psi[0][0][1] * Psi[1][1][1];

    // Set up the functions at corner 3
    // psi_3 = 1 when s1 = 1, s2 = 1
    psi(3, 0) = Psi[0][1][0] * Psi[1][1][0];
    // dpsi_3/ds1 = 1 when s1 = 1, s2 = 1
    psi(3, 1) = Psi[0][1][1] * Psi[1][1][0];
    // dpsi_3/ds2 = 1 when s1 = 1, s2 = 1
    psi(3, 2) = Psi[0][1][0] * Psi[1][1][1];
    // dpsi_3/ds1ds2  = 1 when s1 = 1, s2 = 1
    psi(3, 3) = Psi[0][1][1] * Psi[1][1][1];

    // FIRST DERIVATIVES

    // D/Ds[0]

    // Set up the functions at corner 0
    dpsids(0, 0, 0) = DPsi[0][0][0] * Psi[1][0][0];
    dpsids(0, 1, 0) = DPsi[0][0][1] * Psi[1][0][0];
    dpsids(0, 2, 0) = DPsi[0][0][0] * Psi[1][0][1];
    dpsids(0, 3, 0) = DPsi[0][0][1] * Psi[1][0][1];

    // Set up the functions at corner 1
    dpsids(1, 0, 0) = DPsi[0][1][0] * Psi[1][0][0];
    dpsids(1, 1, 0) = DPsi[0][1][1] * Psi[1][0][0];
    dpsids(1, 2, 0) = DPsi[0][1][0] * Psi[1][0][1];
    dpsids(1, 3, 0) = DPsi[0][1][1] * Psi[1][0][1];

    // Set up the functions at the corner 2
    dpsids(2, 0, 0) = DPsi[0][0][0] * Psi[1][1][0];
    dpsids(2, 1, 0) = DPsi[0][0][1] * Psi[1][1][0];
    dpsids(2, 2, 0) = DPsi[0][0][0] * Psi[1][1][1];
    dpsids(2, 3, 0) = DPsi[0][0][1] * Psi[1][1][1];

    // Set up the functions at corner 3
    dpsids(3, 0, 0) = DPsi[0][1][0] * Psi[1][1][0];
    dpsids(3, 1, 0) = DPsi[0][1][1] * Psi[1][1][0];
    dpsids(3, 2, 0) = DPsi[0][1][0] * Psi[1][1][1];
    dpsids(3, 3, 0) = DPsi[0][1][1] * Psi[1][1][1];

    // D/Ds[1]

    // Set up the functions at corner 0
    dpsids(0, 0, 1) = Psi[0][0][0] * DPsi[1][0][0];
    dpsids(0, 1, 1) = Psi[0][0][1] * DPsi[1][0][0];
    dpsids(0, 2, 1) = Psi[0][0][0] * DPsi[1][0][1];
    dpsids(0, 3, 1) = Psi[0][0][1] * DPsi[1][0][1];

    // Set up the functions at corner 1
    dpsids(1, 0, 1) = Psi[0][1][0] * DPsi[1][0][0];
    dpsids(1, 1, 1) = Psi[0][1][1] * DPsi[1][0][0];
    dpsids(1, 2, 1) = Psi[0][1][0] * DPsi[1][0][1];
    dpsids(1, 3, 1) = Psi[0][1][1] * DPsi[1][0][1];

    // Set up the functions at the corner 2
    dpsids(2, 0, 1) = Psi[0][0][0] * DPsi[1][1][0];
    dpsids(2, 1, 1) = Psi[0][0][1] * DPsi[1][1][0];
    dpsids(2, 2, 1) = Psi[0][0][0] * DPsi[1][1][1];
    dpsids(2, 3, 1) = Psi[0][0][1] * DPsi[1][1][1];

    // Set up the functions at corner 3
    dpsids(3, 0, 1) = Psi[0][1][0] * DPsi[1][1][0];
    dpsids(3, 1, 1) = Psi[0][1][1] * DPsi[1][1][0];
    dpsids(3, 2, 1) = Psi[0][1][0] * DPsi[1][1][1];
    dpsids(3, 3, 1) = Psi[0][1][1] * DPsi[1][1][1];
<<<<<<< HEAD

    // SECOND DERIVATIVES
    // Convention: index 0 is d^2/ds[0]^2,
    //            index 1 is d^2/ds[1]^2,
    //            index 2 is the mixed derivative

    // D^2/Ds[0]^2

    // Set up the functions at corner 0
    d2psids(0, 0, 0) = D2Psi[0][0][0] * Psi[1][0][0];
    d2psids(0, 1, 0) = D2Psi[0][0][1] * Psi[1][0][0];
    d2psids(0, 2, 0) = D2Psi[0][0][0] * Psi[1][0][1];
    d2psids(0, 3, 0) = D2Psi[0][0][1] * Psi[1][0][1];

    // Set up the functions at corner 1
    d2psids(1, 0, 0) = D2Psi[0][1][0] * Psi[1][0][0];
    d2psids(1, 1, 0) = D2Psi[0][1][1] * Psi[1][0][0];
    d2psids(1, 2, 0) = D2Psi[0][1][0] * Psi[1][0][1];
    d2psids(1, 3, 0) = D2Psi[0][1][1] * Psi[1][0][1];

    // Set up the functions at the corner 2
    d2psids(2, 0, 0) = D2Psi[0][0][0] * Psi[1][1][0];
    d2psids(2, 1, 0) = D2Psi[0][0][1] * Psi[1][1][0];
    d2psids(2, 2, 0) = D2Psi[0][0][0] * Psi[1][1][1];
    d2psids(2, 3, 0) = D2Psi[0][0][1] * Psi[1][1][1];

    // Set up the functions at corner 3
    d2psids(3, 0, 0) = D2Psi[0][1][0] * Psi[1][1][0];
    d2psids(3, 1, 0) = D2Psi[0][1][1] * Psi[1][1][0];
    d2psids(3, 2, 0) = D2Psi[0][1][0] * Psi[1][1][1];
    d2psids(3, 3, 0) = D2Psi[0][1][1] * Psi[1][1][1];

    // D^2/Ds[1]^2

    // Set up the functions at corner 0
    d2psids(0, 0, 1) = Psi[0][0][0] * D2Psi[1][0][0];
    d2psids(0, 1, 1) = Psi[0][0][1] * D2Psi[1][0][0];
    d2psids(0, 2, 1) = Psi[0][0][0] * D2Psi[1][0][1];
    d2psids(0, 3, 1) = Psi[0][0][1] * D2Psi[1][0][1];

    // Set up the functions at corner 1
    d2psids(1, 0, 1) = Psi[0][1][0] * D2Psi[1][0][0];
    d2psids(1, 1, 1) = Psi[0][1][1] * D2Psi[1][0][0];
    d2psids(1, 2, 1) = Psi[0][1][0] * D2Psi[1][0][1];
    d2psids(1, 3, 1) = Psi[0][1][1] * D2Psi[1][0][1];

    // Set up the functions at the corner 2
    d2psids(2, 0, 1) = Psi[0][0][0] * D2Psi[1][1][0];
    d2psids(2, 1, 1) = Psi[0][0][1] * D2Psi[1][1][0];
    d2psids(2, 2, 1) = Psi[0][0][0] * D2Psi[1][1][1];
    d2psids(2, 3, 1) = Psi[0][0][1] * D2Psi[1][1][1];

    // Set up the functions at corner 3
    d2psids(3, 0, 1) = Psi[0][1][0] * D2Psi[1][1][0];
    d2psids(3, 1, 1) = Psi[0][1][1] * D2Psi[1][1][0];
    d2psids(3, 2, 1) = Psi[0][1][0] * D2Psi[1][1][1];
    d2psids(3, 3, 1) = Psi[0][1][1] * D2Psi[1][1][1];

    // D^2/Ds[0]Ds[1]

    // Set up the functions at corner 0
    d2psids(0, 0, 2) = DPsi[0][0][0] * DPsi[1][0][0];
    d2psids(0, 1, 2) = DPsi[0][0][1] * DPsi[1][0][0];
    d2psids(0, 2, 2) = DPsi[0][0][0] * DPsi[1][0][1];
    d2psids(0, 3, 2) = DPsi[0][0][1] * DPsi[1][0][1];

    // Set up the functions at corner 1
    d2psids(1, 0, 2) = DPsi[0][1][0] * DPsi[1][0][0];
    d2psids(1, 1, 2) = DPsi[0][1][1] * DPsi[1][0][0];
    d2psids(1, 2, 2) = DPsi[0][1][0] * DPsi[1][0][1];
    d2psids(1, 3, 2) = DPsi[0][1][1] * DPsi[1][0][1];

    // Set up the functions at the corner 2
    d2psids(2, 0, 2) = DPsi[0][0][0] * DPsi[1][1][0];
    d2psids(2, 1, 2) = DPsi[0][0][1] * DPsi[1][1][0];
    d2psids(2, 2, 2) = DPsi[0][0][0] * DPsi[1][1][1];
    d2psids(2, 3, 2) = DPsi[0][0][1] * DPsi[1][1][1];

    // Set up the functions at corner 3
    d2psids(3, 0, 2) = DPsi[0][1][0] * DPsi[1][1][0];
    d2psids(3, 1, 2) = DPsi[0][1][1] * DPsi[1][1][0];
    d2psids(3, 2, 2) = DPsi[0][1][0] * DPsi[1][1][1];
    d2psids(3, 3, 2) = DPsi[0][1][1] * DPsi[1][1][1];
  }

  //===========================================================
  /// The output function for QHermiteElement<2,ORDER>
  //===========================================================
  template<>
  void QHermiteElement<2>::output(std::ostream& outfile)
  {
    // Tecplot header info
    outfile << "ZONE I=" << 2 << ", J=" << 2 << std::endl;

    // Find the dimension of the node
    unsigned n_dim = this->nodal_dimension();

=======
  }

  //======================================================================
  /// Second derivatives of the shape functions wrt local coordinates.
  /// d2psids(i,0) = \f$ \partial^2 \psi_j / \partial s_0^2 \f$
  /// d2psids(i,1) = \f$ \partial^2 \psi_j / \partial s_1^2 \f$
  /// d2psids(i,2) = \f$ \partial^2 \psi_j / \partial s_0 \partial s_1 \f$
  //======================================================================
  template<>
  void QHermiteElement<2>::d2shape_local(const Vector<double>& s,
                                         Shape& psi,
                                         DShape& dpsids,
                                         DShape& d2psids) const
  {
    // Local storage
    double Psi[2][2][2];
    double DPsi[2][2][2];
    double D2Psi[2][2][2];

    // Call the OneDimensional Shape functions
    OneDimHermite::shape(s[0], Psi[0]);
    OneDimHermite::shape(s[1], Psi[1]);
    OneDimHermite::dshape(s[0], DPsi[0]);
    OneDimHermite::dshape(s[1], DPsi[1]);
    OneDimHermite::d2shape(s[0], D2Psi[0]);
    OneDimHermite::d2shape(s[1], D2Psi[1]);

    // Set up the two dimensional shape functions
    // Set up the functions at corner 0
    // psi_0 = 1 when s1 = 0, s2 = 0
    psi(0, 0) = Psi[0][0][0] * Psi[1][0][0];
    // dpsi_0/ds1 = 1 when s1 = 0, s2 = 0
    psi(0, 1) = Psi[0][0][1] * Psi[1][0][0];
    // dpsi_0/ds2 = 1 when s1 = 0, s2 = 0
    psi(0, 2) = Psi[0][0][0] * Psi[1][0][1];
    // dpsi_0/ds2ds1 = 1 when s1 = 0, s2 = 0
    psi(0, 3) = Psi[0][0][1] * Psi[1][0][1];

    // Set up the functions at corner 1
    // psi_1 = 1 when s1 = 1, s2 = 0
    psi(1, 0) = Psi[0][1][0] * Psi[1][0][0];
    // dpsi_1/ds1 = 1 when s1 = 1, s2 = 0
    psi(1, 1) = Psi[0][1][1] * Psi[1][0][0];
    // dpsi_1/ds2 = 1 when s1 = 1, s2 = 0
    psi(1, 2) = Psi[0][1][0] * Psi[1][0][1];
    // dpsi_1/ds1ds2  = 1 when s1 = 1, s2 = 0
    psi(1, 3) = Psi[0][1][1] * Psi[1][0][1];

    // Set up the functions at the corner 2
    // psi_2 = 1 when s1 = 0, s2 = 1
    psi(2, 0) = Psi[0][0][0] * Psi[1][1][0];
    // dpsi_2/ds1 = 1 when s1 = 0, s2 = 1
    psi(2, 1) = Psi[0][0][1] * Psi[1][1][0];
    // dpsi_2/ds2 = 1 when s1 = 0, s2 = 1
    psi(2, 2) = Psi[0][0][0] * Psi[1][1][1];
    // dpsi_2/ds2ds1 = 1 when s1 = 0, s2 = 1
    psi(2, 3) = Psi[0][0][1] * Psi[1][1][1];

    // Set up the functions at corner 3
    // psi_3 = 1 when s1 = 1, s2 = 1
    psi(3, 0) = Psi[0][1][0] * Psi[1][1][0];
    // dpsi_3/ds1 = 1 when s1 = 1, s2 = 1
    psi(3, 1) = Psi[0][1][1] * Psi[1][1][0];
    // dpsi_3/ds2 = 1 when s1 = 1, s2 = 1
    psi(3, 2) = Psi[0][1][0] * Psi[1][1][1];
    // dpsi_3/ds1ds2  = 1 when s1 = 1, s2 = 1
    psi(3, 3) = Psi[0][1][1] * Psi[1][1][1];

    // FIRST DERIVATIVES

    // D/Ds[0]

    // Set up the functions at corner 0
    dpsids(0, 0, 0) = DPsi[0][0][0] * Psi[1][0][0];
    dpsids(0, 1, 0) = DPsi[0][0][1] * Psi[1][0][0];
    dpsids(0, 2, 0) = DPsi[0][0][0] * Psi[1][0][1];
    dpsids(0, 3, 0) = DPsi[0][0][1] * Psi[1][0][1];

    // Set up the functions at corner 1
    dpsids(1, 0, 0) = DPsi[0][1][0] * Psi[1][0][0];
    dpsids(1, 1, 0) = DPsi[0][1][1] * Psi[1][0][0];
    dpsids(1, 2, 0) = DPsi[0][1][0] * Psi[1][0][1];
    dpsids(1, 3, 0) = DPsi[0][1][1] * Psi[1][0][1];

    // Set up the functions at the corner 2
    dpsids(2, 0, 0) = DPsi[0][0][0] * Psi[1][1][0];
    dpsids(2, 1, 0) = DPsi[0][0][1] * Psi[1][1][0];
    dpsids(2, 2, 0) = DPsi[0][0][0] * Psi[1][1][1];
    dpsids(2, 3, 0) = DPsi[0][0][1] * Psi[1][1][1];

    // Set up the functions at corner 3
    dpsids(3, 0, 0) = DPsi[0][1][0] * Psi[1][1][0];
    dpsids(3, 1, 0) = DPsi[0][1][1] * Psi[1][1][0];
    dpsids(3, 2, 0) = DPsi[0][1][0] * Psi[1][1][1];
    dpsids(3, 3, 0) = DPsi[0][1][1] * Psi[1][1][1];

    // D/Ds[1]

    // Set up the functions at corner 0
    dpsids(0, 0, 1) = Psi[0][0][0] * DPsi[1][0][0];
    dpsids(0, 1, 1) = Psi[0][0][1] * DPsi[1][0][0];
    dpsids(0, 2, 1) = Psi[0][0][0] * DPsi[1][0][1];
    dpsids(0, 3, 1) = Psi[0][0][1] * DPsi[1][0][1];

    // Set up the functions at corner 1
    dpsids(1, 0, 1) = Psi[0][1][0] * DPsi[1][0][0];
    dpsids(1, 1, 1) = Psi[0][1][1] * DPsi[1][0][0];
    dpsids(1, 2, 1) = Psi[0][1][0] * DPsi[1][0][1];
    dpsids(1, 3, 1) = Psi[0][1][1] * DPsi[1][0][1];

    // Set up the functions at the corner 2
    dpsids(2, 0, 1) = Psi[0][0][0] * DPsi[1][1][0];
    dpsids(2, 1, 1) = Psi[0][0][1] * DPsi[1][1][0];
    dpsids(2, 2, 1) = Psi[0][0][0] * DPsi[1][1][1];
    dpsids(2, 3, 1) = Psi[0][0][1] * DPsi[1][1][1];

    // Set up the functions at corner 3
    dpsids(3, 0, 1) = Psi[0][1][0] * DPsi[1][1][0];
    dpsids(3, 1, 1) = Psi[0][1][1] * DPsi[1][1][0];
    dpsids(3, 2, 1) = Psi[0][1][0] * DPsi[1][1][1];
    dpsids(3, 3, 1) = Psi[0][1][1] * DPsi[1][1][1];

    // SECOND DERIVATIVES
    // Convention: index 0 is d^2/ds[0]^2,
    //            index 1 is d^2/ds[1]^2,
    //            index 2 is the mixed derivative

    // D^2/Ds[0]^2

    // Set up the functions at corner 0
    d2psids(0, 0, 0) = D2Psi[0][0][0] * Psi[1][0][0];
    d2psids(0, 1, 0) = D2Psi[0][0][1] * Psi[1][0][0];
    d2psids(0, 2, 0) = D2Psi[0][0][0] * Psi[1][0][1];
    d2psids(0, 3, 0) = D2Psi[0][0][1] * Psi[1][0][1];

    // Set up the functions at corner 1
    d2psids(1, 0, 0) = D2Psi[0][1][0] * Psi[1][0][0];
    d2psids(1, 1, 0) = D2Psi[0][1][1] * Psi[1][0][0];
    d2psids(1, 2, 0) = D2Psi[0][1][0] * Psi[1][0][1];
    d2psids(1, 3, 0) = D2Psi[0][1][1] * Psi[1][0][1];

    // Set up the functions at the corner 2
    d2psids(2, 0, 0) = D2Psi[0][0][0] * Psi[1][1][0];
    d2psids(2, 1, 0) = D2Psi[0][0][1] * Psi[1][1][0];
    d2psids(2, 2, 0) = D2Psi[0][0][0] * Psi[1][1][1];
    d2psids(2, 3, 0) = D2Psi[0][0][1] * Psi[1][1][1];

    // Set up the functions at corner 3
    d2psids(3, 0, 0) = D2Psi[0][1][0] * Psi[1][1][0];
    d2psids(3, 1, 0) = D2Psi[0][1][1] * Psi[1][1][0];
    d2psids(3, 2, 0) = D2Psi[0][1][0] * Psi[1][1][1];
    d2psids(3, 3, 0) = D2Psi[0][1][1] * Psi[1][1][1];

    // D^2/Ds[1]^2

    // Set up the functions at corner 0
    d2psids(0, 0, 1) = Psi[0][0][0] * D2Psi[1][0][0];
    d2psids(0, 1, 1) = Psi[0][0][1] * D2Psi[1][0][0];
    d2psids(0, 2, 1) = Psi[0][0][0] * D2Psi[1][0][1];
    d2psids(0, 3, 1) = Psi[0][0][1] * D2Psi[1][0][1];

    // Set up the functions at corner 1
    d2psids(1, 0, 1) = Psi[0][1][0] * D2Psi[1][0][0];
    d2psids(1, 1, 1) = Psi[0][1][1] * D2Psi[1][0][0];
    d2psids(1, 2, 1) = Psi[0][1][0] * D2Psi[1][0][1];
    d2psids(1, 3, 1) = Psi[0][1][1] * D2Psi[1][0][1];

    // Set up the functions at the corner 2
    d2psids(2, 0, 1) = Psi[0][0][0] * D2Psi[1][1][0];
    d2psids(2, 1, 1) = Psi[0][0][1] * D2Psi[1][1][0];
    d2psids(2, 2, 1) = Psi[0][0][0] * D2Psi[1][1][1];
    d2psids(2, 3, 1) = Psi[0][0][1] * D2Psi[1][1][1];

    // Set up the functions at corner 3
    d2psids(3, 0, 1) = Psi[0][1][0] * D2Psi[1][1][0];
    d2psids(3, 1, 1) = Psi[0][1][1] * D2Psi[1][1][0];
    d2psids(3, 2, 1) = Psi[0][1][0] * D2Psi[1][1][1];
    d2psids(3, 3, 1) = Psi[0][1][1] * D2Psi[1][1][1];

    // D^2/Ds[0]Ds[1]

    // Set up the functions at corner 0
    d2psids(0, 0, 2) = DPsi[0][0][0] * DPsi[1][0][0];
    d2psids(0, 1, 2) = DPsi[0][0][1] * DPsi[1][0][0];
    d2psids(0, 2, 2) = DPsi[0][0][0] * DPsi[1][0][1];
    d2psids(0, 3, 2) = DPsi[0][0][1] * DPsi[1][0][1];

    // Set up the functions at corner 1
    d2psids(1, 0, 2) = DPsi[0][1][0] * DPsi[1][0][0];
    d2psids(1, 1, 2) = DPsi[0][1][1] * DPsi[1][0][0];
    d2psids(1, 2, 2) = DPsi[0][1][0] * DPsi[1][0][1];
    d2psids(1, 3, 2) = DPsi[0][1][1] * DPsi[1][0][1];

    // Set up the functions at the corner 2
    d2psids(2, 0, 2) = DPsi[0][0][0] * DPsi[1][1][0];
    d2psids(2, 1, 2) = DPsi[0][0][1] * DPsi[1][1][0];
    d2psids(2, 2, 2) = DPsi[0][0][0] * DPsi[1][1][1];
    d2psids(2, 3, 2) = DPsi[0][0][1] * DPsi[1][1][1];

    // Set up the functions at corner 3
    d2psids(3, 0, 2) = DPsi[0][1][0] * DPsi[1][1][0];
    d2psids(3, 1, 2) = DPsi[0][1][1] * DPsi[1][1][0];
    d2psids(3, 2, 2) = DPsi[0][1][0] * DPsi[1][1][1];
    d2psids(3, 3, 2) = DPsi[0][1][1] * DPsi[1][1][1];
  }


  //===========================================================
  /// The output function for QHermiteElement<2,ORDER>
  //===========================================================
  template<>
  void QHermiteElement<2>::output(std::ostream& outfile)
  {
    // Tecplot header info
    outfile << "ZONE I=" << 2 << ", J=" << 2 << std::endl;

    // Find the dimension of the node
    unsigned n_dim = this->nodal_dimension();

>>>>>>> fb5f6804
    // Loop over element nodes
    for (unsigned l2 = 0; l2 < 2; l2++)
    {
      for (unsigned l1 = 0; l1 < 2; l1++)
      {
        unsigned l = l2 * 2 + l1;

        // Loop over the dimensions and output the position
        for (unsigned i = 0; i < n_dim; i++)
        {
          outfile << node_pt(l)->x(i) << " ";
        }

        // Find out number of types of dof stored at each node
        unsigned n_position_type = node_pt(l)->nposition_type();
        // Loop over the additional positional dofs
        for (unsigned k = 1; k < n_position_type; k++)
        {
          for (unsigned i = 0; i < n_dim; i++)
          {
            outfile << node_pt(l)->x_gen(k, i) << " ";
          }
        }

        // Find out how many data values at the node
        unsigned initial_nvalue = node_pt(l)->nvalue();
        // Loop over the data and output whether pinned or not
        for (unsigned i = 0; i < initial_nvalue; i++)
        {
          outfile << node_pt(l)->is_pinned(i) << " ";
        }
        outfile << std::endl;
      }
    }
    outfile << std::endl;
  }

  //=======================================================================
  /// The output function for n_plot points in each coordinate direction
  //=======================================================================
  template<>
  void QHermiteElement<2>::output(std::ostream& outfile, const unsigned& n_plot)
  {
    // Local variables
    Vector<double> s(2);

    // Tecplot header info
    outfile << "ZONE I=" << n_plot << ", J=" << n_plot << std::endl;

    // Find the dimension of the first node
    unsigned n_dim = this->nodal_dimension();

    // Loop over plot points
    for (unsigned l2 = 0; l2 < n_plot; l2++)
    {
      s[1] = -1.0 + l2 * 2.0 / (n_plot - 1);

      for (unsigned l1 = 0; l1 < n_plot; l1++)
      {
        s[0] = -1.0 + l1 * 2.0 / (n_plot - 1);

        // Output the coordinates
        for (unsigned i = 0; i < n_dim; i++)
        {
          outfile << interpolated_x(s, i) << " ";
        }
      }
    }
    outfile << std::endl;
  }
<<<<<<< HEAD
=======

>>>>>>> fb5f6804

  //===========================================================
  /// The C-style output function for QHermiteElement<2,ORDER>
  //===========================================================
  template<>
  void QHermiteElement<2>::output(FILE* file_pt)
  {
    // Tecplot header info
    fprintf(file_pt, "ZONE I=2, J=2");

    // Find the dimension of the node
    unsigned n_dim = this->nodal_dimension();

    // Loop over element nodes
    for (unsigned l2 = 0; l2 < 2; l2++)
    {
      for (unsigned l1 = 0; l1 < 2; l1++)
      {
        unsigned l = l2 * 2 + l1;

        // Loop over the dimensions and output the position
        for (unsigned i = 0; i < n_dim; i++)
        {
          fprintf(file_pt, "%g ", node_pt(l)->x(i));
        }

        // Find out number of types of dof stored at each node
        unsigned n_position_type = node_pt(l)->nposition_type();
        // Loop over the additional positional dofs
        for (unsigned k = 1; k < n_position_type; k++)
        {
          for (unsigned i = 0; i < n_dim; i++)
          {
            fprintf(file_pt, "%g ", node_pt(l)->x_gen(k, i));
          }
        }

        // Find out how many data values at the node
        unsigned initial_nvalue = node_pt(l)->nvalue();
        // Loop over the data and output whether pinned or not
        for (unsigned i = 0; i < initial_nvalue; i++)
        {
          fprintf(file_pt, "%i ", node_pt(l)->is_pinned(i));
        }
        fprintf(file_pt, "\n");
      }
    }
    fprintf(file_pt, "\n");
  }

  //=======================================================================
  /// The C-style output function for n_plot points in each coordinate direction
  //=======================================================================
  template<>
  void QHermiteElement<2>::output(FILE* file_pt, const unsigned& n_plot)
  {
    // Local variables
    Vector<double> s(2);
<<<<<<< HEAD

    // Tecplot header info
    fprintf(file_pt, "ZONE I=%i, J=%i \n", n_plot, n_plot);

    // Find the dimension of the nodes
    unsigned n_dim = this->nodal_dimension();

=======

    // Tecplot header info
    fprintf(file_pt, "ZONE I=%i, J=%i \n", n_plot, n_plot);

    // Find the dimension of the nodes
    unsigned n_dim = this->nodal_dimension();

>>>>>>> fb5f6804
    // Loop over plot points
    for (unsigned l2 = 0; l2 < n_plot; l2++)
    {
      s[1] = -1.0 + l2 * 2.0 / (n_plot - 1);
      for (unsigned l1 = 0; l1 < n_plot; l1++)
      {
        s[0] = -1.0 + l1 * 2.0 / (n_plot - 1);

        // Output the coordinates
        for (unsigned i = 0; i < n_dim; i++)
        {
          fprintf(file_pt, "%g ", interpolated_x(s, i));
        }
      }
    }
    fprintf(file_pt, "\n");
  }
<<<<<<< HEAD
=======

>>>>>>> fb5f6804

  //=======================================================================
  /// Function to setup geometrical information for lower-dimensional
  /// FaceElements (of type QHermiteElement<1>).
  //=======================================================================
  template<>
  void QHermiteElement<2>::build_face_element(const int& face_index,
                                              FaceElement* face_element_pt)
  {
    // Set the nodal dimension from the "bulk"
    face_element_pt->set_nodal_dimension(node_pt(0)->ndim());

    // Set the pointer to the "bulk" element
    face_element_pt->bulk_element_pt() = this;

#ifdef OOMPH_HAS_MPI
    // Pass on non-halo proc ID
    face_element_pt->set_halo(Non_halo_proc_ID);
#endif

    // Resize the bulk_position_type translation scheme to the number of
    // position types in the 1D element: 2 (position and slope)
    face_element_pt->bulk_position_type_resize(2);

    // Resize the storage for the original number of values at
    // the two nodes of the FaceElement
    face_element_pt->nbulk_value_resize(2);

    // Resize the storage for the bulk node numbers coressponding to the
    // two nodes of the FaceElement
    face_element_pt->bulk_node_number_resize(2);

    // Set the face index in the face element
    // The faces are
    //                       +1    East
    //                       -1    West
    //                       +2    North
    //                       -2    South

    // Set the face index in the face element
    face_element_pt->face_index() = face_index;

    // Now set up the node pointers
    // The convention here is that interior_tangent X tangent X tangent
    // is the OUTWARD normal
    // IMPORTANT NOTE: Need to ensure that numbering is consistent here
    // i.e. node numbers increase in positive x and y directions as they should
    // If not, normals will be inward.
    switch (face_index)
    {
      unsigned bulk_number;
        // West face, normal sign is positive
      case (-1):
        // Set the pointer to the bulk coordinate translation scheme
        face_element_pt->face_to_bulk_coordinate_fct_pt() =
          &QElement2FaceToBulkCoordinates::face0;

        // Set the pointer to the derivative mappings
        face_element_pt->bulk_coordinate_derivatives_fct_pt() =
          &QElement2BulkCoordinateDerivatives::faces0;

        for (unsigned i = 0; i < 2; i++)
        {
          bulk_number = i * 2;
          face_element_pt->node_pt(i) = node_pt(bulk_number);
          face_element_pt->bulk_node_number(i) = bulk_number;
          face_element_pt->normal_sign() = 1;
          // Set the number of values originally stored at this node
          face_element_pt->nbulk_value(i) = required_nvalue(bulk_number);
          // Set the position type for the slope, which is in the s[1]
          // direction, so is position_type 2 in the "bulk" element
          face_element_pt->bulk_position_type(1) = 2;
        }
        break;
        // South face, normal sign is positive
      case (-2):
        // Set the pointer to the bulk coordinate translation scheme
        face_element_pt->face_to_bulk_coordinate_fct_pt() =
          &QElement2FaceToBulkCoordinates::face1;

        // Set the pointer to the derivative mappings
        face_element_pt->bulk_coordinate_derivatives_fct_pt() =
          &QElement2BulkCoordinateDerivatives::faces1;

        for (unsigned i = 0; i < 2; i++)
        {
          bulk_number = i;
          face_element_pt->node_pt(i) = node_pt(bulk_number);
          face_element_pt->bulk_node_number(i) = bulk_number;
          face_element_pt->normal_sign() = 1;
          // Set the number of values originally stored at this node
          face_element_pt->nbulk_value(i) = required_nvalue(bulk_number);
          // Set the position type for the slope, which is in the s[0]
          // direction, so is position_type 1 in "bulk" element
          face_element_pt->bulk_position_type(1) = 1;
        }
        break;
        // East face, normal sign is negative
      case (1):
        // Set the pointer to the bulk coordinate translation scheme
        face_element_pt->face_to_bulk_coordinate_fct_pt() =
          &QElement2FaceToBulkCoordinates::face2;

        // Set the pointer to the derivative mappings
        face_element_pt->bulk_coordinate_derivatives_fct_pt() =
          &QElement2BulkCoordinateDerivatives::faces0;

        for (unsigned i = 0; i < 2; i++)
        {
          bulk_number = 2 * i + 1;
          face_element_pt->node_pt(i) = node_pt(bulk_number);
          face_element_pt->bulk_node_number(i) = bulk_number;
          face_element_pt->normal_sign() = -1;
          // Set the number of values originally stored at this node
          face_element_pt->nbulk_value(i) = required_nvalue(bulk_number);
          // Set the position type for the slope, which is in the s[1]
          // direction, so is position_type 2 in the bulk element
          face_element_pt->bulk_position_type(1) = 2;
        }
        break;
        // North face, normal sign is negative
      case (2):
        // Set the pointer to the bulk coordinate translation scheme
        face_element_pt->face_to_bulk_coordinate_fct_pt() =
          &QElement2FaceToBulkCoordinates::face3;

        // Set the pointer to the derivative mappings
        face_element_pt->bulk_coordinate_derivatives_fct_pt() =
          &QElement2BulkCoordinateDerivatives::faces1;

        for (unsigned i = 0; i < 2; i++)
        {
          bulk_number = 2 + i;
          face_element_pt->node_pt(i) = node_pt(bulk_number);
          face_element_pt->bulk_node_number(i) = bulk_number;
          face_element_pt->normal_sign() = -1;
          // Set the number of values originally stored at this node
          face_element_pt->nbulk_value(i) = required_nvalue(bulk_number);
          // Set the position type for the slope, which is in the s[0]
          // direction, so is position_type 1 in the "bulk" element
          face_element_pt->bulk_position_type(1) = 1;
        }
        break;

        // Now cover the other cases
      default:
        std::ostringstream error_message;
        error_message
          << "Face index should only take the values +/- 1 or +/- 2,"
          << " not " << face_index << std::endl;
        throw OomphLibError(error_message.str(),
                            OOMPH_CURRENT_FUNCTION,
                            OOMPH_EXCEPTION_LOCATION);
    }
  }
<<<<<<< HEAD

  /////////////////////////////////////////////////////////////////////
  //     1D SolidQHermiteElements
  //////////////////////////////////////////////////////////////////////

  //=====================================================================
  /// Overload the output function
  //====================================================================
  template<unsigned DIM>
  void SolidQHermiteElement<DIM>::output(std::ostream& outfile)
  {
    QHermiteElement<DIM>::output(outfile);
  }

  //=======================================================================
  /// The output function for n_plot points in each coordinate direction
  /// for the 1D element
  //=======================================================================
  template<>
  void SolidQHermiteElement<1>::output(std::ostream& outfile,
                                       const unsigned& n_plot)
  {
    // Local variables
    Vector<double> s(1);
=======

  /////////////////////////////////////////////////////////////////////
  //     1D SolidQHermiteElements
  //////////////////////////////////////////////////////////////////////


  //=====================================================================
  /// Overload the output function
  //====================================================================
  template<unsigned DIM>
  void SolidQHermiteElement<DIM>::output(std::ostream& outfile)
  {
    QHermiteElement<DIM>::output(outfile);
  }


  //=======================================================================
  /// The output function for n_plot points in each coordinate direction
  /// for the 1D element
  //=======================================================================
  template<>
  void SolidQHermiteElement<1>::output(std::ostream& outfile,
                                       const unsigned& n_plot)
  {
    // Local variables
    Vector<double> s(1);

    // Tecplot header info
    outfile << "ZONE I=" << n_plot << std::endl;

    // Find the dimension of the nodes
    unsigned n_dim = this->nodal_dimension();

    // Find the Lagrangian dimension of the first node
    unsigned n_lagr = static_cast<SolidNode*>(node_pt(0))->nlagrangian();

    // Loop over plot points
    for (unsigned l = 0; l < n_plot; l++)
    {
      s[0] = -1.0 + l * 2.0 / (n_plot - 1);

      // Output the Eulerian coordinates
      for (unsigned i = 0; i < n_dim; i++)
      {
        outfile << interpolated_x(s, i) << " ";
      }

      // Output the Lagrangian coordinates
      for (unsigned i = 0; i < n_lagr; i++)
      {
        outfile << interpolated_xi(s, i) << " ";
      }
      outfile << std::endl;
    }
  }
>>>>>>> fb5f6804

    // Tecplot header info
    outfile << "ZONE I=" << n_plot << std::endl;

<<<<<<< HEAD
    // Find the dimension of the nodes
    unsigned n_dim = this->nodal_dimension();
=======
  //=====================================================================
  /// Overload the C-style output function
  //====================================================================
  template<unsigned DIM>
  void SolidQHermiteElement<DIM>::output(FILE* file_pt)
  {
    QHermiteElement<DIM>::output(file_pt);
  }
>>>>>>> fb5f6804

    // Find the Lagrangian dimension of the first node
    unsigned n_lagr = static_cast<SolidNode*>(node_pt(0))->nlagrangian();

<<<<<<< HEAD
=======
  //=======================================================================
  /// The C-style output function for n_plot points in each coordinate direction
  /// for the 1D element
  //=======================================================================
  template<>
  void SolidQHermiteElement<1>::output(FILE* file_pt, const unsigned& n_plot)
  {
    // Local variables
    Vector<double> s(1);

    // Tecplot header info
    fprintf(file_pt, "ZONE I=%i\n", n_plot);

    // Find the dimension of the nodes
    unsigned n_dim = this->nodal_dimension();

    // Find the Lagrangian dimension of the first node
    unsigned n_lagr = static_cast<SolidNode*>(node_pt(0))->nlagrangian();

>>>>>>> fb5f6804
    // Loop over plot points
    for (unsigned l = 0; l < n_plot; l++)
    {
      s[0] = -1.0 + l * 2.0 / (n_plot - 1);
<<<<<<< HEAD
=======

      // Output the Eulerian coordinates
      for (unsigned i = 0; i < n_dim; i++)
      {
        fprintf(file_pt, "%g ", interpolated_x(s, i));
      }

      // Output the Lagrangian coordinates
      for (unsigned i = 0; i < n_lagr; i++)
      {
        fprintf(file_pt, "%g ", interpolated_xi(s, i));
      }
      fprintf(file_pt, "\n");
    }
  }
>>>>>>> fb5f6804

      // Output the Eulerian coordinates
      for (unsigned i = 0; i < n_dim; i++)
      {
        outfile << interpolated_x(s, i) << " ";
      }

<<<<<<< HEAD
      // Output the Lagrangian coordinates
      for (unsigned i = 0; i < n_lagr; i++)
      {
        outfile << interpolated_xi(s, i) << " ";
      }
      outfile << std::endl;
    }
  }
=======
  ///////////////////////////////////////////////////////////////////////////
  //   2D SolidQHermiteElements
  //////////////////////////////////////////////////////////////////////////
>>>>>>> fb5f6804

  //=====================================================================
  /// Overload the C-style output function
  //====================================================================
  template<unsigned DIM>
  void SolidQHermiteElement<DIM>::output(FILE* file_pt)
  {
    QHermiteElement<DIM>::output(file_pt);
  }

<<<<<<< HEAD
  //=======================================================================
  /// The C-style output function for n_plot points in each coordinate direction
  /// for the 1D element
  //=======================================================================
  template<>
  void SolidQHermiteElement<1>::output(FILE* file_pt, const unsigned& n_plot)
  {
    // Local variables
    Vector<double> s(1);

    // Tecplot header info
    fprintf(file_pt, "ZONE I=%i\n", n_plot);
=======
  //=====================================================================
  /// The output function for any number of points per element
  //=====================================================================
  template<>
  void SolidQHermiteElement<2>::output(std::ostream& outfile,
                                       const unsigned& n_p)
  {
    // Local variables
    Vector<double> s(2);

    // Tecplot header info
    outfile << "ZONE I=" << n_p << ", J=" << n_p << std::endl;
>>>>>>> fb5f6804

    // Find the dimension of the nodes
    unsigned n_dim = this->nodal_dimension();

    // Find the Lagrangian dimension of the first node
    unsigned n_lagr = static_cast<SolidNode*>(node_pt(0))->nlagrangian();

<<<<<<< HEAD
    // Loop over plot points
    for (unsigned l = 0; l < n_plot; l++)
    {
      s[0] = -1.0 + l * 2.0 / (n_plot - 1);

      // Output the Eulerian coordinates
      for (unsigned i = 0; i < n_dim; i++)
      {
        fprintf(file_pt, "%g ", interpolated_x(s, i));
      }

      // Output the Lagrangian coordinates
      for (unsigned i = 0; i < n_lagr; i++)
      {
        fprintf(file_pt, "%g ", interpolated_xi(s, i));
      }
      fprintf(file_pt, "\n");
=======
    // Loop over element nodes
    for (unsigned l2 = 0; l2 < n_p; l2++)
    {
      s[1] = -1.0 + l2 * 2.0 / (n_p - 1);
      for (unsigned l1 = 0; l1 < n_p; l1++)
      {
        s[0] = -1.0 + l1 * 2.0 / (n_p - 1);

        // Output the Eulerian coordinates
        for (unsigned i = 0; i < n_dim; i++)
        {
          outfile << interpolated_x(s, i) << " ";
        }

        // Output the Lagrangian coordinates
        for (unsigned i = 0; i < n_lagr; i++)
        {
          outfile << interpolated_xi(s, i) << " ";
        }
        outfile << std::endl;
      }
>>>>>>> fb5f6804
    }
    outfile << std::endl;
  }

  ///////////////////////////////////////////////////////////////////////////
  //   2D SolidQHermiteElements
  //////////////////////////////////////////////////////////////////////////

  //=====================================================================
<<<<<<< HEAD
  /// The output function for any number of points per element
  //=====================================================================
  template<>
  void SolidQHermiteElement<2>::output(std::ostream& outfile,
                                       const unsigned& n_p)
=======
  /// The C-style output function for any number of points per element
  //=====================================================================
  template<>
  void SolidQHermiteElement<2>::output(FILE* file_pt, const unsigned& n_plot)
>>>>>>> fb5f6804
  {
    // Local variables
    Vector<double> s(2);

    // Tecplot header info
<<<<<<< HEAD
    outfile << "ZONE I=" << n_p << ", J=" << n_p << std::endl;
=======
    fprintf(file_pt, "ZONE I=%i, J=%i\n", n_plot, n_plot);
>>>>>>> fb5f6804

    // Find the dimension of the nodes
    unsigned n_dim = this->nodal_dimension();

    // Find the Lagrangian dimension of the first node
    unsigned n_lagr = static_cast<SolidNode*>(node_pt(0))->nlagrangian();

    // Loop over element nodes
<<<<<<< HEAD
    for (unsigned l2 = 0; l2 < n_p; l2++)
    {
      s[1] = -1.0 + l2 * 2.0 / (n_p - 1);
      for (unsigned l1 = 0; l1 < n_p; l1++)
      {
        s[0] = -1.0 + l1 * 2.0 / (n_p - 1);

        // Output the Eulerian coordinates
        for (unsigned i = 0; i < n_dim; i++)
        {
          outfile << interpolated_x(s, i) << " ";
        }

        // Output the Lagrangian coordinates
        for (unsigned i = 0; i < n_lagr; i++)
        {
          outfile << interpolated_xi(s, i) << " ";
        }
        outfile << std::endl;
      }
    }
    outfile << std::endl;
  }

  //=====================================================================
  /// The C-style output function for any number of points per element
  //=====================================================================
  template<>
  void SolidQHermiteElement<2>::output(FILE* file_pt, const unsigned& n_plot)
  {
    // Local variables
    Vector<double> s(2);

    // Tecplot header info
    fprintf(file_pt, "ZONE I=%i, J=%i\n", n_plot, n_plot);

    // Find the dimension of the nodes
    unsigned n_dim = this->nodal_dimension();

    // Find the Lagrangian dimension of the first node
    unsigned n_lagr = static_cast<SolidNode*>(node_pt(0))->nlagrangian();

    // Loop over element nodes
    for (unsigned l2 = 0; l2 < n_plot; l2++)
    {
      s[1] = -1.0 + l2 * 2.0 / (n_plot - 1);
      for (unsigned l1 = 0; l1 < n_plot; l1++)
      {
=======
    for (unsigned l2 = 0; l2 < n_plot; l2++)
    {
      s[1] = -1.0 + l2 * 2.0 / (n_plot - 1);
      for (unsigned l1 = 0; l1 < n_plot; l1++)
      {
>>>>>>> fb5f6804
        s[0] = -1.0 + l1 * 2.0 / (n_plot - 1);

        // Output the Eulerian coordinates
        for (unsigned i = 0; i < n_dim; i++)
        {
          fprintf(file_pt, "%g ", interpolated_x(s, i));
        }

        // Output the Lagrangian coordinates
        for (unsigned i = 0; i < n_lagr; i++)
        {
          fprintf(file_pt, "%g ", interpolated_xi(s, i));
        }
        fprintf(file_pt, "\n");
      }
    }
    fprintf(file_pt, "\n");
  }

<<<<<<< HEAD
=======

>>>>>>> fb5f6804
  //=======================================================================
  /// Function to setup geometrical information for lower-dimensional
  /// FaceElements for the solid hermite elements. We need to
  /// construct the basic  element and then sort out the Lagrangian
  /// coordinates
  //=======================================================================
  template<unsigned DIM>
  void SolidQHermiteElement<DIM>::build_face_element(
    const int& face_index, FaceElement* face_element_pt)
  {
    // Build the standard non-solid FaceElement
    QHermiteElement<DIM>::build_face_element(face_index, face_element_pt);

    // Set the Lagrangian dimension from the first node of the present element
    dynamic_cast<SolidFiniteElement*>(face_element_pt)
      ->set_lagrangian_dimension(
        static_cast<SolidNode*>(node_pt(0))->nlagrangian());
  }

  //==================================================================
  /// Force build of templates
  //==================================================================
  template class QHermiteElement<1>;
  template class QHermiteElement<2>;
  template class DiagQHermiteElement<1>;
  template class DiagQHermiteElement<2>;

  template class SolidQHermiteElement<1>;
  template class SolidQHermiteElement<2>;
  template class SolidDiagQHermiteElement<1>;
  template class SolidDiagQHermiteElement<2>;

<<<<<<< HEAD
=======
  template class SolidQHermiteElement<1>;
  template class SolidQHermiteElement<2>;
  template class SolidDiagQHermiteElement<1>;
  template class SolidDiagQHermiteElement<2>;

>>>>>>> fb5f6804
} // namespace oomph<|MERGE_RESOLUTION|>--- conflicted
+++ resolved
@@ -120,6 +120,7 @@
     }
   }
 
+
   //=======================================================================
   /// The output function for general 1D QHermiteElements
   //=======================================================================
@@ -129,7 +130,6 @@
     // Tecplot header info
     outfile << "ZONE I=" << 2 << std::endl;
 
-<<<<<<< HEAD
     // Find the dimension of the node
     unsigned n_dim = this->nodal_dimension();
 
@@ -153,17 +153,59 @@
         }
       }
 
-=======
-  //=======================================================================
-  /// The output function for general 1D QHermiteElements
-  //=======================================================================
-  template<>
-  void QHermiteElement<1>::output(std::ostream& outfile)
-  {
+      // Find out how many data values at the node
+      unsigned initial_nvalue = node_pt(l)->nvalue();
+      // Lopp over the data and output whether pinned or not
+      for (unsigned i = 0; i < initial_nvalue; i++)
+      {
+        outfile << node_pt(l)->is_pinned(i) << " ";
+      }
+      outfile << std::endl;
+    }
+    outfile << std::endl;
+  }
+
+  //=======================================================================
+  /// The output function for n_plot points in each coordinate direction
+  //=======================================================================
+  template<>
+  void QHermiteElement<1>::output(std::ostream& outfile, const unsigned& n_plot)
+  {
+    // Local variables
+    Vector<double> s(1);
+
     // Tecplot header info
-    outfile << "ZONE I=" << 2 << std::endl;
-
-    // Find the dimension of the node
+    outfile << "ZONE I=" << n_plot << std::endl;
+
+    // Find the dimension of the first node
+    unsigned n_dim = this->nodal_dimension();
+
+    // Loop over plot points
+    for (unsigned l = 0; l < n_plot; l++)
+    {
+      s[0] = -1.0 + l * 2.0 / (n_plot - 1);
+
+      // Output the coordinates
+      for (unsigned i = 0; i < n_dim; i++)
+      {
+        outfile << interpolated_x(s, i) << " ";
+      }
+      outfile << std::endl;
+    }
+    outfile << std::endl;
+  }
+
+
+  //=======================================================================
+  /// The C-style output function for general 1D QHermiteElements
+  //=======================================================================
+  template<>
+  void QHermiteElement<1>::output(FILE* file_pt)
+  {
+    // Tecplot header info
+    fprintf(file_pt, "ZONE I=2\n");
+
+    // Find the dimension of the nodes
     unsigned n_dim = this->nodal_dimension();
 
     // Loop over element nodes
@@ -172,7 +214,7 @@
       // Loop over the dimensions and output the position
       for (unsigned i = 0; i < n_dim; i++)
       {
-        outfile << node_pt(l)->x(i) << " ";
+        fprintf(file_pt, "%g ", node_pt(l)->x(i));
       }
 
       // Find the number of types of dof stored at each node
@@ -182,104 +224,22 @@
       {
         for (unsigned i = 0; i < n_dim; i++)
         {
-          outfile << node_pt(l)->x_gen(k, i) << " ";
-        }
-      }
-
->>>>>>> fb5f6804
+          fprintf(file_pt, "%g ", node_pt(l)->x_gen(k, i));
+        }
+      }
+
       // Find out how many data values at the node
       unsigned initial_nvalue = node_pt(l)->nvalue();
       // Lopp over the data and output whether pinned or not
       for (unsigned i = 0; i < initial_nvalue; i++)
       {
-        outfile << node_pt(l)->is_pinned(i) << " ";
-      }
-      outfile << std::endl;
-    }
-    outfile << std::endl;
-  }
-
-  //=======================================================================
-  /// The output function for n_plot points in each coordinate direction
-  //=======================================================================
-  template<>
-  void QHermiteElement<1>::output(std::ostream& outfile, const unsigned& n_plot)
-  {
-    // Local variables
-    Vector<double> s(1);
-
-    // Tecplot header info
-    outfile << "ZONE I=" << n_plot << std::endl;
-
-    // Find the dimension of the first node
-    unsigned n_dim = this->nodal_dimension();
-
-    // Loop over plot points
-    for (unsigned l = 0; l < n_plot; l++)
-    {
-      s[0] = -1.0 + l * 2.0 / (n_plot - 1);
-
-      // Output the coordinates
-      for (unsigned i = 0; i < n_dim; i++)
-      {
-        outfile << interpolated_x(s, i) << " ";
-      }
-      outfile << std::endl;
-    }
-    outfile << std::endl;
-  }
-<<<<<<< HEAD
-=======
-
->>>>>>> fb5f6804
-
-  //=======================================================================
-  /// The C-style output function for general 1D QHermiteElements
-  //=======================================================================
-  template<>
-  void QHermiteElement<1>::output(FILE* file_pt)
-  {
-    // Tecplot header info
-    fprintf(file_pt, "ZONE I=2\n");
-
-    // Find the dimension of the nodes
-    unsigned n_dim = this->nodal_dimension();
-
-    // Loop over element nodes
-    for (unsigned l = 0; l < 2; l++)
-    {
-      // Loop over the dimensions and output the position
-      for (unsigned i = 0; i < n_dim; i++)
-      {
-        fprintf(file_pt, "%g ", node_pt(l)->x(i));
-      }
-
-      // Find the number of types of dof stored at each node
-      unsigned n_position_type = node_pt(l)->nposition_type();
-      // Loop over the additional positional dofs
-      for (unsigned k = 1; k < n_position_type; k++)
-      {
-        for (unsigned i = 0; i < n_dim; i++)
-        {
-          fprintf(file_pt, "%g ", node_pt(l)->x_gen(k, i));
-        }
-      }
-
-      // Find out how many data values at the node
-      unsigned initial_nvalue = node_pt(l)->nvalue();
-      // Lopp over the data and output whether pinned or not
-      for (unsigned i = 0; i < initial_nvalue; i++)
-      {
         fprintf(file_pt, "%i ", node_pt(l)->is_pinned(i));
       }
       fprintf(file_pt, "\n");
     }
     fprintf(file_pt, "\n");
   }
-<<<<<<< HEAD
-=======
-
->>>>>>> fb5f6804
+
 
   //=======================================================================
   /// The C-style output function for n_plot points in each coordinate direction
@@ -308,10 +268,7 @@
       fprintf(file_pt, "\n");
     }
   }
-<<<<<<< HEAD
-=======
-
->>>>>>> fb5f6804
+
 
   //===========================================================
   /// Function to setup geometrical information for lower-dimensional
@@ -405,6 +362,7 @@
   ////////////////////////////////////////////////////////////////
   //       2D Hermite elements
   ////////////////////////////////////////////////////////////////
+
 
   //=======================================================================
   /// Shape function for specific QHermiteElement<2>
@@ -462,7 +420,6 @@
   }
 
   //=======================================================================
-<<<<<<< HEAD
   /// Derivatives of shape functions for specific QHermiteElement<2>
   //=======================================================================
   template<>
@@ -478,19 +435,7 @@
     OneDimHermite::shape(s[1], Psi[1]);
     OneDimHermite::dshape(s[0], DPsi[0]);
     OneDimHermite::dshape(s[1], DPsi[1]);
-=======
-  /// Shape function for specific QHermiteElement<2>
-  //=======================================================================
-  template<>
-  void QHermiteElement<2>::shape(const Vector<double>& s, Shape& psi) const
-  {
-    // Local storage
-    double Psi[2][2][2];
-
-    // Call the OneDimensional Shape functions
-    OneDimHermite::shape(s[0], Psi[0]);
-    OneDimHermite::shape(s[1], Psi[1]);
->>>>>>> fb5f6804
+
 
     // Set up the two dimensional shape functions
     // Set up the functions at corner 0
@@ -532,7 +477,6 @@
     psi(3, 2) = Psi[0][1][0] * Psi[1][1][1];
     // dpsi_3/ds1ds2  = 1 when s1 = 1, s2 = 1
     psi(3, 3) = Psi[0][1][1] * Psi[1][1][1];
-<<<<<<< HEAD
 
     // FIRST DERIVATIVES
 
@@ -600,37 +544,19 @@
                                          Shape& psi,
                                          DShape& dpsids,
                                          DShape& d2psids) const
-=======
-  }
-
-  //=======================================================================
-  /// Derivatives of shape functions for specific QHermiteElement<2>
-  //=======================================================================
-  template<>
-  void QHermiteElement<2>::dshape_local(const Vector<double>& s,
-                                        Shape& psi,
-                                        DShape& dpsids) const
->>>>>>> fb5f6804
   {
     // Local storage
     double Psi[2][2][2];
     double DPsi[2][2][2];
-<<<<<<< HEAD
     double D2Psi[2][2][2];
 
-=======
->>>>>>> fb5f6804
     // Call the OneDimensional Shape functions
     OneDimHermite::shape(s[0], Psi[0]);
     OneDimHermite::shape(s[1], Psi[1]);
     OneDimHermite::dshape(s[0], DPsi[0]);
     OneDimHermite::dshape(s[1], DPsi[1]);
-<<<<<<< HEAD
     OneDimHermite::d2shape(s[0], D2Psi[0]);
     OneDimHermite::d2shape(s[1], D2Psi[1]);
-=======
-
->>>>>>> fb5f6804
 
     // Set up the two dimensional shape functions
     // Set up the functions at corner 0
@@ -726,7 +652,6 @@
     dpsids(3, 1, 1) = Psi[0][1][1] * DPsi[1][1][0];
     dpsids(3, 2, 1) = Psi[0][1][0] * DPsi[1][1][1];
     dpsids(3, 3, 1) = Psi[0][1][1] * DPsi[1][1][1];
-<<<<<<< HEAD
 
     // SECOND DERIVATIVES
     // Convention: index 0 is d^2/ds[0]^2,
@@ -812,6 +737,7 @@
     d2psids(3, 3, 2) = DPsi[0][1][1] * DPsi[1][1][1];
   }
 
+
   //===========================================================
   /// The output function for QHermiteElement<2,ORDER>
   //===========================================================
@@ -824,227 +750,6 @@
     // Find the dimension of the node
     unsigned n_dim = this->nodal_dimension();
 
-=======
-  }
-
-  //======================================================================
-  /// Second derivatives of the shape functions wrt local coordinates.
-  /// d2psids(i,0) = \f$ \partial^2 \psi_j / \partial s_0^2 \f$
-  /// d2psids(i,1) = \f$ \partial^2 \psi_j / \partial s_1^2 \f$
-  /// d2psids(i,2) = \f$ \partial^2 \psi_j / \partial s_0 \partial s_1 \f$
-  //======================================================================
-  template<>
-  void QHermiteElement<2>::d2shape_local(const Vector<double>& s,
-                                         Shape& psi,
-                                         DShape& dpsids,
-                                         DShape& d2psids) const
-  {
-    // Local storage
-    double Psi[2][2][2];
-    double DPsi[2][2][2];
-    double D2Psi[2][2][2];
-
-    // Call the OneDimensional Shape functions
-    OneDimHermite::shape(s[0], Psi[0]);
-    OneDimHermite::shape(s[1], Psi[1]);
-    OneDimHermite::dshape(s[0], DPsi[0]);
-    OneDimHermite::dshape(s[1], DPsi[1]);
-    OneDimHermite::d2shape(s[0], D2Psi[0]);
-    OneDimHermite::d2shape(s[1], D2Psi[1]);
-
-    // Set up the two dimensional shape functions
-    // Set up the functions at corner 0
-    // psi_0 = 1 when s1 = 0, s2 = 0
-    psi(0, 0) = Psi[0][0][0] * Psi[1][0][0];
-    // dpsi_0/ds1 = 1 when s1 = 0, s2 = 0
-    psi(0, 1) = Psi[0][0][1] * Psi[1][0][0];
-    // dpsi_0/ds2 = 1 when s1 = 0, s2 = 0
-    psi(0, 2) = Psi[0][0][0] * Psi[1][0][1];
-    // dpsi_0/ds2ds1 = 1 when s1 = 0, s2 = 0
-    psi(0, 3) = Psi[0][0][1] * Psi[1][0][1];
-
-    // Set up the functions at corner 1
-    // psi_1 = 1 when s1 = 1, s2 = 0
-    psi(1, 0) = Psi[0][1][0] * Psi[1][0][0];
-    // dpsi_1/ds1 = 1 when s1 = 1, s2 = 0
-    psi(1, 1) = Psi[0][1][1] * Psi[1][0][0];
-    // dpsi_1/ds2 = 1 when s1 = 1, s2 = 0
-    psi(1, 2) = Psi[0][1][0] * Psi[1][0][1];
-    // dpsi_1/ds1ds2  = 1 when s1 = 1, s2 = 0
-    psi(1, 3) = Psi[0][1][1] * Psi[1][0][1];
-
-    // Set up the functions at the corner 2
-    // psi_2 = 1 when s1 = 0, s2 = 1
-    psi(2, 0) = Psi[0][0][0] * Psi[1][1][0];
-    // dpsi_2/ds1 = 1 when s1 = 0, s2 = 1
-    psi(2, 1) = Psi[0][0][1] * Psi[1][1][0];
-    // dpsi_2/ds2 = 1 when s1 = 0, s2 = 1
-    psi(2, 2) = Psi[0][0][0] * Psi[1][1][1];
-    // dpsi_2/ds2ds1 = 1 when s1 = 0, s2 = 1
-    psi(2, 3) = Psi[0][0][1] * Psi[1][1][1];
-
-    // Set up the functions at corner 3
-    // psi_3 = 1 when s1 = 1, s2 = 1
-    psi(3, 0) = Psi[0][1][0] * Psi[1][1][0];
-    // dpsi_3/ds1 = 1 when s1 = 1, s2 = 1
-    psi(3, 1) = Psi[0][1][1] * Psi[1][1][0];
-    // dpsi_3/ds2 = 1 when s1 = 1, s2 = 1
-    psi(3, 2) = Psi[0][1][0] * Psi[1][1][1];
-    // dpsi_3/ds1ds2  = 1 when s1 = 1, s2 = 1
-    psi(3, 3) = Psi[0][1][1] * Psi[1][1][1];
-
-    // FIRST DERIVATIVES
-
-    // D/Ds[0]
-
-    // Set up the functions at corner 0
-    dpsids(0, 0, 0) = DPsi[0][0][0] * Psi[1][0][0];
-    dpsids(0, 1, 0) = DPsi[0][0][1] * Psi[1][0][0];
-    dpsids(0, 2, 0) = DPsi[0][0][0] * Psi[1][0][1];
-    dpsids(0, 3, 0) = DPsi[0][0][1] * Psi[1][0][1];
-
-    // Set up the functions at corner 1
-    dpsids(1, 0, 0) = DPsi[0][1][0] * Psi[1][0][0];
-    dpsids(1, 1, 0) = DPsi[0][1][1] * Psi[1][0][0];
-    dpsids(1, 2, 0) = DPsi[0][1][0] * Psi[1][0][1];
-    dpsids(1, 3, 0) = DPsi[0][1][1] * Psi[1][0][1];
-
-    // Set up the functions at the corner 2
-    dpsids(2, 0, 0) = DPsi[0][0][0] * Psi[1][1][0];
-    dpsids(2, 1, 0) = DPsi[0][0][1] * Psi[1][1][0];
-    dpsids(2, 2, 0) = DPsi[0][0][0] * Psi[1][1][1];
-    dpsids(2, 3, 0) = DPsi[0][0][1] * Psi[1][1][1];
-
-    // Set up the functions at corner 3
-    dpsids(3, 0, 0) = DPsi[0][1][0] * Psi[1][1][0];
-    dpsids(3, 1, 0) = DPsi[0][1][1] * Psi[1][1][0];
-    dpsids(3, 2, 0) = DPsi[0][1][0] * Psi[1][1][1];
-    dpsids(3, 3, 0) = DPsi[0][1][1] * Psi[1][1][1];
-
-    // D/Ds[1]
-
-    // Set up the functions at corner 0
-    dpsids(0, 0, 1) = Psi[0][0][0] * DPsi[1][0][0];
-    dpsids(0, 1, 1) = Psi[0][0][1] * DPsi[1][0][0];
-    dpsids(0, 2, 1) = Psi[0][0][0] * DPsi[1][0][1];
-    dpsids(0, 3, 1) = Psi[0][0][1] * DPsi[1][0][1];
-
-    // Set up the functions at corner 1
-    dpsids(1, 0, 1) = Psi[0][1][0] * DPsi[1][0][0];
-    dpsids(1, 1, 1) = Psi[0][1][1] * DPsi[1][0][0];
-    dpsids(1, 2, 1) = Psi[0][1][0] * DPsi[1][0][1];
-    dpsids(1, 3, 1) = Psi[0][1][1] * DPsi[1][0][1];
-
-    // Set up the functions at the corner 2
-    dpsids(2, 0, 1) = Psi[0][0][0] * DPsi[1][1][0];
-    dpsids(2, 1, 1) = Psi[0][0][1] * DPsi[1][1][0];
-    dpsids(2, 2, 1) = Psi[0][0][0] * DPsi[1][1][1];
-    dpsids(2, 3, 1) = Psi[0][0][1] * DPsi[1][1][1];
-
-    // Set up the functions at corner 3
-    dpsids(3, 0, 1) = Psi[0][1][0] * DPsi[1][1][0];
-    dpsids(3, 1, 1) = Psi[0][1][1] * DPsi[1][1][0];
-    dpsids(3, 2, 1) = Psi[0][1][0] * DPsi[1][1][1];
-    dpsids(3, 3, 1) = Psi[0][1][1] * DPsi[1][1][1];
-
-    // SECOND DERIVATIVES
-    // Convention: index 0 is d^2/ds[0]^2,
-    //            index 1 is d^2/ds[1]^2,
-    //            index 2 is the mixed derivative
-
-    // D^2/Ds[0]^2
-
-    // Set up the functions at corner 0
-    d2psids(0, 0, 0) = D2Psi[0][0][0] * Psi[1][0][0];
-    d2psids(0, 1, 0) = D2Psi[0][0][1] * Psi[1][0][0];
-    d2psids(0, 2, 0) = D2Psi[0][0][0] * Psi[1][0][1];
-    d2psids(0, 3, 0) = D2Psi[0][0][1] * Psi[1][0][1];
-
-    // Set up the functions at corner 1
-    d2psids(1, 0, 0) = D2Psi[0][1][0] * Psi[1][0][0];
-    d2psids(1, 1, 0) = D2Psi[0][1][1] * Psi[1][0][0];
-    d2psids(1, 2, 0) = D2Psi[0][1][0] * Psi[1][0][1];
-    d2psids(1, 3, 0) = D2Psi[0][1][1] * Psi[1][0][1];
-
-    // Set up the functions at the corner 2
-    d2psids(2, 0, 0) = D2Psi[0][0][0] * Psi[1][1][0];
-    d2psids(2, 1, 0) = D2Psi[0][0][1] * Psi[1][1][0];
-    d2psids(2, 2, 0) = D2Psi[0][0][0] * Psi[1][1][1];
-    d2psids(2, 3, 0) = D2Psi[0][0][1] * Psi[1][1][1];
-
-    // Set up the functions at corner 3
-    d2psids(3, 0, 0) = D2Psi[0][1][0] * Psi[1][1][0];
-    d2psids(3, 1, 0) = D2Psi[0][1][1] * Psi[1][1][0];
-    d2psids(3, 2, 0) = D2Psi[0][1][0] * Psi[1][1][1];
-    d2psids(3, 3, 0) = D2Psi[0][1][1] * Psi[1][1][1];
-
-    // D^2/Ds[1]^2
-
-    // Set up the functions at corner 0
-    d2psids(0, 0, 1) = Psi[0][0][0] * D2Psi[1][0][0];
-    d2psids(0, 1, 1) = Psi[0][0][1] * D2Psi[1][0][0];
-    d2psids(0, 2, 1) = Psi[0][0][0] * D2Psi[1][0][1];
-    d2psids(0, 3, 1) = Psi[0][0][1] * D2Psi[1][0][1];
-
-    // Set up the functions at corner 1
-    d2psids(1, 0, 1) = Psi[0][1][0] * D2Psi[1][0][0];
-    d2psids(1, 1, 1) = Psi[0][1][1] * D2Psi[1][0][0];
-    d2psids(1, 2, 1) = Psi[0][1][0] * D2Psi[1][0][1];
-    d2psids(1, 3, 1) = Psi[0][1][1] * D2Psi[1][0][1];
-
-    // Set up the functions at the corner 2
-    d2psids(2, 0, 1) = Psi[0][0][0] * D2Psi[1][1][0];
-    d2psids(2, 1, 1) = Psi[0][0][1] * D2Psi[1][1][0];
-    d2psids(2, 2, 1) = Psi[0][0][0] * D2Psi[1][1][1];
-    d2psids(2, 3, 1) = Psi[0][0][1] * D2Psi[1][1][1];
-
-    // Set up the functions at corner 3
-    d2psids(3, 0, 1) = Psi[0][1][0] * D2Psi[1][1][0];
-    d2psids(3, 1, 1) = Psi[0][1][1] * D2Psi[1][1][0];
-    d2psids(3, 2, 1) = Psi[0][1][0] * D2Psi[1][1][1];
-    d2psids(3, 3, 1) = Psi[0][1][1] * D2Psi[1][1][1];
-
-    // D^2/Ds[0]Ds[1]
-
-    // Set up the functions at corner 0
-    d2psids(0, 0, 2) = DPsi[0][0][0] * DPsi[1][0][0];
-    d2psids(0, 1, 2) = DPsi[0][0][1] * DPsi[1][0][0];
-    d2psids(0, 2, 2) = DPsi[0][0][0] * DPsi[1][0][1];
-    d2psids(0, 3, 2) = DPsi[0][0][1] * DPsi[1][0][1];
-
-    // Set up the functions at corner 1
-    d2psids(1, 0, 2) = DPsi[0][1][0] * DPsi[1][0][0];
-    d2psids(1, 1, 2) = DPsi[0][1][1] * DPsi[1][0][0];
-    d2psids(1, 2, 2) = DPsi[0][1][0] * DPsi[1][0][1];
-    d2psids(1, 3, 2) = DPsi[0][1][1] * DPsi[1][0][1];
-
-    // Set up the functions at the corner 2
-    d2psids(2, 0, 2) = DPsi[0][0][0] * DPsi[1][1][0];
-    d2psids(2, 1, 2) = DPsi[0][0][1] * DPsi[1][1][0];
-    d2psids(2, 2, 2) = DPsi[0][0][0] * DPsi[1][1][1];
-    d2psids(2, 3, 2) = DPsi[0][0][1] * DPsi[1][1][1];
-
-    // Set up the functions at corner 3
-    d2psids(3, 0, 2) = DPsi[0][1][0] * DPsi[1][1][0];
-    d2psids(3, 1, 2) = DPsi[0][1][1] * DPsi[1][1][0];
-    d2psids(3, 2, 2) = DPsi[0][1][0] * DPsi[1][1][1];
-    d2psids(3, 3, 2) = DPsi[0][1][1] * DPsi[1][1][1];
-  }
-
-
-  //===========================================================
-  /// The output function for QHermiteElement<2,ORDER>
-  //===========================================================
-  template<>
-  void QHermiteElement<2>::output(std::ostream& outfile)
-  {
-    // Tecplot header info
-    outfile << "ZONE I=" << 2 << ", J=" << 2 << std::endl;
-
-    // Find the dimension of the node
-    unsigned n_dim = this->nodal_dimension();
-
->>>>>>> fb5f6804
     // Loop over element nodes
     for (unsigned l2 = 0; l2 < 2; l2++)
     {
@@ -1115,10 +820,7 @@
     }
     outfile << std::endl;
   }
-<<<<<<< HEAD
-=======
-
->>>>>>> fb5f6804
+
 
   //===========================================================
   /// The C-style output function for QHermiteElement<2,ORDER>
@@ -1177,7 +879,6 @@
   {
     // Local variables
     Vector<double> s(2);
-<<<<<<< HEAD
 
     // Tecplot header info
     fprintf(file_pt, "ZONE I=%i, J=%i \n", n_plot, n_plot);
@@ -1185,15 +886,6 @@
     // Find the dimension of the nodes
     unsigned n_dim = this->nodal_dimension();
 
-=======
-
-    // Tecplot header info
-    fprintf(file_pt, "ZONE I=%i, J=%i \n", n_plot, n_plot);
-
-    // Find the dimension of the nodes
-    unsigned n_dim = this->nodal_dimension();
-
->>>>>>> fb5f6804
     // Loop over plot points
     for (unsigned l2 = 0; l2 < n_plot; l2++)
     {
@@ -1211,10 +903,7 @@
     }
     fprintf(file_pt, "\n");
   }
-<<<<<<< HEAD
-=======
-
->>>>>>> fb5f6804
+
 
   //=======================================================================
   /// Function to setup geometrical information for lower-dimensional
@@ -1370,11 +1059,11 @@
                             OOMPH_EXCEPTION_LOCATION);
     }
   }
-<<<<<<< HEAD
 
   /////////////////////////////////////////////////////////////////////
   //     1D SolidQHermiteElements
   //////////////////////////////////////////////////////////////////////
+
 
   //=====================================================================
   /// Overload the output function
@@ -1385,6 +1074,7 @@
     QHermiteElement<DIM>::output(outfile);
   }
 
+
   //=======================================================================
   /// The output function for n_plot points in each coordinate direction
   /// for the 1D element
@@ -1395,33 +1085,6 @@
   {
     // Local variables
     Vector<double> s(1);
-=======
-
-  /////////////////////////////////////////////////////////////////////
-  //     1D SolidQHermiteElements
-  //////////////////////////////////////////////////////////////////////
-
-
-  //=====================================================================
-  /// Overload the output function
-  //====================================================================
-  template<unsigned DIM>
-  void SolidQHermiteElement<DIM>::output(std::ostream& outfile)
-  {
-    QHermiteElement<DIM>::output(outfile);
-  }
-
-
-  //=======================================================================
-  /// The output function for n_plot points in each coordinate direction
-  /// for the 1D element
-  //=======================================================================
-  template<>
-  void SolidQHermiteElement<1>::output(std::ostream& outfile,
-                                       const unsigned& n_plot)
-  {
-    // Local variables
-    Vector<double> s(1);
 
     // Tecplot header info
     outfile << "ZONE I=" << n_plot << std::endl;
@@ -1451,15 +1114,8 @@
       outfile << std::endl;
     }
   }
->>>>>>> fb5f6804
-
-    // Tecplot header info
-    outfile << "ZONE I=" << n_plot << std::endl;
-
-<<<<<<< HEAD
-    // Find the dimension of the nodes
-    unsigned n_dim = this->nodal_dimension();
-=======
+
+
   //=====================================================================
   /// Overload the C-style output function
   //====================================================================
@@ -1468,39 +1124,31 @@
   {
     QHermiteElement<DIM>::output(file_pt);
   }
->>>>>>> fb5f6804
+
+
+  //=======================================================================
+  /// The C-style output function for n_plot points in each coordinate direction
+  /// for the 1D element
+  //=======================================================================
+  template<>
+  void SolidQHermiteElement<1>::output(FILE* file_pt, const unsigned& n_plot)
+  {
+    // Local variables
+    Vector<double> s(1);
+
+    // Tecplot header info
+    fprintf(file_pt, "ZONE I=%i\n", n_plot);
+
+    // Find the dimension of the nodes
+    unsigned n_dim = this->nodal_dimension();
 
     // Find the Lagrangian dimension of the first node
     unsigned n_lagr = static_cast<SolidNode*>(node_pt(0))->nlagrangian();
 
-<<<<<<< HEAD
-=======
-  //=======================================================================
-  /// The C-style output function for n_plot points in each coordinate direction
-  /// for the 1D element
-  //=======================================================================
-  template<>
-  void SolidQHermiteElement<1>::output(FILE* file_pt, const unsigned& n_plot)
-  {
-    // Local variables
-    Vector<double> s(1);
-
-    // Tecplot header info
-    fprintf(file_pt, "ZONE I=%i\n", n_plot);
-
-    // Find the dimension of the nodes
-    unsigned n_dim = this->nodal_dimension();
-
-    // Find the Lagrangian dimension of the first node
-    unsigned n_lagr = static_cast<SolidNode*>(node_pt(0))->nlagrangian();
-
->>>>>>> fb5f6804
     // Loop over plot points
     for (unsigned l = 0; l < n_plot; l++)
     {
       s[0] = -1.0 + l * 2.0 / (n_plot - 1);
-<<<<<<< HEAD
-=======
 
       // Output the Eulerian coordinates
       for (unsigned i = 0; i < n_dim; i++)
@@ -1516,52 +1164,13 @@
       fprintf(file_pt, "\n");
     }
   }
->>>>>>> fb5f6804
-
-      // Output the Eulerian coordinates
-      for (unsigned i = 0; i < n_dim; i++)
-      {
-        outfile << interpolated_x(s, i) << " ";
-      }
-
-<<<<<<< HEAD
-      // Output the Lagrangian coordinates
-      for (unsigned i = 0; i < n_lagr; i++)
-      {
-        outfile << interpolated_xi(s, i) << " ";
-      }
-      outfile << std::endl;
-    }
-  }
-=======
+
+
   ///////////////////////////////////////////////////////////////////////////
   //   2D SolidQHermiteElements
   //////////////////////////////////////////////////////////////////////////
->>>>>>> fb5f6804
-
-  //=====================================================================
-  /// Overload the C-style output function
-  //====================================================================
-  template<unsigned DIM>
-  void SolidQHermiteElement<DIM>::output(FILE* file_pt)
-  {
-    QHermiteElement<DIM>::output(file_pt);
-  }
-
-<<<<<<< HEAD
-  //=======================================================================
-  /// The C-style output function for n_plot points in each coordinate direction
-  /// for the 1D element
-  //=======================================================================
-  template<>
-  void SolidQHermiteElement<1>::output(FILE* file_pt, const unsigned& n_plot)
-  {
-    // Local variables
-    Vector<double> s(1);
-
-    // Tecplot header info
-    fprintf(file_pt, "ZONE I=%i\n", n_plot);
-=======
+
+
   //=====================================================================
   /// The output function for any number of points per element
   //=====================================================================
@@ -1574,7 +1183,6 @@
 
     // Tecplot header info
     outfile << "ZONE I=" << n_p << ", J=" << n_p << std::endl;
->>>>>>> fb5f6804
 
     // Find the dimension of the nodes
     unsigned n_dim = this->nodal_dimension();
@@ -1582,25 +1190,6 @@
     // Find the Lagrangian dimension of the first node
     unsigned n_lagr = static_cast<SolidNode*>(node_pt(0))->nlagrangian();
 
-<<<<<<< HEAD
-    // Loop over plot points
-    for (unsigned l = 0; l < n_plot; l++)
-    {
-      s[0] = -1.0 + l * 2.0 / (n_plot - 1);
-
-      // Output the Eulerian coordinates
-      for (unsigned i = 0; i < n_dim; i++)
-      {
-        fprintf(file_pt, "%g ", interpolated_x(s, i));
-      }
-
-      // Output the Lagrangian coordinates
-      for (unsigned i = 0; i < n_lagr; i++)
-      {
-        fprintf(file_pt, "%g ", interpolated_xi(s, i));
-      }
-      fprintf(file_pt, "\n");
-=======
     // Loop over element nodes
     for (unsigned l2 = 0; l2 < n_p; l2++)
     {
@@ -1622,70 +1211,10 @@
         }
         outfile << std::endl;
       }
->>>>>>> fb5f6804
     }
     outfile << std::endl;
   }
 
-  ///////////////////////////////////////////////////////////////////////////
-  //   2D SolidQHermiteElements
-  //////////////////////////////////////////////////////////////////////////
-
-  //=====================================================================
-<<<<<<< HEAD
-  /// The output function for any number of points per element
-  //=====================================================================
-  template<>
-  void SolidQHermiteElement<2>::output(std::ostream& outfile,
-                                       const unsigned& n_p)
-=======
-  /// The C-style output function for any number of points per element
-  //=====================================================================
-  template<>
-  void SolidQHermiteElement<2>::output(FILE* file_pt, const unsigned& n_plot)
->>>>>>> fb5f6804
-  {
-    // Local variables
-    Vector<double> s(2);
-
-    // Tecplot header info
-<<<<<<< HEAD
-    outfile << "ZONE I=" << n_p << ", J=" << n_p << std::endl;
-=======
-    fprintf(file_pt, "ZONE I=%i, J=%i\n", n_plot, n_plot);
->>>>>>> fb5f6804
-
-    // Find the dimension of the nodes
-    unsigned n_dim = this->nodal_dimension();
-
-    // Find the Lagrangian dimension of the first node
-    unsigned n_lagr = static_cast<SolidNode*>(node_pt(0))->nlagrangian();
-
-    // Loop over element nodes
-<<<<<<< HEAD
-    for (unsigned l2 = 0; l2 < n_p; l2++)
-    {
-      s[1] = -1.0 + l2 * 2.0 / (n_p - 1);
-      for (unsigned l1 = 0; l1 < n_p; l1++)
-      {
-        s[0] = -1.0 + l1 * 2.0 / (n_p - 1);
-
-        // Output the Eulerian coordinates
-        for (unsigned i = 0; i < n_dim; i++)
-        {
-          outfile << interpolated_x(s, i) << " ";
-        }
-
-        // Output the Lagrangian coordinates
-        for (unsigned i = 0; i < n_lagr; i++)
-        {
-          outfile << interpolated_xi(s, i) << " ";
-        }
-        outfile << std::endl;
-      }
-    }
-    outfile << std::endl;
-  }
 
   //=====================================================================
   /// The C-style output function for any number of points per element
@@ -1711,13 +1240,6 @@
       s[1] = -1.0 + l2 * 2.0 / (n_plot - 1);
       for (unsigned l1 = 0; l1 < n_plot; l1++)
       {
-=======
-    for (unsigned l2 = 0; l2 < n_plot; l2++)
-    {
-      s[1] = -1.0 + l2 * 2.0 / (n_plot - 1);
-      for (unsigned l1 = 0; l1 < n_plot; l1++)
-      {
->>>>>>> fb5f6804
         s[0] = -1.0 + l1 * 2.0 / (n_plot - 1);
 
         // Output the Eulerian coordinates
@@ -1737,10 +1259,7 @@
     fprintf(file_pt, "\n");
   }
 
-<<<<<<< HEAD
-=======
-
->>>>>>> fb5f6804
+
   //=======================================================================
   /// Function to setup geometrical information for lower-dimensional
   /// FaceElements for the solid hermite elements. We need to
@@ -1768,17 +1287,10 @@
   template class DiagQHermiteElement<1>;
   template class DiagQHermiteElement<2>;
 
+
   template class SolidQHermiteElement<1>;
   template class SolidQHermiteElement<2>;
   template class SolidDiagQHermiteElement<1>;
   template class SolidDiagQHermiteElement<2>;
 
-<<<<<<< HEAD
-=======
-  template class SolidQHermiteElement<1>;
-  template class SolidQHermiteElement<2>;
-  template class SolidDiagQHermiteElement<1>;
-  template class SolidDiagQHermiteElement<2>;
-
->>>>>>> fb5f6804
 } // namespace oomph