--- conflicted
+++ resolved
@@ -29,7 +29,7 @@
 {
   // VECTOR METHODS
   // =============================================================
-<<<<<<< HEAD
+
 
   //=============================================================================
   /// \short create an Epetra_Vector from an oomph-lib DoubleVector.
@@ -51,8 +51,6 @@
         error_message.str(), OOMPH_CURRENT_FUNCTION, OOMPH_EXCEPTION_LOCATION);
     }
 #endif
-=======
->>>>>>> fb5f6804
 
     // create the corresponding Epetra_Map
     LinearAlgebraDistribution* dist_pt = 0;
@@ -67,7 +65,6 @@
     }
     Epetra_Map* epetra_map_pt = create_epetra_map(dist_pt);
 
-<<<<<<< HEAD
     // first first coefficient of the oomph vector to be inserted into the
     // Epetra_Vector
     unsigned offset = 0;
@@ -109,29 +106,10 @@
     {
       std::ostringstream error_message;
       error_message << "The LinearAlgebraDistribution dist_pt must be setup.";
-=======
-  //=============================================================================
-  /// \short create an Epetra_Vector from an oomph-lib DoubleVector.
-  /// If oomph_vec is NOT distributed (i.e. locally replicated) and
-  /// on more than one processor, then the returned Epetra_Vector will be
-  /// uniformly distributed. If the oomph_vec is distributed then the
-  /// Epetra_Vector returned will have the same distribution as oomph_vec.
-  //=============================================================================
-  Epetra_Vector* TrilinosEpetraHelpers::create_distributed_epetra_vector(
-    const DoubleVector& oomph_vec)
-  {
-#ifdef PARANOID
-    // check the the oomph lib vector is setup
-    if (!oomph_vec.built())
-    {
-      std::ostringstream error_message;
-      error_message << "The oomph-lib vector (oomph_v) must be setup.";
->>>>>>> fb5f6804
-      throw OomphLibError(
-        error_message.str(), OOMPH_CURRENT_FUNCTION, OOMPH_EXCEPTION_LOCATION);
-    }
-#endif
-<<<<<<< HEAD
+      throw OomphLibError(
+        error_message.str(), OOMPH_CURRENT_FUNCTION, OOMPH_EXCEPTION_LOCATION);
+    }
+#endif
 
     // create the corresponding Epetra_Map
     LinearAlgebraDistribution* target_dist_pt = 0;
@@ -174,70 +152,12 @@
     {
       std::ostringstream error_message;
       error_message << "The oomph-lib vector (oomph_v) must be setup.";
-=======
+      throw OomphLibError(
+        error_message.str(), OOMPH_CURRENT_FUNCTION, OOMPH_EXCEPTION_LOCATION);
+    }
+#endif
 
     // create the corresponding Epetra_Map
-    LinearAlgebraDistribution* dist_pt = 0;
-    if (oomph_vec.distributed())
-    {
-      dist_pt = new LinearAlgebraDistribution(oomph_vec.distribution_pt());
-    }
-    else
-    {
-      dist_pt = new LinearAlgebraDistribution(
-        oomph_vec.distribution_pt()->communicator_pt(), oomph_vec.nrow(), true);
-    }
-    Epetra_Map* epetra_map_pt = create_epetra_map(dist_pt);
-
-    // first first coefficient of the oomph vector to be inserted into the
-    // Epetra_Vector
-    unsigned offset = 0;
-    if (!oomph_vec.distributed())
-    {
-      offset = dist_pt->first_row();
-    }
-
-    // copy the values into the oomph-lib vector
-    // const_cast OK because Epetra_Vector construction is Copying values and
-    // therefore does not modify data.
-    double* v_pt = const_cast<double*>(oomph_vec.values_pt());
-    Epetra_Vector* epetra_vec_pt =
-      new Epetra_Vector(Copy, *epetra_map_pt, v_pt + offset);
-
-    // clean up
-    delete epetra_map_pt;
-    delete dist_pt;
-
-    // return
-    return epetra_vec_pt;
-  }
-
-  //=============================================================================
-  /// \short create an Epetra_Vector based on the argument oomph-lib
-  /// LinearAlgebraDistribution
-  /// If dist is NOT distributed and
-  /// on more than one processor, then the returned Epetra_Vector will be
-  /// uniformly distributed. If dist is distributed then the Epetra_Vector
-  /// returned will have the same distribution as dist.
-  /// The coefficient values are not set.
-  //=============================================================================
-  Epetra_Vector* TrilinosEpetraHelpers::create_distributed_epetra_vector(
-    const LinearAlgebraDistribution* dist_pt)
-  {
-#ifdef PARANOID
-    // check the the oomph lib vector is setup
-    if (!dist_pt->built())
-    {
-      std::ostringstream error_message;
-      error_message << "The LinearAlgebraDistribution dist_pt must be setup.";
->>>>>>> fb5f6804
-      throw OomphLibError(
-        error_message.str(), OOMPH_CURRENT_FUNCTION, OOMPH_EXCEPTION_LOCATION);
-    }
-#endif
-
-    // create the corresponding Epetra_Map
-<<<<<<< HEAD
     Epetra_Map* epetra_map_pt = create_epetra_map(oomph_vec.distribution_pt());
 
     // copy the values into the oomph-lib vector
@@ -247,50 +167,18 @@
 
     // clean up
     delete epetra_map_pt;
-=======
-    LinearAlgebraDistribution* target_dist_pt = 0;
-    if (dist_pt->distributed())
-    {
-      target_dist_pt = new LinearAlgebraDistribution(dist_pt);
-    }
-    else
-    {
-      target_dist_pt = new LinearAlgebraDistribution(
-        dist_pt->communicator_pt(), dist_pt->nrow(), true);
-    }
-    Epetra_Map* epetra_map_pt = create_epetra_map(target_dist_pt);
-
-    // create epetra_vector
-    Epetra_Vector* epetra_vec_pt = new Epetra_Vector(*epetra_map_pt, false);
-
-    // clean up
-    delete epetra_map_pt;
-    delete target_dist_pt;
->>>>>>> fb5f6804
 
     // return
     return epetra_vec_pt;
   }
 
   //=============================================================================
-<<<<<<< HEAD
   /// \short Helper function to copy the contents of a Trilinos vector to an
   /// oomph-lib distributed vector. The distribution of the two vectors must
   /// be identical
   //=============================================================================
   void TrilinosEpetraHelpers::copy_to_oomphlib_vector(
     const Epetra_Vector* epetra_vec_pt, DoubleVector& oomph_vec)
-=======
-  /// Create an Epetra_Vector equivalent of DoubleVector
-  /// The argument DoubleVector must be built.
-  /// The Epetra_Vector will point to, and NOT COPY the underlying data in the
-  /// DoubleVector.
-  /// The oomph-lib DoubleVector and the returned Epetra_Vector will have the
-  /// the same distribution.
-  //=============================================================================
-  Epetra_Vector* TrilinosEpetraHelpers::create_epetra_vector_view_data(
-    DoubleVector& oomph_vec)
->>>>>>> fb5f6804
   {
 #ifdef PARANOID
     // check the the oomph lib vector is setup
@@ -303,7 +191,6 @@
     }
 #endif
 
-<<<<<<< HEAD
     // if the oomph-lib vector is distributed
     if (oomph_vec.distributed())
     {
@@ -322,60 +209,6 @@
     // else teh oomph-lib vector is not distributed
     else
     {
-=======
-    // create the corresponding Epetra_Map
-    Epetra_Map* epetra_map_pt = create_epetra_map(oomph_vec.distribution_pt());
-
-    // copy the values into the oomph-lib vector
-    double* v_pt = oomph_vec.values_pt();
-    Epetra_Vector* epetra_vec_pt =
-      new Epetra_Vector(View, *epetra_map_pt, v_pt);
-
-    // clean up
-    delete epetra_map_pt;
-
-    // return
-    return epetra_vec_pt;
-  }
-
-  //=============================================================================
-  /// \short Helper function to copy the contents of a Trilinos vector to an
-  /// oomph-lib distributed vector. The distribution of the two vectors must
-  /// be identical
-  //=============================================================================
-  void TrilinosEpetraHelpers::copy_to_oomphlib_vector(
-    const Epetra_Vector* epetra_vec_pt, DoubleVector& oomph_vec)
-  {
-#ifdef PARANOID
-    // check the the oomph lib vector is setup
-    if (!oomph_vec.built())
-    {
-      std::ostringstream error_message;
-      error_message << "The oomph-lib vector (oomph_v) must be setup.";
-      throw OomphLibError(
-        error_message.str(), OOMPH_CURRENT_FUNCTION, OOMPH_EXCEPTION_LOCATION);
-    }
-#endif
-
-    // if the oomph-lib vector is distributed
-    if (oomph_vec.distributed())
-    {
-      // extract values from epetra_v_pt
-      double* v_values;
-      epetra_vec_pt->ExtractView(&v_values);
-
-      // copy the values
-      unsigned nrow_local = oomph_vec.nrow_local();
-      for (unsigned i = 0; i < nrow_local; i++)
-      {
-        oomph_vec[i] = v_values[i];
-      }
-    }
-
-    // else teh oomph-lib vector is not distributed
-    else
-    {
->>>>>>> fb5f6804
       // get the values vector
 #ifdef OOMPH_HAS_MPI
       int nproc = epetra_vec_pt->Map().Comm().NumProc();
@@ -442,10 +275,7 @@
   // MATRIX METHODS
   // =============================================================
 
-<<<<<<< HEAD
-=======
-
->>>>>>> fb5f6804
+
   //=============================================================================
   /// \short create an Epetra_CrsMatrix from an oomph-lib CRDoubleMatrix.
   /// If oomph_matrix_pt is NOT distributed (i.e. locally replicated) and
@@ -469,20 +299,6 @@
         error_message.str(), OOMPH_CURRENT_FUNCTION, OOMPH_EXCEPTION_LOCATION);
     }
     if (!oomph_matrix_pt->built())
-<<<<<<< HEAD
-    {
-      std::ostringstream error_message;
-      error_message << "The oomph-lib matrix must be built.";
-      throw OomphLibError(
-        error_message.str(), OOMPH_CURRENT_FUNCTION, OOMPH_EXCEPTION_LOCATION);
-    }
-    if (!oomph_matrix_pt->built())
-    {
-      std::ostringstream error_message;
-      error_message << "The oomph-lib matrix must be built.";
-      throw OomphLibError(
-        error_message.str(), OOMPH_CURRENT_FUNCTION, OOMPH_EXCEPTION_LOCATION);
-=======
     {
       std::ostringstream error_message;
       error_message << "The oomph-lib matrix must be built.";
@@ -538,64 +354,6 @@
     for (unsigned row = 0; row < nrow_local; row++)
     {
       nnz_per_row[row] = row_start[row + offset + 1] - row_start[offset + row];
->>>>>>> fb5f6804
-    }
-
-    // create the matrix
-    Epetra_CrsMatrix* epetra_matrix_pt =
-      new Epetra_CrsMatrix(Copy, *epetra_map_pt, nnz_per_row, true);
-
-    // insert the values
-    for (unsigned row = 0; row < nrow_local; row++)
-    {
-      // get pointer to this row in values/columns
-      int ptr = row_start[row + offset];
-#ifdef PARANOID
-      int err = 0;
-      err =
-#endif
-<<<<<<< HEAD
-
-    // get pointers to the matrix values, column indices etc
-    // const_cast is safe because we use the Epetra_Vector "Copy" construction
-    // method
-    int* column = const_cast<int*>(oomph_matrix_pt->column_index());
-    double* value = const_cast<double*>(oomph_matrix_pt->value());
-    int* row_start = const_cast<int*>(oomph_matrix_pt->row_start());
-
-    // create the corresponding Epetra_Map
-    LinearAlgebraDistribution* target_dist_pt = 0;
-    if (oomph_matrix_pt->distributed())
-    {
-      target_dist_pt =
-        new LinearAlgebraDistribution(oomph_matrix_pt->distribution_pt());
-    }
-    else
-    {
-      target_dist_pt = new LinearAlgebraDistribution(
-        oomph_matrix_pt->distribution_pt()->communicator_pt(),
-        oomph_matrix_pt->nrow(),
-        true);
-    }
-    Epetra_Map* epetra_map_pt = create_epetra_map(target_dist_pt);
-
-    // first first coefficient of the oomph vector to be inserted into the
-    // Epetra_Vector
-    unsigned offset = 0;
-    if (!oomph_matrix_pt->distributed())
-    {
-      offset = target_dist_pt->first_row();
-    }
-
-    // get my nrow_local and first_row
-    unsigned nrow_local = target_dist_pt->nrow_local();
-    unsigned first_row = target_dist_pt->first_row();
-
-    // store the number of non zero entries per row
-    int* nnz_per_row = new int[nrow_local];
-    for (unsigned row = 0; row < nrow_local; row++)
-    {
-      nnz_per_row[row] = row_start[row + offset + 1] - row_start[offset + row];
     }
 
     // create the matrix
@@ -660,65 +418,11 @@
     delete epetra_domain_map_pt;
     delete target_dist_pt;
     delete target_col_dist_pt;
-=======
-        epetra_matrix_pt->InsertGlobalValues(
-          first_row + row, nnz_per_row[row], value + ptr, column + ptr);
-#ifdef PARANOID
-      if (err != 0)
-      {
-        std::ostringstream error_message;
-        error_message
-          << "Epetra Matrix Insert Global Values : epetra_error_flag = " << err;
-        throw OomphLibError(error_message.str(),
-                            OOMPH_CURRENT_FUNCTION,
-                            OOMPH_EXCEPTION_LOCATION);
-      }
-#endif
-    }
-
-    // complete the build of the trilinos matrix
-    LinearAlgebraDistribution* target_col_dist_pt = 0;
-    if (dist_pt->distributed())
-    {
-      target_col_dist_pt = new LinearAlgebraDistribution(dist_pt);
-    }
-    else
-    {
-      target_col_dist_pt = new LinearAlgebraDistribution(
-        dist_pt->communicator_pt(), dist_pt->nrow(), true);
-    }
-    Epetra_Map* epetra_domain_map_pt = create_epetra_map(target_col_dist_pt);
-#ifdef PARANOID
-    int err = 0;
-    err =
-#endif
-      epetra_matrix_pt->FillComplete(*epetra_domain_map_pt, *epetra_map_pt);
-#ifdef PARANOID
-    if (err != 0)
-    {
-      std::ostringstream error_message;
-      error_message
-        << "Epetra Matrix Fill Complete Error : epetra_error_flag = " << err;
-      throw OomphLibError(
-        error_message.str(), OOMPH_CURRENT_FUNCTION, OOMPH_EXCEPTION_LOCATION);
-    }
-#endif
-
-    // tidy up memory
-    delete[] nnz_per_row;
-    delete epetra_map_pt;
-    delete epetra_domain_map_pt;
-    delete target_dist_pt;
-    delete target_col_dist_pt;
 
     // return
     return epetra_matrix_pt;
   }
->>>>>>> fb5f6804
-
-    // return
-    return epetra_matrix_pt;
-  }
+
 
   //=============================================================================
   /// Class to allow sorting of column indices in conversion to epetra matrix
@@ -727,13 +431,8 @@
   {
   public:
     /// Constructor: Pass number of first column and the number of local columns
-<<<<<<< HEAD
-    DistributionPredicate(const int& first_col, const int& ncol_local) :
-      First_col(first_col), Last_col(first_col + ncol_local - 1)
-=======
     DistributionPredicate(const int& first_col, const int& ncol_local)
       : First_col(first_col), Last_col(first_col + ncol_local - 1)
->>>>>>> fb5f6804
     {
     }
 
@@ -759,10 +458,7 @@
     int Last_col;
   };
 
-<<<<<<< HEAD
-=======
-
->>>>>>> fb5f6804
+
   //=============================================================================
   /// \short create and Epetra_CrsMatrix from an oomph-lib CRDoubleMatrix.
   /// Specialisation for Trilinos AztecOO.
@@ -794,7 +490,6 @@
     int* column = const_cast<int*>(oomph_matrix_pt->column_index());
     double* value = const_cast<double*>(oomph_matrix_pt->value());
     int* row_start = const_cast<int*>(oomph_matrix_pt->row_start());
-<<<<<<< HEAD
 
     // create the corresponding Epetra_Map
     LinearAlgebraDistribution* target_dist_pt = 0;
@@ -812,25 +507,6 @@
     }
     Epetra_Map* epetra_map_pt = create_epetra_map(target_dist_pt);
 
-=======
-
-    // create the corresponding Epetra_Map
-    LinearAlgebraDistribution* target_dist_pt = 0;
-    if (oomph_matrix_pt->distributed())
-    {
-      target_dist_pt =
-        new LinearAlgebraDistribution(oomph_matrix_pt->distribution_pt());
-    }
-    else
-    {
-      target_dist_pt = new LinearAlgebraDistribution(
-        oomph_matrix_pt->distribution_pt()->communicator_pt(),
-        oomph_matrix_pt->nrow(),
-        true);
-    }
-    Epetra_Map* epetra_map_pt = create_epetra_map(target_dist_pt);
-
->>>>>>> fb5f6804
     // create the epetra column map
 
 #ifdef OOMPH_HAS_MPI
@@ -966,15 +642,10 @@
     return epetra_matrix_pt;
   }
 
-<<<<<<< HEAD
+
   // MATRIX OPERATION METHODS ==================================================
 
-=======
-
-  // MATRIX OPERATION METHODS ==================================================
-
-
->>>>>>> fb5f6804
+
   //============================================================================
   /// \short  Function to perform a matrix-vector multiplication on a
   /// oomph-lib matrix and vector using Trilinos functionality.
@@ -1028,7 +699,6 @@
     {
       oomph_y.build(oomph_matrix_pt->distribution_pt(), 0.0);
     }
-<<<<<<< HEAD
 
     // convert matrix1 to epetra matrix
     Epetra_CrsMatrix* epetra_matrix_pt = create_distributed_epetra_matrix(
@@ -1041,37 +711,16 @@
     // matrix)
     Epetra_Vector* epetra_y_pt = create_distributed_epetra_vector(oomph_y);
 
-=======
-
-    // convert matrix1 to epetra matrix
-    Epetra_CrsMatrix* epetra_matrix_pt = create_distributed_epetra_matrix(
-      oomph_matrix_pt, oomph_x.distribution_pt());
-
-    // convert x to Trilinos vector
-    Epetra_Vector* epetra_x_pt = create_distributed_epetra_vector(oomph_x);
-
-    // create Trilinos vector for soln ( 'viewing' the contents of the oomph-lib
-    // matrix)
-    Epetra_Vector* epetra_y_pt = create_distributed_epetra_vector(oomph_y);
-
->>>>>>> fb5f6804
     // do the multiply
 #ifdef PARANOID
     int epetra_error_flag = 0;
     epetra_error_flag =
 #endif
       epetra_matrix_pt->Multiply(false, *epetra_x_pt, *epetra_y_pt);
-<<<<<<< HEAD
 
     // return the solution
     copy_to_oomphlib_vector(epetra_y_pt, oomph_y);
 
-=======
-
-    // return the solution
-    copy_to_oomphlib_vector(epetra_y_pt, oomph_y);
-
->>>>>>> fb5f6804
     // throw error if there is an epetra error
 #ifdef PARANOID
     if (epetra_error_flag != 0)
@@ -1189,19 +838,11 @@
       matrix_2.distribution_pt()->communicator_pt(), matrix_2.ncol(), true);
     Epetra_CrsMatrix* epetra_matrix_2_pt =
       create_distributed_epetra_matrix(&matrix_2, &matrix_2_column_dist);
-<<<<<<< HEAD
 
     // create the Trilinos epetra matrix to hold solution - will have same map
     // (and number of rows) as matrix_1
     Epetra_CrsMatrix* solution_pt;
 
-=======
-
-    // create the Trilinos epetra matrix to hold solution - will have same map
-    // (and number of rows) as matrix_1
-    Epetra_CrsMatrix* solution_pt;
-
->>>>>>> fb5f6804
     // do the multiplication
     // ---------------------
     if (temp_use_ml)
@@ -1325,17 +966,11 @@
       matrix_2.ncol(), nnz_local, value, column_index, row_start);
   }
 
-<<<<<<< HEAD
+
   // HELPER METHODS
   // =============================================================
 
-=======
-
-  // HELPER METHODS
-  // =============================================================
-
-
->>>>>>> fb5f6804
+
   //=============================================================================
   /// create an Epetra_Map corresponding to the LinearAlgebraDistribution
   //=============================================================================
