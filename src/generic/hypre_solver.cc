--- conflicted
+++ resolved
@@ -27,10 +27,7 @@
 
 // For problem->get_jacobian(...)
 #include "problem.h"
-<<<<<<< HEAD
-=======
-
->>>>>>> fb5f6804
+
 
 namespace oomph
 {
@@ -50,7 +47,6 @@
     {
       // Set iterations to 1
       hypre_preconditioner_pt->set_amg_iterations(1);
-<<<<<<< HEAD
 
       // Use simple smoother
       hypre_preconditioner_pt->amg_using_simple_smoothing();
@@ -70,28 +66,7 @@
       hypre_preconditioner_pt->amg_coarsening() = 0;
     }
 
-=======
-
-      // Use simple smoother
-      hypre_preconditioner_pt->amg_using_simple_smoothing();
-
-      // Smoother types:
-      //           0=Jacobi
-      //           1=Gauss-Seidel
-      hypre_preconditioner_pt->amg_simple_smoother() = 1;
-
-      // AMG preconditioner
-      hypre_preconditioner_pt->hypre_method() = HyprePreconditioner::BoomerAMG;
-
-      // Choose strength parameter for amg
-      hypre_preconditioner_pt->amg_strength() = 0.25;
-
-      // Coarsening type
-      hypre_preconditioner_pt->amg_coarsening() = 0;
-    }
-
-
->>>>>>> fb5f6804
+
     /// \short Set default parameters for use as preconditioner in
     /// 3D Poisson-type problem.
     void set_defaults_for_3D_poisson_problem(
@@ -104,10 +79,7 @@
       hypre_preconditioner_pt->amg_strength() = 0.7;
     }
 
-<<<<<<< HEAD
-=======
-
->>>>>>> fb5f6804
+
     /// \short Set default parameters for use as preconditioner in
     /// for momentum block in Navier-Stokes problem
     void set_defaults_for_navier_stokes_momentum_block(
@@ -130,10 +102,7 @@
 
   } // namespace Hypre_default_settings
 
-<<<<<<< HEAD
-=======
-
->>>>>>> fb5f6804
+
   ////////////////////////////////////////////////////////////////////////
   ////////////////////////////////////////////////////////////////////////
   // functions for HypreHelpers namespace
@@ -164,10 +133,7 @@
     //========================================================================
     unsigned AMG_coarsening = 6;
 
-<<<<<<< HEAD
-=======
-
->>>>>>> fb5f6804
+
     //========================================================================
     /// AMG interpolation truncation factor
     //========================================================================
@@ -196,10 +162,10 @@
 
       // reset Hypre's global error flag
       hypre__global_error = 0;
-<<<<<<< HEAD
 
       return err;
     }
+
 
     //========================================================================
     /// Helper function to create a HYPRE_IJVector and HYPRE_ParVector.
@@ -221,33 +187,6 @@
       // number of local rows
       unsigned nrow_local = dist_pt->nrow_local();
 
-=======
-
-      return err;
-    }
-
-
-    //========================================================================
-    /// Helper function to create a HYPRE_IJVector and HYPRE_ParVector.
-    /// + If no MPI then serial vectors are created
-    /// + If MPI and serial input vector then distributed hypre vectors are
-    /// created
-    /// + If MPI and distributed input vector the distributed output vectors
-    ///   are created.
-    //========================================================================
-    void create_HYPRE_Vector(const DoubleVector& oomph_vec,
-                             const LinearAlgebraDistribution* dist_pt,
-                             HYPRE_IJVector& hypre_ij_vector,
-                             HYPRE_ParVector& hypre_par_vector)
-    {
-      // the lower and upper row of the vector on this processor
-      unsigned lower = dist_pt->first_row();
-      unsigned upper = dist_pt->first_row() + dist_pt->nrow_local() - 1;
-
-      // number of local rows
-      unsigned nrow_local = dist_pt->nrow_local();
-
->>>>>>> fb5f6804
       // initialize Hypre vector
 #ifdef OOMPH_HAS_MPI
       HYPRE_IJVectorCreate(
@@ -289,10 +228,7 @@
       delete[] values;
     }
 
-<<<<<<< HEAD
-=======
-
->>>>>>> fb5f6804
+
     //========================================================================
     /// Helper function to create a HYPRE_IJVector and HYPRE_ParVector.
     /// + If no MPI then serial vectors are created
@@ -324,10 +260,7 @@
       HYPRE_IJVectorGetObject(hypre_ij_vector, (void**)&hypre_par_vector);
     }
 
-<<<<<<< HEAD
-=======
-
->>>>>>> fb5f6804
+
     //========================================================================
     /// Helper function to create a serial HYPRE_IJMatrix and
     /// HYPRE_ParCSRMatrix from a CRDoubleMatrix
@@ -435,7 +368,6 @@
       int* ncols_per_row = new int[hypre_nrow_local];
       int* row_map = new int[hypre_nrow_local];
       for (unsigned i = 0; i < hypre_nrow_local; i++)
-<<<<<<< HEAD
       {
         unsigned j = i;
         if (!oomph_matrix->distributed() && dist_pt->distributed())
@@ -453,26 +385,7 @@
         local_start += matrix_row_start[hypre_first_row];
       }
 
-=======
-      {
-        unsigned j = i;
-        if (!oomph_matrix->distributed() && dist_pt->distributed())
-        {
-          j += hypre_first_row;
-        }
-        ncols_per_row[i] = matrix_row_start[j + 1] - matrix_row_start[j];
-        row_map[i] = hypre_first_row + i;
-      }
-
-      // put values in HYPRE matrix
-      int local_start = 0;
-      if (!oomph_matrix->distributed() && dist_pt->distributed())
-      {
-        local_start += matrix_row_start[hypre_first_row];
-      }
-
-
->>>>>>> fb5f6804
+
       HYPRE_IJMatrixSetValues(hypre_ij_matrix,
                               hypre_nrow_local,
                               ncols_per_row,
@@ -504,7 +417,6 @@
       // Easier to use C-arrays rather than std::strings because Euclid takes
       // char** as argument and because C++ doesn't provide decent number to
       // std::string conversion functions.
-<<<<<<< HEAD
 
       int n_args = 0;
       const char* args[22];
@@ -585,12 +497,14 @@
 
   } // namespace HypreHelpers
 
+
   ///////////////////////////////////////////////////////////////////////
   ///////////////////////////////////////////////////////////////////////
   // functions for HypreInterface class
   ///////////////////////////////////////////////////////////////////////
   ///////////////////////////////////////////////////////////////////////
 
+
   //=============================================================================
   /// Helper function which creates a Hypre matrix from a CRDoubleMatrix
   /// If OOMPH-LIB has been set up for MPI use, the Hypre matrix is
@@ -601,106 +515,6 @@
     // reset Hypre's global error flag
     hypre__global_error = 0;
 
-=======
-
-      int n_args = 0;
-      const char* args[22];
-
-      // first argument is empty string
-      args[n_args++] = "";
-
-      // switch on/off Block Jacobi ILU
-      args[n_args++] = "-bj";
-      if (use_block_jacobi)
-      {
-        args[n_args++] = "1";
-      }
-      else
-      {
-        args[n_args++] = "0";
-      }
-
-      // switch on/off row scaling
-      args[n_args++] = "-rowScale";
-      if (use_row_scaling)
-      {
-        args[n_args++] = "1";
-      }
-      else
-      {
-        args[n_args++] = "0";
-      }
-
-      // set level for ILU(k)
-      args[n_args++] = "-level";
-      char level_value[10];
-      sprintf(level_value, "%d", level);
-      args[n_args++] = level_value;
-
-      // // set drop tol for ILU(k) factorization
-      // args[n_args++] = "-sparseA";
-      // char droptol[20];
-      // sprintf(droptol,"%f",drop_tol);
-      // args[n_args++] = droptol;
-
-      // // set ILUT factorization if required
-      // if (use_ilut)
-      //  {
-      //   args[n_args++] = "-ilut";
-      //   args[n_args++] = droptol;
-      //  }
-
-      // set printing of Euclid data
-      if (print_level == 0)
-      {
-        args[n_args++] = "-eu_stats";
-        args[n_args++] = "0";
-        args[n_args++] = "-eu_mem";
-        args[n_args++] = "0";
-      }
-      if (print_level == 1)
-      {
-        args[n_args++] = "-eu_stats";
-        args[n_args++] = "1";
-        args[n_args++] = "-eu_mem";
-        args[n_args++] = "0";
-      }
-      if (print_level == 2)
-      {
-        args[n_args++] = "-eu_stats";
-        args[n_args++] = "1";
-        args[n_args++] = "-eu_mem";
-        args[n_args++] = "1";
-      }
-
-      // set next entry in array to null
-      args[n_args] = 0;
-
-      // Send the parameters
-      HYPRE_EuclidSetParams(euclid_object, n_args, const_cast<char**>(args));
-    }
-
-  } // namespace HypreHelpers
-
-
-  ///////////////////////////////////////////////////////////////////////
-  ///////////////////////////////////////////////////////////////////////
-  // functions for HypreInterface class
-  ///////////////////////////////////////////////////////////////////////
-  ///////////////////////////////////////////////////////////////////////
-
-
-  //=============================================================================
-  /// Helper function which creates a Hypre matrix from a CRDoubleMatrix
-  /// If OOMPH-LIB has been set up for MPI use, the Hypre matrix is
-  /// distributed over the available processors.
-  //=============================================================================
-  void HypreInterface::hypre_matrix_setup(CRDoubleMatrix* matrix_pt)
-  {
-    // reset Hypre's global error flag
-    hypre__global_error = 0;
-
->>>>>>> fb5f6804
     // issue warning if the matrix is small compared to the number of processors
     if (unsigned(2 * matrix_pt->distribution_pt()->communicator_pt()->nproc()) >
         matrix_pt->nrow())
@@ -735,10 +549,7 @@
     }
   }
 
-<<<<<<< HEAD
-=======
-
->>>>>>> fb5f6804
+
   //=============================================================================
   /// Sets up the solver data required for use in an oomph-lib
   /// LinearSolver or Preconditioner, once the Hypre matrix has been
@@ -750,10 +561,7 @@
     double t_start = TimingHelpers::timer();
     double t_end = 0;
 
-<<<<<<< HEAD
-=======
-
->>>>>>> fb5f6804
+
     // reset Hypre's global error flag
     hypre__global_error = 0;
 
@@ -879,10 +687,7 @@
       }
     } // end of setting up internal preconditioner
 
-<<<<<<< HEAD
-=======
-
->>>>>>> fb5f6804
+
     // set up solver
     // -------------
     t_start = TimingHelpers::timer();
@@ -1041,40 +846,6 @@
       if (Internal_preconditioner == BoomerAMG) // AMG
       {
         if (Output_info)
-<<<<<<< HEAD
-        {
-          oomph_info << " with BoomerAMG preconditioner, ";
-        }
-
-        HYPRE_PCGSetPrecond(Solver,
-                            (HYPRE_PtrToSolverFcn)HYPRE_BoomerAMGSolve,
-                            (HYPRE_PtrToSolverFcn)HYPRE_BoomerAMGSetup,
-                            Preconditioner);
-      }
-      else if (Internal_preconditioner == Euclid) // Euclid
-      {
-        if (Output_info)
-        {
-          oomph_info << " with Euclid ILU preconditioner, ";
-        }
-
-        HYPRE_PCGSetPrecond(Solver,
-                            (HYPRE_PtrToSolverFcn)HYPRE_EuclidSolve,
-                            (HYPRE_PtrToSolverFcn)HYPRE_EuclidSetup,
-                            Preconditioner);
-      }
-      else if (Internal_preconditioner == ParaSails) // ParaSails
-      {
-        if (Output_info)
-        {
-          oomph_info << " with ParaSails approximate inverse preconditioner, ";
-        }
-
-        HYPRE_PCGSetPrecond(Solver,
-                            (HYPRE_PtrToSolverFcn)HYPRE_ParaSailsSolve,
-                            (HYPRE_PtrToSolverFcn)HYPRE_ParaSailsSetup,
-                            Preconditioner);
-=======
         {
           oomph_info << " with BoomerAMG preconditioner, ";
         }
@@ -1182,15 +953,10 @@
                               (HYPRE_PtrToSolverFcn)HYPRE_ParaSailsSolve,
                               (HYPRE_PtrToSolverFcn)HYPRE_ParaSailsSetup,
                               Preconditioner);
->>>>>>> fb5f6804
       }
       else
       {
         if (Output_info)
-<<<<<<< HEAD
-        {
-          oomph_info << " with no preconditioner";
-=======
         {
           oomph_info << " with no preconditioner";
         }
@@ -1228,46 +994,8 @@
         if (Output_info)
         {
           oomph_info << " with BoomerAMG preconditioner, ";
->>>>>>> fb5f6804
-        }
-      }
-
-<<<<<<< HEAD
-      HYPRE_PCGSetup(Solver,
-                     (HYPRE_Matrix)Matrix_par,
-                     (HYPRE_Vector)dummy_rhs_par,
-                     (HYPRE_Vector)dummy_sol_par);
-
-      Existing_solver = CG;
-    }
-
-    // GMRES solver
-    else if (Hypre_method == GMRES)
-    {
-      if (Output_info)
-      {
-        oomph_info << "Setting up GMRES";
-      }
-
-#ifdef OOMPH_HAS_MPI
-      HYPRE_ParCSRGMRESCreate(
-        Hypre_distribution_pt->communicator_pt()->mpi_comm(), &Solver);
-#else
-      HYPRE_ParCSRGMRESCreate(MPI_COMM_WORLD, &Solver);
-#endif
-      HYPRE_GMRESSetTol(Solver, Tolerance);
-      HYPRE_GMRESSetKDim(Solver, Max_iter);
-      HYPRE_GMRESSetLogging(Solver, 0);
-      HYPRE_GMRESSetPrintLevel(Solver, Krylov_print_level);
-      HYPRE_GMRESSetMaxIter(Solver, Max_iter);
-
-      // set preconditioner
-      if (Internal_preconditioner == BoomerAMG) // AMG
-      {
-        if (Output_info)
-        {
-          oomph_info << " with BoomerAMG preconditioner, ";
-=======
+        }
+
         HYPRE_BiCGSTABSetPrecond(Solver,
                                  (HYPRE_PtrToSolverFcn)HYPRE_BoomerAMGSolve,
                                  (HYPRE_PtrToSolverFcn)HYPRE_BoomerAMGSetup,
@@ -1491,146 +1219,10 @@
           OomphLibWarning(message.str(),
                           "HypreSolver::hypre_solve()",
                           OOMPH_EXCEPTION_LOCATION);
->>>>>>> fb5f6804
-        }
-      }
-
-<<<<<<< HEAD
-        HYPRE_GMRESSetPrecond(Solver,
-                              (HYPRE_PtrToSolverFcn)HYPRE_BoomerAMGSolve,
-                              (HYPRE_PtrToSolverFcn)HYPRE_BoomerAMGSetup,
-                              Preconditioner);
-      }
-      else if (Internal_preconditioner == Euclid) // Euclid
-      {
-        if (Output_info)
-        {
-          oomph_info << " with Euclid ILU preconditioner, ";
-        }
-
-        HYPRE_GMRESSetPrecond(Solver,
-                              (HYPRE_PtrToSolverFcn)HYPRE_EuclidSolve,
-                              (HYPRE_PtrToSolverFcn)HYPRE_EuclidSetup,
-                              Preconditioner);
-      }
-      else if (Internal_preconditioner == ParaSails) // ParaSails
-      {
-        if (Output_info)
-        {
-          oomph_info << " with ParaSails approximate inverse preconditioner, ";
-        }
-
-        HYPRE_GMRESSetPrecond(Solver,
-                              (HYPRE_PtrToSolverFcn)HYPRE_ParaSailsSolve,
-                              (HYPRE_PtrToSolverFcn)HYPRE_ParaSailsSetup,
-                              Preconditioner);
-      }
-      else
-      {
-        if (Output_info)
-        {
-          oomph_info << " with no preconditioner";
-        }
-      }
-
-      HYPRE_GMRESSetup(Solver,
-                       (HYPRE_Matrix)Matrix_par,
-                       (HYPRE_Vector)dummy_rhs_par,
-                       (HYPRE_Vector)dummy_sol_par);
-
-      Existing_solver = GMRES;
-    }
-
-    // BiCGStab solver
-    else if (Hypre_method == BiCGStab)
-    {
-      if (Output_info)
-      {
-        oomph_info << "Setting up BiCGStab";
-      }
-#ifdef OOMPH_HAS_MPI
-      HYPRE_ParCSRBiCGSTABCreate(
-        Hypre_distribution_pt->communicator_pt()->mpi_comm(), &Solver);
-#else
-      HYPRE_ParCSRBiCGSTABCreate(MPI_COMM_WORLD, &Solver);
-#endif
-      HYPRE_BiCGSTABSetTol(Solver, Tolerance);
-      HYPRE_BiCGSTABSetLogging(Solver, 0);
-      HYPRE_BiCGSTABSetPrintLevel(Solver, Krylov_print_level);
-      HYPRE_BiCGSTABSetMaxIter(Solver, Max_iter);
-
-      // set preconditioner
-      if (Internal_preconditioner == BoomerAMG) // AMG
-      {
-        if (Output_info)
-        {
-          oomph_info << " with BoomerAMG preconditioner, ";
-        }
-
-        HYPRE_BiCGSTABSetPrecond(Solver,
-                                 (HYPRE_PtrToSolverFcn)HYPRE_BoomerAMGSolve,
-                                 (HYPRE_PtrToSolverFcn)HYPRE_BoomerAMGSetup,
-                                 Preconditioner);
-      }
-      else if (Internal_preconditioner == Euclid) // Euclid
-      {
-        if (Output_info)
-        {
-          oomph_info << " with Euclid ILU preconditioner, ";
-        }
-
-        HYPRE_BiCGSTABSetPrecond(Solver,
-                                 (HYPRE_PtrToSolverFcn)HYPRE_EuclidSolve,
-                                 (HYPRE_PtrToSolverFcn)HYPRE_EuclidSetup,
-                                 Preconditioner);
-      }
-      else if (Internal_preconditioner == ParaSails) // ParaSails
-      {
-        if (Output_info)
-        {
-          oomph_info << " with ParaSails approximate inverse preconditioner, ";
-        }
-
-        HYPRE_BiCGSTABSetPrecond(Solver,
-                                 (HYPRE_PtrToSolverFcn)HYPRE_ParaSailsSolve,
-                                 (HYPRE_PtrToSolverFcn)HYPRE_ParaSailsSetup,
-                                 Preconditioner);
-      }
-      else
-      {
-        if (Output_info)
-        {
-          oomph_info << " with no preconditioner, ";
-        }
-      }
-
-      HYPRE_BiCGSTABSetup(Solver,
-                          (HYPRE_Matrix)Matrix_par,
-                          (HYPRE_Vector)dummy_rhs_par,
-                          (HYPRE_Vector)dummy_sol_par);
-
-      Existing_solver = BiCGStab;
-    }
-
-    // no solver exists for this value of Solver flag
-    else
-    {
-      std::ostringstream error_message;
-      error_message << "Solver has been set to an invalid value. "
-                    << "current value=" << Solver;
-      throw OomphLibError(
-        error_message.str(), OOMPH_CURRENT_FUNCTION, OOMPH_EXCEPTION_LOCATION);
-    }
-
-    t_end = TimingHelpers::timer();
-    double solver_setup_time = t_end - t_start;
-
-    // destroy dummy hypre vectors
-    HYPRE_IJVectorDestroy(dummy_sol_ij);
-    HYPRE_IJVectorDestroy(dummy_rhs_ij);
-=======
+        }
+      }
+
     } // if (do_solving)
->>>>>>> fb5f6804
 
     // Copy result to solution
     unsigned nrow_local = Hypre_distribution_pt->nrow_local();
@@ -1664,209 +1256,11 @@
       if (err)
       {
         OomphLibWarning(message.str(),
-<<<<<<< HEAD
-                        "HypreSolver::hypre_solver_setup()",
-=======
-                        "HypreSolver::hypre_solve()",
->>>>>>> fb5f6804
-                        OOMPH_EXCEPTION_LOCATION);
-      }
-    }
-
-<<<<<<< HEAD
-    // output times
-    if (Output_info)
-    {
-      oomph_info << "time for setup [s] : " << solver_setup_time << std::endl;
-    }
-  }
-
-  //===================================================================
-  /// Helper function performs a solve if solver data has been set
-  /// up using hypre_solver_setup(...).
-  //====================================================================
-  void HypreInterface::hypre_solve(const DoubleVector& rhs,
-                                   DoubleVector& solution)
-  {
-    // Record time
-    double t_start = TimingHelpers::timer();
-
-    // Set up hypre vectors
-    // --------------------
-
-    // Hypre vector for rhs values
-    HYPRE_IJVector rhs_ij;
-    HYPRE_ParVector rhs_par;
-
-    // Hypre vector for solution
-    HYPRE_IJVector solution_ij;
-    HYPRE_ParVector solution_par;
-
-    // set up rhs_values and vec_indices
-    HypreHelpers::create_HYPRE_Vector(
-      rhs, Hypre_distribution_pt, rhs_ij, rhs_par);
-
-    HypreHelpers::create_HYPRE_Vector(
-      Hypre_distribution_pt, solution_ij, solution_par);
-
-    // check error flag
-    if (Hypre_error_messages)
-    {
-      std::ostringstream message;
-      int err = HypreHelpers::check_HYPRE_error_flag(message);
-      if (err)
-      {
-        OomphLibWarning(message.str(),
                         "HypreSolver::hypre_solve()",
                         OOMPH_EXCEPTION_LOCATION);
       }
     }
 
-    // solve
-    // -----
-
-    // for solver stats
-    int iterations = 0;
-    double norm = 0;
-
-    // Get the norm of rhs
-    const double rhs_norm = rhs.norm();
-    bool do_solving = false;
-    if (rhs_norm > 0.0)
-    {
-      do_solving = true;
-    }
-
-#ifdef OOMPH_HAS_MPI
-    // We need to check whether any processor requires to solve, if that
-    // is the case then do the solving
-    if (MPI_Helpers::mpi_has_been_initialised())
-    {
-      if (MPI_Helpers::communicator_pt()->nproc() > 1)
-      {
-        unsigned this_processor_do_solving = 0;
-        unsigned all_processors_do_solving = 0;
-        if (do_solving)
-        {
-          this_processor_do_solving = 1;
-        }
-        // Get the communicator
-        OomphCommunicator* comm_pt = MPI_Helpers::communicator_pt();
-        // Communicate with all procesoors
-        MPI_Allreduce(&this_processor_do_solving,
-                      &all_processors_do_solving,
-                      1,
-                      MPI_UNSIGNED,
-                      MPI_SUM,
-                      comm_pt->mpi_comm());
-        if (all_processors_do_solving > 0)
-        {
-          do_solving = true;
-        }
-      }
-    }
-#endif
-
-    if (do_solving)
-    {
-      if (Existing_solver == BoomerAMG)
-      {
-        HYPRE_BoomerAMGSolve(Solver, Matrix_par, rhs_par, solution_par);
-        HYPRE_BoomerAMGGetNumIterations(Solver, &iterations);
-        HYPRE_BoomerAMGGetFinalRelativeResidualNorm(Solver, &norm);
-      }
-      else if (Existing_solver == CG)
-      {
-        HYPRE_PCGSolve(Solver,
-                       (HYPRE_Matrix)Matrix_par,
-                       (HYPRE_Vector)rhs_par,
-                       (HYPRE_Vector)solution_par);
-        HYPRE_PCGGetNumIterations(Solver, &iterations);
-        HYPRE_PCGGetFinalRelativeResidualNorm(Solver, &norm);
-      }
-      else if (Existing_solver == GMRES)
-      {
-        HYPRE_GMRESSolve(Solver,
-                         (HYPRE_Matrix)Matrix_par,
-                         (HYPRE_Vector)rhs_par,
-                         (HYPRE_Vector)solution_par);
-        HYPRE_GMRESGetNumIterations(Solver, &iterations);
-        HYPRE_GMRESGetFinalRelativeResidualNorm(Solver, &norm);
-      }
-      else if (Existing_solver == BiCGStab)
-      {
-        HYPRE_BiCGSTABSolve(Solver,
-                            (HYPRE_Matrix)Matrix_par,
-                            (HYPRE_Vector)rhs_par,
-                            (HYPRE_Vector)solution_par);
-        HYPRE_BiCGSTABGetNumIterations(Solver, &iterations);
-        HYPRE_BiCGSTABGetFinalRelativeResidualNorm(Solver, &norm);
-      }
-      else if (Existing_solver == Euclid)
-      {
-        HYPRE_EuclidSolve(Solver, Matrix_par, rhs_par, solution_par);
-      }
-      else if (Existing_solver == ParaSails)
-      {
-        HYPRE_ParaSailsSolve(Solver, Matrix_par, rhs_par, solution_par);
-      }
-
-      // output any error message
-      if (Hypre_error_messages)
-      {
-        std::ostringstream message;
-        int err = HypreHelpers::check_HYPRE_error_flag(message);
-        if (err)
-        {
-          OomphLibWarning(message.str(),
-                          "HypreSolver::hypre_solve()",
-                          OOMPH_EXCEPTION_LOCATION);
-        }
-      }
-
-    } // if (do_solving)
-
-    // Copy result to solution
-    unsigned nrow_local = Hypre_distribution_pt->nrow_local();
-    unsigned first_row = Hypre_distribution_pt->first_row();
-    int* indices = new int[nrow_local];
-    for (unsigned i = 0; i < nrow_local; i++)
-    {
-      indices[i] = first_row + i;
-    }
-    LinearAlgebraDistribution* soln_dist_pt;
-    if (solution.built())
-    {
-      soln_dist_pt = new LinearAlgebraDistribution(solution.distribution_pt());
-    }
-    else
-    {
-      soln_dist_pt = new LinearAlgebraDistribution(rhs.distribution_pt());
-    }
-    solution.build(Hypre_distribution_pt, 0.0);
-    HYPRE_IJVectorGetValues(
-      solution_ij, nrow_local, indices, solution.values_pt());
-    solution.redistribute(soln_dist_pt);
-    delete[] indices;
-    delete soln_dist_pt;
-
-    // output any error message
-    if (Hypre_error_messages)
-    {
-      std::ostringstream message;
-      int err = HypreHelpers::check_HYPRE_error_flag(message);
-      if (err)
-      {
-        OomphLibWarning(message.str(),
-                        "HypreSolver::hypre_solve()",
-                        OOMPH_EXCEPTION_LOCATION);
-      }
-    }
-
-    // deallocation
-    HYPRE_IJVectorDestroy(solution_ij);
-    HYPRE_IJVectorDestroy(rhs_ij);
-=======
     // deallocation
     HYPRE_IJVectorDestroy(solution_ij);
     HYPRE_IJVectorDestroy(rhs_ij);
@@ -2074,249 +1468,8 @@
     {
       // rebuild the distribution
       this->build_distribution(cr_matrix_pt->distribution_pt());
->>>>>>> fb5f6804
-
-    // Record time
-    double solve_time = 0;
-    if (Output_info)
-    {
-      double t_end = TimingHelpers::timer();
-      solve_time = t_end - t_start;
-    }
-
-    // output timings and info
-    if (Output_info)
-    {
-      oomph_info << "Time for HYPRE solve [s] : " << solve_time << std::endl;
-    }
-
-    // for iterative solvers output iterations and final norm
-    if ((Hypre_method >= CG) && (Hypre_method <= BoomerAMG))
-    {
-      if (iterations > 1)
-      {
-        if (Output_info)
-          oomph_info << "Number of iterations         : " << iterations
-                     << std::endl;
-        if (Output_info)
-          oomph_info << "Final Relative Residual Norm : " << norm << std::endl;
-      }
-    }
-  }
-
-  //===================================================================
-  /// hypre_clean_up_memory() deletes any existing Hypre solver and
-  /// Hypre matrix
-  //====================================================================
-  void HypreInterface::hypre_clean_up_memory()
-  {
-    // is there an existing solver
-    if (Existing_solver != None)
-    {
-      // delete matrix
-      HYPRE_IJMatrixDestroy(Matrix_ij);
-
-      // delete solver
-      if (Existing_solver == BoomerAMG)
-      {
-        HYPRE_BoomerAMGDestroy(Solver);
-      }
-      else if (Existing_solver == CG)
-      {
-        HYPRE_ParCSRPCGDestroy(Solver);
-      }
-      else if (Existing_solver == GMRES)
-      {
-        HYPRE_ParCSRGMRESDestroy(Solver);
-      }
-      else if (Existing_solver == BiCGStab)
-      {
-        HYPRE_ParCSRBiCGSTABDestroy(Solver);
-      }
-      else if (Existing_solver == Euclid)
-      {
-        HYPRE_EuclidDestroy(Solver);
-      }
-      else if (Existing_solver == ParaSails)
-      {
-        HYPRE_ParaSailsDestroy(Solver);
-      }
-      Existing_solver = None;
-
-      // delete preconditioner
-      if (Existing_preconditioner == BoomerAMG)
-      {
-        HYPRE_BoomerAMGDestroy(Preconditioner);
-      }
-      else if (Existing_preconditioner == Euclid)
-      {
-        HYPRE_EuclidDestroy(Preconditioner);
-      }
-      else if (Existing_preconditioner == ParaSails)
-      {
-        HYPRE_ParaSailsDestroy(Preconditioner);
-      }
-      Existing_preconditioner = None;
-
-      // check error flag
-      if (Hypre_error_messages)
-      {
-        std::ostringstream message;
-        int err = HypreHelpers::check_HYPRE_error_flag(message);
-        if (err)
-        {
-          OomphLibWarning(message.str(),
-                          "HypreSolver::clean_up_memory()",
-                          OOMPH_EXCEPTION_LOCATION);
-        }
-      }
-    }
-  }
-
-  ///////////////////////////////////////////////////////////////////////
-  ///////////////////////////////////////////////////////////////////////
-  // functions for HypreSolver class
-  ///////////////////////////////////////////////////////////////////////
-  ///////////////////////////////////////////////////////////////////////
-
-  //===================================================================
-  /// Problem-based solve function to generate the Jacobian matrix and
-  /// residual vector and use HypreInterface::hypre_solver_setup(...)
-  /// and HypreInterface::hypre_solve(...) to solve the linear system.
-  /// This function will delete any existing data.
-  /// Note: the returned solution vector is NOT distributed, i.e. all
-  /// processors hold all values because this is what the Newton solver
-  /// requires.
-  //====================================================================
-  void HypreSolver::solve(Problem* const& problem_pt, DoubleVector& solution)
-  {
-    double t_start = TimingHelpers::timer();
-
-    // Set Output_time flag for HypreInterface
-    Output_info = Doc_time;
-
-    // Delete any existing solver data
-    clean_up_memory();
-
-    // Set flag to allow deletion of the oomphlib Jacobian matrix
-    // (we're in control)
-    Delete_input_data = true;
-
-    // Get oomph-lib Jacobian matrix and residual vector
-    DoubleVector residual;
-    CRDoubleMatrix* matrix = new CRDoubleMatrix;
-    problem_pt->get_jacobian(residual, *matrix);
-
-    // Output times
-    if (Doc_time)
-    {
-      oomph_info << "Time to generate Jacobian and residual [s] : ";
-      double t_end = TimingHelpers::timer();
-      oomph_info << t_end - t_start << std::endl;
-    }
-
-    // generate hypre matrix
-    hypre_matrix_setup(matrix);
-
-    // call hypre_solver_setup to generate linear solver data
-    hypre_solver_setup();
-
-    // perform hypre_solve
-    hypre_solve(residual, solution);
-
-    // delete solver data if required
-    if (!Enable_resolve)
-    {
-      clean_up_memory();
-    }
-  }
-
-  //===================================================================
-  /// Uses HypreInterface::hypre_solve(...) to solve the linear system
-  /// for a CRDoubleMatrix or a DistributedCRDoubleMatrix.
-  /// In the latter case, the rhs needs to be distributed too,
-  /// i.e. the length of the rhs vector must be equal to the number of
-  /// rows stored locally.
-  /// Note: the returned solution vector is never distributed, i.e. all
-  /// processors hold all values
-  //====================================================================
-  void HypreSolver::solve(DoubleMatrixBase* const& matrix_pt,
-                          const DoubleVector& rhs,
-                          DoubleVector& solution)
-  {
+
 #ifdef PARANOID
-<<<<<<< HEAD
-    // check the matrix is square
-    if (matrix_pt->nrow() != matrix_pt->ncol())
-    {
-      std::ostringstream error_message;
-      error_message << "HypreSolver require a square matrix. "
-                    << "Matrix is " << matrix_pt->nrow() << " by "
-                    << matrix_pt->ncol() << std::endl;
-      throw OomphLibError(
-        error_message.str(), OOMPH_CURRENT_FUNCTION, OOMPH_EXCEPTION_LOCATION);
-    }
-#endif
-
-    // Set Output_time flag for HypreInterface
-    Output_info = Doc_time;
-
-    // Clean up existing solver data
-    clean_up_memory();
-
-    // Set flag to decide if oomphlib matrix can be deleted
-    // (Recall that Delete_matrix defaults to false).
-    Delete_input_data = Delete_matrix;
-
-    // Try cast to a CRDoubleMatrix
-    CRDoubleMatrix* cr_matrix_pt = dynamic_cast<CRDoubleMatrix*>(matrix_pt);
-
-    // If cast successful set things up for a serial solve
-    if (cr_matrix_pt)
-    {
-      // rebuild the distribution
-      this->build_distribution(cr_matrix_pt->distribution_pt());
-
-#ifdef PARANOID
-      // check that rhs has the same distribution as the matrix (now stored
-      // in Distribution_pt)
-      if (*this->distribution_pt() != *rhs.distribution_pt())
-      {
-        std::ostringstream error_message;
-        error_message << "The distribution of the rhs vector and the matrix "
-                      << " must be the same" << std::endl;
-        throw OomphLibError(error_message.str(),
-                            OOMPH_CURRENT_FUNCTION,
-                            OOMPH_EXCEPTION_LOCATION);
-      }
-      // if the solution is setup make sure it has the same distribution as
-      // the matrix as well
-      if (solution.built())
-      {
-        if (*this->distribution_pt() != *solution.distribution_pt())
-        {
-          std::ostringstream error_message;
-          error_message << "The distribution of the solution vector is setup "
-                        << "there it must be the same as the matrix."
-                        << std::endl;
-          throw OomphLibError(error_message.str(),
-                              OOMPH_CURRENT_FUNCTION,
-                              OOMPH_EXCEPTION_LOCATION);
-        }
-      }
-#endif
-
-      hypre_matrix_setup(cr_matrix_pt);
-    }
-    else
-    {
-#ifdef PARANOID
-      std::ostringstream error_message;
-      error_message << "HypreSolver only work with "
-                    << "CRDoubleMatrix matrices" << std::endl;
-      throw OomphLibError(
-        error_message.str(), OOMPH_CURRENT_FUNCTION, OOMPH_EXCEPTION_LOCATION);
-=======
       // check that rhs has the same distribution as the matrix (now stored
       // in Distribution_pt)
       if (*this->distribution_pt() != *rhs.distribution_pt())
@@ -2414,66 +1567,6 @@
                             OOMPH_EXCEPTION_LOCATION);
       }
     }
->>>>>>> fb5f6804
-#endif
-    }
-
-    // call hypre_setup to generate Hypre matrix and linear solver data
-    hypre_solver_setup();
-
-    // perform hypre_solve
-    hypre_solve(rhs, solution);
-
-<<<<<<< HEAD
-    // delete solver data if required
-    if (!Enable_resolve)
-    {
-      clean_up_memory();
-    }
-  }
-
-  //===================================================================
-  /// Resolve performs a linear solve using current solver data (if
-  /// such data exists).
-  //====================================================================
-  void HypreSolver::resolve(const DoubleVector& rhs, DoubleVector& solution)
-  {
-#ifdef PARANOID
-    // check solver data exists
-    if (existing_solver() == None)
-    {
-      std::ostringstream error_message;
-      error_message << "resolve(...) requires that solver data has been "
-                    << "set up by a previous call to solve(...) after "
-                    << "a call to enable_resolve()" << std::endl;
-      throw OomphLibError(
-        error_message.str(), OOMPH_CURRENT_FUNCTION, OOMPH_EXCEPTION_LOCATION);
-    }
-    // check that rhs has the same distribution as the matrix (now stored
-    // in Distribution_pt)
-    if (*this->distribution_pt() != *rhs.distribution_pt())
-    {
-      std::ostringstream error_message;
-      error_message << "The distribution of the rhs vector and the matrix "
-                    << " must be the same" << std::endl;
-      throw OomphLibError(
-        error_message.str(), OOMPH_CURRENT_FUNCTION, OOMPH_EXCEPTION_LOCATION);
-    }
-    // if the solution is setup make sure it has the same distribution as
-    // the matrix as well
-    if (solution.built())
-    {
-      if (*this->distribution_pt() != *solution.distribution_pt())
-      {
-        std::ostringstream error_message;
-        error_message << "The distribution of the solution vector is setup "
-                      << "there it must be the same as the matrix."
-                      << std::endl;
-        throw OomphLibError(error_message.str(),
-                            OOMPH_CURRENT_FUNCTION,
-                            OOMPH_EXCEPTION_LOCATION);
-      }
-    }
 #endif
 
     // Set Output_info flag for HypreInterface
@@ -2485,6 +1578,7 @@
     // Note: never delete solver data as the preconditioner is typically
     // called repeatedly.
   }
+
 
   //===================================================================
   /// clean_up_memory() deletes any existing solver data
@@ -2494,11 +1588,13 @@
     hypre_clean_up_memory();
   }
 
+
   ///////////////////////////////////////////////////////////////////////
   ///////////////////////////////////////////////////////////////////////
   // functions for HyprePreconditioner class
   ///////////////////////////////////////////////////////////////////////
   ///////////////////////////////////////////////////////////////////////
+
 
   //=============================================================================
   /// \short Static double that accumulates the preconditioner
@@ -2609,6 +1705,7 @@
     Context_based_nrow.clear();
   }
 
+
   //=============================================================================
   /// An interface to allow HypreSolver to be used as a Preconditioner
   /// for the oomph-lib IterativeLinearSolver class.
@@ -2651,187 +1748,6 @@
     else
     {
 #ifdef PARANOID
-=======
-    // Set Output_info flag for HypreInterface
-    Output_info = Doc_time;
-
-    // solve
-    hypre_solve(rhs, solution);
-
-    // Note: never delete solver data as the preconditioner is typically
-    // called repeatedly.
-  }
-
-
-  //===================================================================
-  /// clean_up_memory() deletes any existing solver data
-  //====================================================================
-  void HypreSolver::clean_up_memory()
-  {
-    hypre_clean_up_memory();
-  }
-
-
-  ///////////////////////////////////////////////////////////////////////
-  ///////////////////////////////////////////////////////////////////////
-  // functions for HyprePreconditioner class
-  ///////////////////////////////////////////////////////////////////////
-  ///////////////////////////////////////////////////////////////////////
-
-
-  //=============================================================================
-  /// \short Static double that accumulates the preconditioner
-  /// solve time of all instantiations of this class. Reset
-  /// it manually, e.g. after every Newton solve, using
-  /// reset_cumulative_solve_times().
-  //=============================================================================
-  double HyprePreconditioner::Cumulative_preconditioner_solve_time = 0.0;
-
-  //=============================================================================
-  /// \short map of static doubles that accumulates the preconditioner
-  /// solve time of all instantiations of this class, labeled by
-  /// context string. Reset
-  /// it manually, e.g. after every Newton solve, using
-  /// reset_cumulative_solve_times().
-  //=============================================================================
-  std::map<std::string, double>
-    HyprePreconditioner::Context_based_cumulative_solve_time;
-
-  //=============================================================================
-  /// \short Static unsigned that accumulates the number of preconditioner
-  /// solves of all instantiations of this class. Reset
-  /// it manually, e.g. after every Newton solve, using
-  /// reset_cumulative_solve_times().
-  //=============================================================================
-  unsigned HyprePreconditioner::Cumulative_npreconditioner_solve = 0;
-
-  //=============================================================================
-  /// \short Static unsigned that accumulates the number of preconditioner
-  /// solves of all instantiations of this class, labeled by
-  /// context string. Reset
-  /// it manually, e.g. after every Newton solve, using
-  /// reset_cumulative_solve_times().
-  //=============================================================================
-  std::map<std::string, unsigned>
-    HyprePreconditioner::Context_based_cumulative_npreconditioner_solve;
-
-  //=============================================================================
-  /// \short Static unsigned that stores nrow for the most recent
-  /// instantiations of this class, labeled by
-  /// context string. Reset
-  /// it manually, e.g. after every Newton solve, using
-  /// reset_cumulative_solve_times().
-  //=============================================================================
-  std::map<std::string, unsigned> HyprePreconditioner::Context_based_nrow;
-
-  //=============================================================================
-  /// \short Report cumulative solve times of all instantiations of this
-  /// class
-  //=============================================================================
-  void HyprePreconditioner::report_cumulative_solve_times()
-  {
-    oomph_info << "\n\n=====================================================\n";
-    oomph_info << "Cumulative HyprePreconditioner solve time "
-               << HyprePreconditioner::Cumulative_preconditioner_solve_time
-               << " for " << Cumulative_npreconditioner_solve << " solves";
-    if (Cumulative_npreconditioner_solve != 0)
-    {
-      oomph_info << " ( "
-                 << HyprePreconditioner::Cumulative_preconditioner_solve_time /
-                      double(Cumulative_npreconditioner_solve)
-                 << " per solve )";
-    }
-    oomph_info << std::endl << std::endl;
-    if (Context_based_cumulative_solve_time.size() > 0)
-    {
-      oomph_info << "Breakdown by context: " << std::endl;
-      for (std::map<std::string, double>::iterator it =
-             Context_based_cumulative_solve_time.begin();
-           it != Context_based_cumulative_solve_time.end();
-           it++)
-      {
-        oomph_info
-          << (*it).first << " " << (*it).second << " for "
-          << Context_based_cumulative_npreconditioner_solve[(*it).first]
-          << " solves";
-        if (Context_based_cumulative_npreconditioner_solve[(*it).first] != 0)
-        {
-          oomph_info
-            << " ( "
-            << (*it).second /
-                 double(
-                   Context_based_cumulative_npreconditioner_solve[(*it).first])
-            << " per solve; "
-            << (*it).second /
-                 double(
-                   Context_based_cumulative_npreconditioner_solve[(*it)
-                                                                    .first]) /
-                 double(Context_based_nrow[(*it).first])
-            << " per solve per dof )";
-        }
-        oomph_info << std::endl;
-      }
-    }
-    oomph_info << "\n=====================================================\n";
-    oomph_info << std::endl;
-  }
-
-  //=============================================================================
-  /// \short Reset cumulative solve times
-  //=============================================================================
-  void HyprePreconditioner::reset_cumulative_solve_times()
-  {
-    Cumulative_preconditioner_solve_time = 0.0;
-    Context_based_cumulative_solve_time.clear();
-    Cumulative_npreconditioner_solve = 0;
-    Context_based_cumulative_npreconditioner_solve.clear();
-    Context_based_nrow.clear();
-  }
-
-
-  //=============================================================================
-  /// An interface to allow HypreSolver to be used as a Preconditioner
-  /// for the oomph-lib IterativeLinearSolver class.
-  /// Matrix has to be of type CRDoubleMatrix or DistributedCRDoubleMatrix.
-  //=============================================================================
-  void HyprePreconditioner::setup()
-  {
-    // Set Output_info flag for HypreInterface
-    Output_info = Doc_time;
-
-#ifdef PARANOID
-    // check the matrix is square
-    if (matrix_pt()->nrow() != matrix_pt()->ncol())
-    {
-      std::ostringstream error_message;
-      error_message << "HyprePreconditioner require a square matrix. "
-                    << "Matrix is " << matrix_pt()->nrow() << " by "
-                    << matrix_pt()->ncol() << std::endl;
-      throw OomphLibError(
-        error_message.str(), OOMPH_CURRENT_FUNCTION, OOMPH_EXCEPTION_LOCATION);
-    }
-#endif
-
-    // clean up any previous solver data
-    clean_up_memory();
-
-    // set flag to decide if oomphlib matrix can be deleted
-    // (Recall that Delete_matrix defaults to false).
-    Delete_input_data = Delete_matrix;
-
-    // Try casting to a CRDoubleMatrix
-    CRDoubleMatrix* cr_matrix_pt = dynamic_cast<CRDoubleMatrix*>(matrix_pt());
-
-    // If cast successful set things up for a serial solve
-    if (cr_matrix_pt)
-    {
-      this->build_distribution(cr_matrix_pt->distribution_pt());
-      hypre_matrix_setup(cr_matrix_pt);
-    }
-    else
-    {
-#ifdef PARANOID
->>>>>>> fb5f6804
       std::ostringstream error_message;
       error_message << "HyprePreconditioner only work with "
                     << "CRDoubleMatrix matrices" << std::endl;
@@ -2918,10 +1834,7 @@
     }
   }
 
-<<<<<<< HEAD
-=======
-
->>>>>>> fb5f6804
+
   //===================================================================
   /// clean_up_memory() deletes any existing Hypre solver and
   /// Hypre matrix
