// LIC// ====================================================================
// LIC// This file forms part of oomph-lib, the object-oriented,
// LIC// multi-physics finite-element library, available
// LIC// at http://www.oomph-lib.org.
// LIC//
// LIC// Copyright (C) 2006-2021 Matthias Heil and Andrew Hazel
// LIC//
// LIC// This library is free software; you can redistribute it and/or
// LIC// modify it under the terms of the GNU Lesser General Public
// LIC// License as published by the Free Software Foundation; either
// LIC// version 2.1 of the License, or (at your option) any later version.
// LIC//
// LIC// This library is distributed in the hope that it will be useful,
// LIC// but WITHOUT ANY WARRANTY; without even the implied warranty of
// LIC// MERCHANTABILITY or FITNESS FOR A PARTICULAR PURPOSE.  See the GNU
// LIC// Lesser General Public License for more details.
// LIC//
// LIC// You should have received a copy of the GNU Lesser General Public
// LIC// License along with this library; if not, write to the Free Software
// LIC// Foundation, Inc., 51 Franklin Street, Fifth Floor, Boston, MA
// LIC// 02110-1301  USA.
// LIC//
// LIC// The authors may be contacted at oomph-lib@maths.man.ac.uk.
// LIC//
// LIC//====================================================================
#include "Telements.h"
#include "simple_cubic_scaffold_tet_mesh.h"

namespace oomph
{
  //===========================================================
  /// Scaffold mesh for cubic tet mesh.
  //===========================================================
  SimpleCubicScaffoldTetMesh::SimpleCubicScaffoldTetMesh(
    const unsigned& n_x,
    const unsigned& n_y,
    const unsigned& n_z,
    const double& l_x,
    const double& l_y,
    const double& l_z,
    TimeStepper* time_stepper_pt)
  {
    // Storage for the pointers to the nodes
    RankThreeTensor<Node*> vertex_node_pt(n_x + 1, n_y + 1, n_z + 1);
    RankThreeTensor<Node*> left_face_node_pt(n_x + 1, n_y + 1, n_z + 1);
    RankThreeTensor<Node*> front_face_node_pt(n_x + 1, n_y + 1, n_z + 1);
    RankThreeTensor<Node*> down_face_node_pt(n_x + 1, n_y + 1, n_z + 1);
    RankThreeTensor<Node*> central_node_pt(n_x, n_y, n_z);

    // "Lower left" corner
    double x_0 = 0.0;
    double y_0 = 0.0;
    double z_0 = 0.0;

    // Increments
    double dx = l_x / double(n_x);
    double dy = l_y / double(n_y);
    double dz = l_z / double(n_z);

    // Total number of nodes
    unsigned nnod = (n_x + 1) * (n_y + 1) * (n_z + 1) + // vertex nodes
                    n_x * n_y * n_z + // central nodes
                    (n_x * n_y) * (n_z + 1) + // faces
                    (n_x * n_z) * (n_y + 1) + (n_y * n_z) * (n_x + 1);
    Node_pt.reserve(nnod);

    // Total number of elements
    unsigned nelem = 24 * n_x * n_y * n_z;
    Element_pt.reserve(nelem);

    // Six boundaries
    set_nboundary(6);

<<<<<<< HEAD
=======

>>>>>>> fb5f6804
    // Generate the vertex nodes of all cells
    //=======================================
    Node* node_pt;
    for (unsigned k = 0; k < n_z + 1; k++)
    {
      for (unsigned j = 0; j < n_y + 1; j++)
      {
        for (unsigned i = 0; i < n_x + 1; i++)
        {
          // Need to work out whether to create a boundary node or not
          if (((i < n_x + 1) && (j < n_y + 1) && (k < n_z + 1)) &&
              ((i == 0) || (i == n_x) || (j == 0) || (j == n_y) || (k == 0) ||
               (k == n_z)))
          {
            node_pt = new BoundaryNode<Node>(3, 1, 0);
          }
          else
          {
            node_pt = new Node(3, 1, 0);
          }

          vertex_node_pt(i, j, k) = node_pt;

          // Coordinates
          node_pt->x(0) = x_0 + double(i) * dx;
          node_pt->x(1) = y_0 + double(j) * dy;
          node_pt->x(2) = z_0 + double(k) * dz;

          // Real node?
          if ((i < n_x + 1) && (j < n_y + 1) && (k < n_z + 1))
          {
            // Add node
            Node_pt.push_back(node_pt);

            // Left boundary is 0
            if (i == 0)
            {
              add_boundary_node(0, node_pt);
            }
            // Right boundary is 1
            else if (i == n_x)
            {
              add_boundary_node(1, node_pt);
            }

            // Front boundary is 2
            if (j == 0)
            {
              add_boundary_node(2, node_pt);
            }
            // Back boundary is 3
            else if (j == n_y)
            {
              add_boundary_node(3, node_pt);
            }

            // Down boundary is 4
            if (k == 0)
            {
              add_boundary_node(4, node_pt);
            }
            // Up boundary is 5
            else if (k == n_z)
            {
              add_boundary_node(5, node_pt);
            }
          }
        }
      }
    }

<<<<<<< HEAD
=======

>>>>>>> fb5f6804
    // Generate the face nodes of all cells
    //=====================================
    for (unsigned k = 0; k < n_z + 1; k++)
    {
      for (unsigned j = 0; j < n_y + 1; j++)
      {
        for (unsigned i = 0; i < n_x + 1; i++)
        {
          // Node on front face of cell
          //---------------------------
          // Need to work out whether to create boundary node or not
          if (((i < n_x) && (k < n_z)) && ((j == 0) || (j == n_y)))
          {
            node_pt = new BoundaryNode<Node>(3, 1, 0);
          }
          else
          {
            node_pt = new Node(3, 1, 0);
          }
          front_face_node_pt(i, j, k) = node_pt;
<<<<<<< HEAD
=======

>>>>>>> fb5f6804

          // Coordinates
          node_pt->x(0) = x_0 + 0.5 * dx + double(i) * dx;
          node_pt->x(1) = y_0 + double(j) * dy;
          node_pt->x(2) = z_0 + 0.5 * dz + double(k) * dz;

          // Real node?
          if ((i < n_x) && (k < n_z))
          {
            // Add node to mesh
            Node_pt.push_back(node_pt);

            // Front boundary is 2
            if (j == 0)
            {
              add_boundary_node(2, node_pt);
            }
            // Back boundary is 3
            else if (j == n_y)
            {
              add_boundary_node(3, node_pt);
            }
          }

          // Node on left face of cell
          //--------------------------
          // Work out whether to construct boundary node or not
          if (((j < n_y) && (k < n_z)) && ((i == 0) || (i == n_x)))
          {
            node_pt = new BoundaryNode<Node>(3, 1, 0);
          }
          else
          {
            node_pt = new Node(3, 1, 0);
          }
          left_face_node_pt(i, j, k) = node_pt;

          // Coordinates
          node_pt->x(0) = x_0 + double(i) * dx;
          node_pt->x(1) = y_0 + 0.5 * dy + double(j) * dy;
          node_pt->x(2) = z_0 + 0.5 * dz + double(k) * dz;

          // Real node?
          if ((j < n_y) && (k < n_z))
          {
            // Add node to mesh
            Node_pt.push_back(node_pt);

            // Left boundary is 0
            if (i == 0)
            {
              add_boundary_node(0, node_pt);
            }
            // Right boundary is 1
            else if (i == n_x)
            {
              add_boundary_node(1, node_pt);
            }
          }

<<<<<<< HEAD
          // Node on down face of cell
          //--------------------------
          if (((i < n_x) && (j < n_y)) && ((k == 0) || (k == n_z)))
          {
            node_pt = new BoundaryNode<Node>(3, 1, 0);
          }
          else
          {
            node_pt = new Node(3, 1, 0);
          }
          down_face_node_pt(i, j, k) = node_pt;

          // Coordinates
          node_pt->x(0) = x_0 + 0.5 * dx + double(i) * dx;
          node_pt->x(1) = y_0 + 0.5 * dy + double(j) * dy;
          node_pt->x(2) = z_0 + double(k) * dz;

          // Real node?
          if ((i < n_x) && (j < n_y))
          {
=======
          // Real node?
          if ((j < n_y) && (k < n_z))
          {
            // Add node to mesh
            Node_pt.push_back(node_pt);

            // Left boundary is 0
            if (i == 0)
            {
              add_boundary_node(0, node_pt);
            }
            // Right boundary is 1
            else if (i == n_x)
            {
              add_boundary_node(1, node_pt);
            }
          }

          // Node on down face of cell
          //--------------------------
          if (((i < n_x) && (j < n_y)) && ((k == 0) || (k == n_z)))
          {
            node_pt = new BoundaryNode<Node>(3, 1, 0);
          }
          else
          {
            node_pt = new Node(3, 1, 0);
          }
          down_face_node_pt(i, j, k) = node_pt;

          // Coordinates
          node_pt->x(0) = x_0 + 0.5 * dx + double(i) * dx;
          node_pt->x(1) = y_0 + 0.5 * dy + double(j) * dy;
          node_pt->x(2) = z_0 + double(k) * dz;


          // Real node?
          if ((i < n_x) && (j < n_y))
          {
>>>>>>> fb5f6804
            // Add node to mesh
            Node_pt.push_back(node_pt);

            // Down boundary is 4
            if (k == 0)
            {
              add_boundary_node(4, node_pt);
            }
            // Up boundary is 5
            else if (k == n_z)
            {
              add_boundary_node(5, node_pt);
            }
          }
        }
      }
    }

<<<<<<< HEAD
=======

>>>>>>> fb5f6804
    // Central nodes for all cells
    for (unsigned k = 0; k < n_z; k++)
    {
      for (unsigned j = 0; j < n_y; j++)
      {
        for (unsigned i = 0; i < n_x; i++)
        {
          node_pt = new Node(3, 1, 0);
          central_node_pt(i, j, k) = node_pt;
          Node_pt.push_back(node_pt);
          node_pt->x(0) = x_0 + 0.5 * dx + double(i) * dx;
          node_pt->x(1) = y_0 + 0.5 * dy + double(j) * dy;
          node_pt->x(2) = z_0 + 0.5 * dz + double(k) * dz;
        }
      }
    }

<<<<<<< HEAD
=======

>>>>>>> fb5f6804
    // Loop over blocks and create elements
    TElement<3, 2>* el_pt = 0;
    for (unsigned k = 0; k < n_z; k++)
    {
      for (unsigned j = 0; j < n_y; j++)
      {
        for (unsigned i = 0; i < n_x; i++)
        {
          // FRONT FACE
          //===========

          // Left element on front face
          //---------------------------
          el_pt = new TElement<3, 2>;

          // LFD
          el_pt->node_pt(0) = vertex_node_pt(i, j, k);

          // Central front face
          el_pt->node_pt(1) = front_face_node_pt(i, j, k);

          // LFU
          el_pt->node_pt(2) = vertex_node_pt(i, j, k + 1);

          // central node
          el_pt->node_pt(3) = central_node_pt(i, j, k);

          Element_pt.push_back(el_pt);

<<<<<<< HEAD
=======

>>>>>>> fb5f6804
          // Down element on front face
          //---------------------------
          el_pt = new TElement<3, 2>;

          // LFD
          el_pt->node_pt(0) = vertex_node_pt(i, j, k);

          // RFD
          el_pt->node_pt(1) = vertex_node_pt(i + 1, j, k);

          // Central front face
          el_pt->node_pt(2) = front_face_node_pt(i, j, k);

          // Central node
          el_pt->node_pt(3) = central_node_pt(i, j, k);

          Element_pt.push_back(el_pt);

<<<<<<< HEAD
=======

>>>>>>> fb5f6804
          // Right element on front face
          //---------------------------
          el_pt = new TElement<3, 2>;

          // RFD
          el_pt->node_pt(0) = vertex_node_pt(i + 1, j, k);

          // RFU
          el_pt->node_pt(1) = vertex_node_pt(i + 1, j, k + 1);

          // Central front face
          el_pt->node_pt(2) = front_face_node_pt(i, j, k);

          // Central node
          el_pt->node_pt(3) = central_node_pt(i, j, k);

          Element_pt.push_back(el_pt);

<<<<<<< HEAD
=======

>>>>>>> fb5f6804
          // Up element on front face
          //---------------------------
          el_pt = new TElement<3, 2>;

          // RFU
          el_pt->node_pt(0) = vertex_node_pt(i + 1, j, k + 1);

          // LFU
          el_pt->node_pt(1) = vertex_node_pt(i, j, k + 1);

          // Central front face
          el_pt->node_pt(2) = front_face_node_pt(i, j, k);

          // Central node
          el_pt->node_pt(3) = central_node_pt(i, j, k);

          Element_pt.push_back(el_pt);

<<<<<<< HEAD
=======

>>>>>>> fb5f6804
          // RIGHT FACE
          //===========

          // Front element on right face
          //---------------------------
          el_pt = new TElement<3, 2>;

          // RFD
          el_pt->node_pt(0) = vertex_node_pt(i + 1, j, k);

          // Central right face
          el_pt->node_pt(1) = left_face_node_pt(i + 1, j, k);

          // RFU
          el_pt->node_pt(2) = vertex_node_pt(i + 1, j, k + 1);

          // Central node
          el_pt->node_pt(3) = central_node_pt(i, j, k);

          Element_pt.push_back(el_pt);

<<<<<<< HEAD
=======

>>>>>>> fb5f6804
          // Down element on right face
          //---------------------------
          el_pt = new TElement<3, 2>;

          // RFD
          el_pt->node_pt(0) = vertex_node_pt(i + 1, j, k);

          // RBD
          el_pt->node_pt(1) = vertex_node_pt(i + 1, j + 1, k);

          // Central right face
          el_pt->node_pt(2) = left_face_node_pt(i + 1, j, k);

          // central node
          el_pt->node_pt(3) = central_node_pt(i, j, k);

          Element_pt.push_back(el_pt);

<<<<<<< HEAD
=======

>>>>>>> fb5f6804
          // Back element on right face
          //---------------------------
          el_pt = new TElement<3, 2>;

          // RBD
          el_pt->node_pt(0) = vertex_node_pt(i + 1, j + 1, k);

          // RBU
          el_pt->node_pt(1) = vertex_node_pt(i + 1, j + 1, k + 1);

          // Central right face
          el_pt->node_pt(2) = left_face_node_pt(i + 1, j, k);

          // central node
          el_pt->node_pt(3) = central_node_pt(i, j, k);

          Element_pt.push_back(el_pt);

<<<<<<< HEAD
=======

>>>>>>> fb5f6804
          // Up element on right face
          //---------------------------
          el_pt = new TElement<3, 2>;

          // RBU
          el_pt->node_pt(0) = vertex_node_pt(i + 1, j + 1, k + 1);

          // RFU
          el_pt->node_pt(1) = vertex_node_pt(i + 1, j, k + 1);

          // Central right face
          el_pt->node_pt(2) = left_face_node_pt(i + 1, j, k);

          // Central node
          el_pt->node_pt(3) = central_node_pt(i, j, k);

          Element_pt.push_back(el_pt);
<<<<<<< HEAD

          // UP FACE
          //===========

          // Front element on up face
          //---------------------------
          el_pt = new TElement<3, 2>;

          // LFU
          el_pt->node_pt(0) = vertex_node_pt(i, j, k + 1);

          // RFU
          el_pt->node_pt(1) = vertex_node_pt(i + 1, j, k + 1);

=======


          // UP FACE
          //===========

          // Front element on up face
          //---------------------------
          el_pt = new TElement<3, 2>;

          // LFU
          el_pt->node_pt(0) = vertex_node_pt(i, j, k + 1);

          // RFU
          el_pt->node_pt(1) = vertex_node_pt(i + 1, j, k + 1);

>>>>>>> fb5f6804
          // Central up face
          el_pt->node_pt(2) = down_face_node_pt(i, j, k + 1);

          // Central node
          el_pt->node_pt(3) = central_node_pt(i, j, k);

          Element_pt.push_back(el_pt);

<<<<<<< HEAD
=======

>>>>>>> fb5f6804
          // Front element on up face
          //---------------------------
          el_pt = new TElement<3, 2>;

          // RFU
          el_pt->node_pt(0) = vertex_node_pt(i + 1, j, k + 1);

          // RBU
          el_pt->node_pt(1) = vertex_node_pt(i + 1, j + 1, k + 1);

          // Central up face
          el_pt->node_pt(2) = down_face_node_pt(i, j, k + 1);

          // central node
          el_pt->node_pt(3) = central_node_pt(i, j, k);

          Element_pt.push_back(el_pt);

<<<<<<< HEAD
=======

>>>>>>> fb5f6804
          // Back element on up face
          //---------------------------
          el_pt = new TElement<3, 2>;

          // RBU
          el_pt->node_pt(0) = vertex_node_pt(i + 1, j + 1, k + 1);

          // LBU
          el_pt->node_pt(1) = vertex_node_pt(i, j + 1, k + 1);

          // Central up face
          el_pt->node_pt(2) = down_face_node_pt(i, j, k + 1);

          // central node
          el_pt->node_pt(3) = central_node_pt(i, j, k);

          Element_pt.push_back(el_pt);

<<<<<<< HEAD
=======

>>>>>>> fb5f6804
          // Left element on up face
          //---------------------------
          el_pt = new TElement<3, 2>;

<<<<<<< HEAD
=======

>>>>>>> fb5f6804
          // LBU
          el_pt->node_pt(0) = vertex_node_pt(i, j + 1, k + 1);

          // RFU
          el_pt->node_pt(1) = vertex_node_pt(i, j, k + 1);

          // Central up face
          el_pt->node_pt(2) = down_face_node_pt(i, j, k + 1);

          // Central node
          el_pt->node_pt(3) = central_node_pt(i, j, k);

          Element_pt.push_back(el_pt);

<<<<<<< HEAD
=======

>>>>>>> fb5f6804
          // DOWN FACE
          //===========

          // Front element on down face
          //---------------------------
          el_pt = new TElement<3, 2>;

          // LFD
          el_pt->node_pt(0) = vertex_node_pt(i, j, k);

          // RFD
          el_pt->node_pt(2) = vertex_node_pt(i + 1, j, k);

          // Central down face
          el_pt->node_pt(1) = down_face_node_pt(i, j, k);

          // Central node
          el_pt->node_pt(3) = central_node_pt(i, j, k);

          Element_pt.push_back(el_pt);

<<<<<<< HEAD
=======

>>>>>>> fb5f6804
          // Front element on down face
          //---------------------------
          el_pt = new TElement<3, 2>;

          // RFD
          el_pt->node_pt(0) = vertex_node_pt(i + 1, j, k);

          // RBD
          el_pt->node_pt(2) = vertex_node_pt(i + 1, j + 1, k);

          // Central down face
          el_pt->node_pt(1) = down_face_node_pt(i, j, k);

          // central node
          el_pt->node_pt(3) = central_node_pt(i, j, k);

          Element_pt.push_back(el_pt);

<<<<<<< HEAD
=======

>>>>>>> fb5f6804
          // Back element on down face
          //---------------------------
          el_pt = new TElement<3, 2>;

          // RBD
          el_pt->node_pt(0) = vertex_node_pt(i + 1, j + 1, k);

          // LBD
          el_pt->node_pt(2) = vertex_node_pt(i, j + 1, k);

          // Central down face
          el_pt->node_pt(1) = down_face_node_pt(i, j, k);

          // central node
          el_pt->node_pt(3) = central_node_pt(i, j, k);

          Element_pt.push_back(el_pt);

<<<<<<< HEAD
=======

>>>>>>> fb5f6804
          // Left element on down face
          //---------------------------
          el_pt = new TElement<3, 2>;

<<<<<<< HEAD
=======

>>>>>>> fb5f6804
          // LBD
          el_pt->node_pt(0) = vertex_node_pt(i, j + 1, k);

          // RFD
          el_pt->node_pt(2) = vertex_node_pt(i, j, k);

          // Central down face
          el_pt->node_pt(1) = down_face_node_pt(i, j, k);

          // Central node
          el_pt->node_pt(3) = central_node_pt(i, j, k);

          Element_pt.push_back(el_pt);

<<<<<<< HEAD
=======

>>>>>>> fb5f6804
          // BACK FACE
          //===========

          // Left element on back face
          //---------------------------
          el_pt = new TElement<3, 2>;

          // LBD
          el_pt->node_pt(0) = vertex_node_pt(i, j + 1, k);

          // Central back face
          el_pt->node_pt(2) = front_face_node_pt(i, j + 1, k);

          // LBU
          el_pt->node_pt(1) = vertex_node_pt(i, j + 1, k + 1);

          // central node
          el_pt->node_pt(3) = central_node_pt(i, j, k);

          Element_pt.push_back(el_pt);

<<<<<<< HEAD
=======

>>>>>>> fb5f6804
          // Down element on back face
          //---------------------------
          el_pt = new TElement<3, 2>;

          // LBD
          el_pt->node_pt(0) = vertex_node_pt(i, j + 1, k);

          // RBD
          el_pt->node_pt(2) = vertex_node_pt(i + 1, j + 1, k);

          // Central back face
          el_pt->node_pt(1) = front_face_node_pt(i, j + 1, k);

          // Central node
          el_pt->node_pt(3) = central_node_pt(i, j, k);

          Element_pt.push_back(el_pt);

<<<<<<< HEAD
=======

>>>>>>> fb5f6804
          // Right element on back face
          //---------------------------
          el_pt = new TElement<3, 2>;

          // RBD
          el_pt->node_pt(0) = vertex_node_pt(i + 1, j + 1, k);

          // RBU
          el_pt->node_pt(2) = vertex_node_pt(i + 1, j + 1, k + 1);

          // Central back face
          el_pt->node_pt(1) = front_face_node_pt(i, j + 1, k);

          // Central node
          el_pt->node_pt(3) = central_node_pt(i, j, k);

          Element_pt.push_back(el_pt);

<<<<<<< HEAD
=======

>>>>>>> fb5f6804
          // Up element on back face
          //---------------------------
          el_pt = new TElement<3, 2>;

          // RBU
          el_pt->node_pt(0) = vertex_node_pt(i + 1, j + 1, k + 1);

          // LBU
          el_pt->node_pt(2) = vertex_node_pt(i, j + 1, k + 1);

          // Central back face
          el_pt->node_pt(1) = front_face_node_pt(i, j + 1, k);

          // Central node
          el_pt->node_pt(3) = central_node_pt(i, j, k);

          Element_pt.push_back(el_pt);

<<<<<<< HEAD
=======

>>>>>>> fb5f6804
          // LEFT FACE
          //===========

          // Front element on left face
          //---------------------------
          el_pt = new TElement<3, 2>;

          // LFD
          el_pt->node_pt(0) = vertex_node_pt(i, j, k);

          // Central left face
          el_pt->node_pt(2) = left_face_node_pt(i, j, k);

          // LFU
          el_pt->node_pt(1) = vertex_node_pt(i, j, k + 1);

          // Central node
          el_pt->node_pt(3) = central_node_pt(i, j, k);

          Element_pt.push_back(el_pt);

<<<<<<< HEAD
=======

>>>>>>> fb5f6804
          // Down element on left face
          //---------------------------
          el_pt = new TElement<3, 2>;

          // LFD
          el_pt->node_pt(0) = vertex_node_pt(i, j, k);

          // LBD
          el_pt->node_pt(2) = vertex_node_pt(i, j + 1, k);

          // Central left face
          el_pt->node_pt(1) = left_face_node_pt(i, j, k);

          // central node
          el_pt->node_pt(3) = central_node_pt(i, j, k);

          Element_pt.push_back(el_pt);

<<<<<<< HEAD
=======

>>>>>>> fb5f6804
          // Back element on left face
          //---------------------------
          el_pt = new TElement<3, 2>;

          // LBD
          el_pt->node_pt(0) = vertex_node_pt(i, j + 1, k);

          // LBU
          el_pt->node_pt(2) = vertex_node_pt(i, j + 1, k + 1);

          // Central left face
          el_pt->node_pt(1) = left_face_node_pt(i, j, k);

          // central node
          el_pt->node_pt(3) = central_node_pt(i, j, k);

          Element_pt.push_back(el_pt);

<<<<<<< HEAD
=======

>>>>>>> fb5f6804
          // Up element on left face
          //---------------------------
          el_pt = new TElement<3, 2>;

          // LBU
          el_pt->node_pt(0) = vertex_node_pt(i, j + 1, k + 1);

          // LFU
          el_pt->node_pt(2) = vertex_node_pt(i, j, k + 1);

          // Central left face
          el_pt->node_pt(1) = left_face_node_pt(i, j, k);

          // Central node
          el_pt->node_pt(3) = central_node_pt(i, j, k);

          Element_pt.push_back(el_pt);
        }
      }
    }

    if (Node_pt.size() != nnod)
    {
      std::ostringstream error_stream;
      error_stream << "Some internal error in the constructor\n"
                   << "Actual number of nodes          : " << Node_pt.size()
                   << "\ndoesn't match the prediction    : " << nnod
                   << std::endl;

      throw OomphLibError(
        error_stream.str(), OOMPH_CURRENT_FUNCTION, OOMPH_EXCEPTION_LOCATION);
    }

<<<<<<< HEAD
    if (Element_pt.size() != nelem)
    {
      std::ostringstream error_stream;
      error_stream << "Some internal error in the constructor\n"
                   << "Actual number of elements       : " << Element_pt.size()
                   << "\ndoesn't match the prediction    : " << nelem
                   << std::endl;

      throw OomphLibError(
        error_stream.str(), OOMPH_CURRENT_FUNCTION, OOMPH_EXCEPTION_LOCATION);
    }

    //  // Deliberately switch nodes to invert elements -- test for self_test()
    //  nelem=nelement();
    //  for (unsigned e=0;e<nelem;e++)
    //   {
    //    Node* node_pt=finite_element_pt(e)->node_pt(0);
    //    finite_element_pt(e)->node_pt(0)=
    //     finite_element_pt(e)->node_pt(1);
    //    finite_element_pt(e)->node_pt(1)=node_pt;
    //   }
  }

=======

    if (Element_pt.size() != nelem)
    {
      std::ostringstream error_stream;
      error_stream << "Some internal error in the constructor\n"
                   << "Actual number of elements       : " << Element_pt.size()
                   << "\ndoesn't match the prediction    : " << nelem
                   << std::endl;

      throw OomphLibError(
        error_stream.str(), OOMPH_CURRENT_FUNCTION, OOMPH_EXCEPTION_LOCATION);
    }

    //  // Deliberately switch nodes to invert elements -- test for self_test()
    //  nelem=nelement();
    //  for (unsigned e=0;e<nelem;e++)
    //   {
    //    Node* node_pt=finite_element_pt(e)->node_pt(0);
    //    finite_element_pt(e)->node_pt(0)=
    //     finite_element_pt(e)->node_pt(1);
    //    finite_element_pt(e)->node_pt(1)=node_pt;
    //   }
  }


>>>>>>> fb5f6804
} // namespace oomph<|MERGE_RESOLUTION|>--- conflicted
+++ resolved
@@ -26,6 +26,7 @@
 #include "Telements.h"
 #include "simple_cubic_scaffold_tet_mesh.h"
 
+
 namespace oomph
 {
   //===========================================================
@@ -71,10 +72,7 @@
     // Six boundaries
     set_nboundary(6);
 
-<<<<<<< HEAD
-=======
-
->>>>>>> fb5f6804
+
     // Generate the vertex nodes of all cells
     //=======================================
     Node* node_pt;
@@ -146,10 +144,7 @@
       }
     }
 
-<<<<<<< HEAD
-=======
-
->>>>>>> fb5f6804
+
     // Generate the face nodes of all cells
     //=====================================
     for (unsigned k = 0; k < n_z + 1; k++)
@@ -170,10 +165,7 @@
             node_pt = new Node(3, 1, 0);
           }
           front_face_node_pt(i, j, k) = node_pt;
-<<<<<<< HEAD
-=======
-
->>>>>>> fb5f6804
+
 
           // Coordinates
           node_pt->x(0) = x_0 + 0.5 * dx + double(i) * dx;
@@ -216,6 +208,7 @@
           node_pt->x(1) = y_0 + 0.5 * dy + double(j) * dy;
           node_pt->x(2) = z_0 + 0.5 * dz + double(k) * dz;
 
+
           // Real node?
           if ((j < n_y) && (k < n_z))
           {
@@ -234,7 +227,6 @@
             }
           }
 
-<<<<<<< HEAD
           // Node on down face of cell
           //--------------------------
           if (((i < n_x) && (j < n_y)) && ((k == 0) || (k == n_z)))
@@ -252,50 +244,10 @@
           node_pt->x(1) = y_0 + 0.5 * dy + double(j) * dy;
           node_pt->x(2) = z_0 + double(k) * dz;
 
+
           // Real node?
           if ((i < n_x) && (j < n_y))
           {
-=======
-          // Real node?
-          if ((j < n_y) && (k < n_z))
-          {
-            // Add node to mesh
-            Node_pt.push_back(node_pt);
-
-            // Left boundary is 0
-            if (i == 0)
-            {
-              add_boundary_node(0, node_pt);
-            }
-            // Right boundary is 1
-            else if (i == n_x)
-            {
-              add_boundary_node(1, node_pt);
-            }
-          }
-
-          // Node on down face of cell
-          //--------------------------
-          if (((i < n_x) && (j < n_y)) && ((k == 0) || (k == n_z)))
-          {
-            node_pt = new BoundaryNode<Node>(3, 1, 0);
-          }
-          else
-          {
-            node_pt = new Node(3, 1, 0);
-          }
-          down_face_node_pt(i, j, k) = node_pt;
-
-          // Coordinates
-          node_pt->x(0) = x_0 + 0.5 * dx + double(i) * dx;
-          node_pt->x(1) = y_0 + 0.5 * dy + double(j) * dy;
-          node_pt->x(2) = z_0 + double(k) * dz;
-
-
-          // Real node?
-          if ((i < n_x) && (j < n_y))
-          {
->>>>>>> fb5f6804
             // Add node to mesh
             Node_pt.push_back(node_pt);
 
@@ -314,10 +266,7 @@
       }
     }
 
-<<<<<<< HEAD
-=======
-
->>>>>>> fb5f6804
+
     // Central nodes for all cells
     for (unsigned k = 0; k < n_z; k++)
     {
@@ -335,10 +284,7 @@
       }
     }
 
-<<<<<<< HEAD
-=======
-
->>>>>>> fb5f6804
+
     // Loop over blocks and create elements
     TElement<3, 2>* el_pt = 0;
     for (unsigned k = 0; k < n_z; k++)
@@ -368,10 +314,7 @@
 
           Element_pt.push_back(el_pt);
 
-<<<<<<< HEAD
-=======
-
->>>>>>> fb5f6804
+
           // Down element on front face
           //---------------------------
           el_pt = new TElement<3, 2>;
@@ -390,10 +333,7 @@
 
           Element_pt.push_back(el_pt);
 
-<<<<<<< HEAD
-=======
-
->>>>>>> fb5f6804
+
           // Right element on front face
           //---------------------------
           el_pt = new TElement<3, 2>;
@@ -412,10 +352,7 @@
 
           Element_pt.push_back(el_pt);
 
-<<<<<<< HEAD
-=======
-
->>>>>>> fb5f6804
+
           // Up element on front face
           //---------------------------
           el_pt = new TElement<3, 2>;
@@ -434,10 +371,7 @@
 
           Element_pt.push_back(el_pt);
 
-<<<<<<< HEAD
-=======
-
->>>>>>> fb5f6804
+
           // RIGHT FACE
           //===========
 
@@ -459,10 +393,7 @@
 
           Element_pt.push_back(el_pt);
 
-<<<<<<< HEAD
-=======
-
->>>>>>> fb5f6804
+
           // Down element on right face
           //---------------------------
           el_pt = new TElement<3, 2>;
@@ -481,10 +412,7 @@
 
           Element_pt.push_back(el_pt);
 
-<<<<<<< HEAD
-=======
-
->>>>>>> fb5f6804
+
           // Back element on right face
           //---------------------------
           el_pt = new TElement<3, 2>;
@@ -503,10 +431,7 @@
 
           Element_pt.push_back(el_pt);
 
-<<<<<<< HEAD
-=======
-
->>>>>>> fb5f6804
+
           // Up element on right face
           //---------------------------
           el_pt = new TElement<3, 2>;
@@ -524,7 +449,7 @@
           el_pt->node_pt(3) = central_node_pt(i, j, k);
 
           Element_pt.push_back(el_pt);
-<<<<<<< HEAD
+
 
           // UP FACE
           //===========
@@ -539,23 +464,6 @@
           // RFU
           el_pt->node_pt(1) = vertex_node_pt(i + 1, j, k + 1);
 
-=======
-
-
-          // UP FACE
-          //===========
-
-          // Front element on up face
-          //---------------------------
-          el_pt = new TElement<3, 2>;
-
-          // LFU
-          el_pt->node_pt(0) = vertex_node_pt(i, j, k + 1);
-
-          // RFU
-          el_pt->node_pt(1) = vertex_node_pt(i + 1, j, k + 1);
-
->>>>>>> fb5f6804
           // Central up face
           el_pt->node_pt(2) = down_face_node_pt(i, j, k + 1);
 
@@ -564,10 +472,7 @@
 
           Element_pt.push_back(el_pt);
 
-<<<<<<< HEAD
-=======
-
->>>>>>> fb5f6804
+
           // Front element on up face
           //---------------------------
           el_pt = new TElement<3, 2>;
@@ -586,10 +491,7 @@
 
           Element_pt.push_back(el_pt);
 
-<<<<<<< HEAD
-=======
-
->>>>>>> fb5f6804
+
           // Back element on up face
           //---------------------------
           el_pt = new TElement<3, 2>;
@@ -608,18 +510,12 @@
 
           Element_pt.push_back(el_pt);
 
-<<<<<<< HEAD
-=======
-
->>>>>>> fb5f6804
+
           // Left element on up face
           //---------------------------
           el_pt = new TElement<3, 2>;
 
-<<<<<<< HEAD
-=======
-
->>>>>>> fb5f6804
+
           // LBU
           el_pt->node_pt(0) = vertex_node_pt(i, j + 1, k + 1);
 
@@ -634,10 +530,7 @@
 
           Element_pt.push_back(el_pt);
 
-<<<<<<< HEAD
-=======
-
->>>>>>> fb5f6804
+
           // DOWN FACE
           //===========
 
@@ -659,10 +552,7 @@
 
           Element_pt.push_back(el_pt);
 
-<<<<<<< HEAD
-=======
-
->>>>>>> fb5f6804
+
           // Front element on down face
           //---------------------------
           el_pt = new TElement<3, 2>;
@@ -681,10 +571,7 @@
 
           Element_pt.push_back(el_pt);
 
-<<<<<<< HEAD
-=======
-
->>>>>>> fb5f6804
+
           // Back element on down face
           //---------------------------
           el_pt = new TElement<3, 2>;
@@ -703,18 +590,12 @@
 
           Element_pt.push_back(el_pt);
 
-<<<<<<< HEAD
-=======
-
->>>>>>> fb5f6804
+
           // Left element on down face
           //---------------------------
           el_pt = new TElement<3, 2>;
 
-<<<<<<< HEAD
-=======
-
->>>>>>> fb5f6804
+
           // LBD
           el_pt->node_pt(0) = vertex_node_pt(i, j + 1, k);
 
@@ -729,10 +610,7 @@
 
           Element_pt.push_back(el_pt);
 
-<<<<<<< HEAD
-=======
-
->>>>>>> fb5f6804
+
           // BACK FACE
           //===========
 
@@ -754,10 +632,7 @@
 
           Element_pt.push_back(el_pt);
 
-<<<<<<< HEAD
-=======
-
->>>>>>> fb5f6804
+
           // Down element on back face
           //---------------------------
           el_pt = new TElement<3, 2>;
@@ -776,10 +651,7 @@
 
           Element_pt.push_back(el_pt);
 
-<<<<<<< HEAD
-=======
-
->>>>>>> fb5f6804
+
           // Right element on back face
           //---------------------------
           el_pt = new TElement<3, 2>;
@@ -798,10 +670,7 @@
 
           Element_pt.push_back(el_pt);
 
-<<<<<<< HEAD
-=======
-
->>>>>>> fb5f6804
+
           // Up element on back face
           //---------------------------
           el_pt = new TElement<3, 2>;
@@ -820,10 +689,7 @@
 
           Element_pt.push_back(el_pt);
 
-<<<<<<< HEAD
-=======
-
->>>>>>> fb5f6804
+
           // LEFT FACE
           //===========
 
@@ -845,10 +711,7 @@
 
           Element_pt.push_back(el_pt);
 
-<<<<<<< HEAD
-=======
-
->>>>>>> fb5f6804
+
           // Down element on left face
           //---------------------------
           el_pt = new TElement<3, 2>;
@@ -867,10 +730,7 @@
 
           Element_pt.push_back(el_pt);
 
-<<<<<<< HEAD
-=======
-
->>>>>>> fb5f6804
+
           // Back element on left face
           //---------------------------
           el_pt = new TElement<3, 2>;
@@ -889,10 +749,7 @@
 
           Element_pt.push_back(el_pt);
 
-<<<<<<< HEAD
-=======
-
->>>>>>> fb5f6804
+
           // Up element on left face
           //---------------------------
           el_pt = new TElement<3, 2>;
@@ -926,7 +783,7 @@
         error_stream.str(), OOMPH_CURRENT_FUNCTION, OOMPH_EXCEPTION_LOCATION);
     }
 
-<<<<<<< HEAD
+
     if (Element_pt.size() != nelem)
     {
       std::ostringstream error_stream;
@@ -950,31 +807,5 @@
     //   }
   }
 
-=======
-
-    if (Element_pt.size() != nelem)
-    {
-      std::ostringstream error_stream;
-      error_stream << "Some internal error in the constructor\n"
-                   << "Actual number of elements       : " << Element_pt.size()
-                   << "\ndoesn't match the prediction    : " << nelem
-                   << std::endl;
-
-      throw OomphLibError(
-        error_stream.str(), OOMPH_CURRENT_FUNCTION, OOMPH_EXCEPTION_LOCATION);
-    }
-
-    //  // Deliberately switch nodes to invert elements -- test for self_test()
-    //  nelem=nelement();
-    //  for (unsigned e=0;e<nelem;e++)
-    //   {
-    //    Node* node_pt=finite_element_pt(e)->node_pt(0);
-    //    finite_element_pt(e)->node_pt(0)=
-    //     finite_element_pt(e)->node_pt(1);
-    //    finite_element_pt(e)->node_pt(1)=node_pt;
-    //   }
-  }
-
-
->>>>>>> fb5f6804
+
 } // namespace oomph