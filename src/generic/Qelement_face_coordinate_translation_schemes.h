--- conflicted
+++ resolved
@@ -58,10 +58,7 @@
     void face1(const Vector<double>& s, Vector<double>& s_bulk);
   } // namespace QElement1FaceToBulkCoordinates
 
-<<<<<<< HEAD
-=======
 
->>>>>>> fb5f6804
   //=============================================================
   /// Namespace for helper functions that calculate derivatives
   /// of the local coordinates in the bulk elements wrt the
@@ -75,10 +72,7 @@
                 unsigned& interior_direction);
   } // namespace QElement1BulkCoordinateDerivatives
 
-<<<<<<< HEAD
-=======
 
->>>>>>> fb5f6804
   //===================================================================
   /// Namespace for the functions that translate local face coordinates
   /// to the coordinates in the bulk element
@@ -98,10 +92,7 @@
     void face3(const Vector<double>& s, Vector<double>& s_bulk);
   } // namespace QElement2FaceToBulkCoordinates
 
-<<<<<<< HEAD
-=======
 
->>>>>>> fb5f6804
   //=============================================================
   /// Namespace for helper functions that calculate derivatives
   /// of the local coordinates in the bulk elements wrt the
@@ -120,10 +111,7 @@
                 unsigned& interior_direction);
   } // namespace QElement2BulkCoordinateDerivatives
 
-<<<<<<< HEAD
-=======
 
->>>>>>> fb5f6804
   //===================================================================
   /// Namespace for the functions that translate local face coordinates
   /// to the coordinates in the bulk element
@@ -149,10 +137,7 @@
     void face5(const Vector<double>& s, Vector<double>& s_bulk);
   } // namespace QElement3FaceToBulkCoordinates
 
-<<<<<<< HEAD
-=======
 
->>>>>>> fb5f6804
   //=============================================================
   /// Namespace for helper functions that calculate derivatives
   /// of the local coordinates in the bulk elements wrt the
