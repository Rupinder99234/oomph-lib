// LIC// ====================================================================
// LIC// This file forms part of oomph-lib, the object-oriented,
// LIC// multi-physics finite-element library, available
// LIC// at http://www.oomph-lib.org.
// LIC//
// LIC// Copyright (C) 2006-2021 Matthias Heil and Andrew Hazel
// LIC//
// LIC// This library is free software; you can redistribute it and/or
// LIC// modify it under the terms of the GNU Lesser General Public
// LIC// License as published by the Free Software Foundation; either
// LIC// version 2.1 of the License, or (at your option) any later version.
// LIC//
// LIC// This library is distributed in the hope that it will be useful,
// LIC// but WITHOUT ANY WARRANTY; without even the implied warranty of
// LIC// MERCHANTABILITY or FITNESS FOR A PARTICULAR PURPOSE.  See the GNU
// LIC// Lesser General Public License for more details.
// LIC//
// LIC// You should have received a copy of the GNU Lesser General Public
// LIC// License along with this library; if not, write to the Free Software
// LIC// Foundation, Inc., 51 Franklin Street, Fifth Floor, Boston, MA
// LIC// 02110-1301  USA.
// LIC//
// LIC// The authors may be contacted at oomph-lib@maths.man.ac.uk.
// LIC//
// LIC//====================================================================
// Common base class for all BrickMeshes

#ifndef OOMPH_BRICKMESH_HEADER
#define OOMPH_BRICKMESH_HEADER

// Config header generated by autoconfig
#ifdef HAVE_CONFIG_H
#include <oomph-lib-config.h>
#endif

#ifdef OOMPH_HAS_MPI
// mpi headers
#include "mpi.h"
#endif

// oomphlib includes
#include "Vector.h"
#include "nodes.h"
#include "matrices.h"
#include "mesh.h"
#include "Qelements.h"

namespace oomph
{
  ///////////////////////////////////////////////////////////////////////
  ///////////////////////////////////////////////////////////////////////
  ///////////////////////////////////////////////////////////////////////

<<<<<<< HEAD
=======

>>>>>>> fb5f6804
  //====================================================================
  /// Helper namespace for generation of brick from tet mesh
  //====================================================================
  namespace BrickFromTetMeshHelper
<<<<<<< HEAD
  {
    /// Tolerance for mismatch during setup of boundary coordinates
    extern double Face_position_tolerance;

  } // namespace BrickFromTetMeshHelper
=======
  {
    /// Tolerance for mismatch during setup of boundary coordinates
    extern double Face_position_tolerance;

  } // namespace BrickFromTetMeshHelper


  ///////////////////////////////////////////////////////////////////
  ///////////////////////////////////////////////////////////////////
  ///////////////////////////////////////////////////////////////////


  //======================================================================
  /// Dummy QElement to interpolate local coordinates -- used in
  /// construction of brickified tet mesh.
  //======================================================================
  class DummyBrickElement : public virtual QElement<3, 2>
  {
  public:
    ///\short  Constructor:
    DummyBrickElement() : QElement<3, 2>() {}

    /// Broken copy constructor
    DummyBrickElement(const DummyBrickElement& dummy)
    {
      BrokenCopy::broken_copy("DummyElement");
    }

    /// Broken assignment operator
    // Commented out broken assignment operator because this can lead to a
    // conflict warning when used in the virtual inheritence hierarchy.
    // Essentially the compiler doesn't realise that two separate
    // implementations of the broken function are the same and so, quite
    // rightly, it shouts.
    /*void operator=(const DummyBrickElement&)
     {
      BrokenCopy::broken_assign("DummyBrickElement");
      }*/


    /// \short  Required  # of `values' (pinned or dofs)
    /// at node n
    inline unsigned required_nvalue(const unsigned& n) const
    {
      return 3;
    }
>>>>>>> fb5f6804

  ///////////////////////////////////////////////////////////////////
  ///////////////////////////////////////////////////////////////////
  ///////////////////////////////////////////////////////////////////

<<<<<<< HEAD
  //======================================================================
  /// Dummy QElement to interpolate local coordinates -- used in
  /// construction of brickified tet mesh.
  //======================================================================
  class DummyBrickElement : public virtual QElement<3, 2>
  {
  public:
    ///\short  Constructor:
    DummyBrickElement() : QElement<3, 2>() {}

    /// Broken copy constructor
    DummyBrickElement(const DummyBrickElement& dummy)
    {
      BrokenCopy::broken_copy("DummyElement");
    }

    /// Broken assignment operator
    // Commented out broken assignment operator because this can lead to a
    // conflict warning when used in the virtual inheritence hierarchy.
    // Essentially the compiler doesn't realise that two separate
    // implementations of the broken function are the same and so, quite
    // rightly, it shouts.
    /*void operator=(const DummyBrickElement&)
     {
      BrokenCopy::broken_assign("DummyBrickElement");
      }*/

    /// \short  Required  # of `values' (pinned or dofs)
    /// at node n
    inline unsigned required_nvalue(const unsigned& n) const
    {
      return 3;
    }

    /// \short Compute vector of FE interpolated local coordinate in tet,
    /// s_tet, evaluated at local coordinate s in current element.
    void interpolated_s_tet(const Vector<double>& s,
                            Vector<double>& s_tet) const
    {
      // Find number of nodes
      unsigned n_node = nnode();

      // Local shape function
      Shape psi(n_node);

      // Find values of shape function
      shape(s, psi);

      for (unsigned i = 0; i < 3; i++)
      {
        // Initialise value of u
        s_tet[i] = 0.0;

        // Loop over the local nodes and sum
        for (unsigned l = 0; l < n_node; l++)
        {
          s_tet[i] += nodal_value(l, i) * psi[l];
        }
      }
    }

    /// Output interpolated tet local coordinates
    void output(std::ostream& outfile, const unsigned& nplot = 5)
    {
      // Vector of local coordinates
      Vector<double> s(3);
      Vector<double> s_tet(3);

      // Tecplot header info
      outfile << tecplot_zone_string(nplot);

      // Loop over plot points
      unsigned num_plot_points = nplot_points(nplot);
      for (unsigned iplot = 0; iplot < num_plot_points; iplot++)
      {
        // Get local coordinates of plot point
        get_s_plot(iplot, nplot, s);

        // Local coordinates in tet
        interpolated_s_tet(s, s_tet);

        // Coordinates
        for (unsigned i = 0; i < 3; i++)
        {
          outfile << interpolated_x(s, i) << " ";
        }

        // Local coordinates in tet
        for (unsigned i = 0; i < 3; i++)
        {
          outfile << s_tet[i] << " ";
        }

        outfile << std::endl;
      }
      outfile << std::endl;

      // Write tecplot footer (e.g. FE connectivity lists)
      write_tecplot_zone_footer(outfile, nplot);
    }
  };
=======
    /// \short Compute vector of FE interpolated local coordinate in tet,
    /// s_tet, evaluated at local coordinate s in current element.
    void interpolated_s_tet(const Vector<double>& s,
                            Vector<double>& s_tet) const
    {
      // Find number of nodes
      unsigned n_node = nnode();

      // Local shape function
      Shape psi(n_node);

      // Find values of shape function
      shape(s, psi);

      for (unsigned i = 0; i < 3; i++)
      {
        // Initialise value of u
        s_tet[i] = 0.0;

        // Loop over the local nodes and sum
        for (unsigned l = 0; l < n_node; l++)
        {
          s_tet[i] += nodal_value(l, i) * psi[l];
        }
      }
    }

    /// Output interpolated tet local coordinates
    void output(std::ostream& outfile, const unsigned& nplot = 5)
    {
      // Vector of local coordinates
      Vector<double> s(3);
      Vector<double> s_tet(3);

      // Tecplot header info
      outfile << tecplot_zone_string(nplot);

      // Loop over plot points
      unsigned num_plot_points = nplot_points(nplot);
      for (unsigned iplot = 0; iplot < num_plot_points; iplot++)
      {
        // Get local coordinates of plot point
        get_s_plot(iplot, nplot, s);

        // Local coordinates in tet
        interpolated_s_tet(s, s_tet);

        // Coordinates
        for (unsigned i = 0; i < 3; i++)
        {
          outfile << interpolated_x(s, i) << " ";
        }

        // Local coordinates in tet
        for (unsigned i = 0; i < 3; i++)
        {
          outfile << s_tet[i] << " ";
        }

        outfile << std::endl;
      }
      outfile << std::endl;

      // Write tecplot footer (e.g. FE connectivity lists)
      write_tecplot_zone_footer(outfile, nplot);
    }
  };

  ///////////////////////////////////////////////////////////////////////////
  ///////////////////////////////////////////////////////////////////////////
  ///////////////////////////////////////////////////////////////////////////


  //================================================================
  /// Base class for brick meshes (meshes made of 3D brick elements).
  //================================================================
  class BrickMeshBase : public virtual Mesh
  {
  public:
    /// Constructor (empty)
    BrickMeshBase() {}
>>>>>>> fb5f6804

  ///////////////////////////////////////////////////////////////////////////
  ///////////////////////////////////////////////////////////////////////////
  ///////////////////////////////////////////////////////////////////////////

<<<<<<< HEAD
  //================================================================
  /// Base class for brick meshes (meshes made of 3D brick elements).
  //================================================================
  class BrickMeshBase : public virtual Mesh
  {
  public:
    /// Constructor (empty)
    BrickMeshBase() {}

    /// Broken copy constructor
    BrickMeshBase(const BrickMeshBase&)
    {
      BrokenCopy::broken_copy("BrickMeshBase");
    }

    /// Broken assignment operator
    /*void operator=(const BrickMeshBase&)
     {
      BrokenCopy::broken_assign("BrickMeshBase");
      }*/

    /// Destructor (empty)
    virtual ~BrickMeshBase() {}

    /// Setup lookup schemes which establish whic elements are located
    /// next to mesh's boundaries (wrapper to suppress doc).
    void setup_boundary_element_info()
    {
      std::ofstream outfile;
      setup_boundary_element_info(outfile);
    }

    /// \short Setup lookup schemes which establish whic elements are located
    /// next to mesh's boundaries. Doc in outfile (if it's open).
    void setup_boundary_element_info(std::ostream& outfile);
  };

} // namespace oomph

=======
    /// Broken copy constructor
    BrickMeshBase(const BrickMeshBase&)
    {
      BrokenCopy::broken_copy("BrickMeshBase");
    }

    /// Broken assignment operator
    /*void operator=(const BrickMeshBase&)
     {
      BrokenCopy::broken_assign("BrickMeshBase");
      }*/

    /// Destructor (empty)
    virtual ~BrickMeshBase() {}

    /// Setup lookup schemes which establish whic elements are located
    /// next to mesh's boundaries (wrapper to suppress doc).
    void setup_boundary_element_info()
    {
      std::ofstream outfile;
      setup_boundary_element_info(outfile);
    }

    /// \short Setup lookup schemes which establish whic elements are located
    /// next to mesh's boundaries. Doc in outfile (if it's open).
    void setup_boundary_element_info(std::ostream& outfile);
  };

} // namespace oomph

>>>>>>> fb5f6804
#endif<|MERGE_RESOLUTION|>--- conflicted
+++ resolved
@@ -51,21 +51,11 @@
   ///////////////////////////////////////////////////////////////////////
   ///////////////////////////////////////////////////////////////////////
 
-<<<<<<< HEAD
-=======
-
->>>>>>> fb5f6804
+
   //====================================================================
   /// Helper namespace for generation of brick from tet mesh
   //====================================================================
   namespace BrickFromTetMeshHelper
-<<<<<<< HEAD
-  {
-    /// Tolerance for mismatch during setup of boundary coordinates
-    extern double Face_position_tolerance;
-
-  } // namespace BrickFromTetMeshHelper
-=======
   {
     /// Tolerance for mismatch during setup of boundary coordinates
     extern double Face_position_tolerance;
@@ -112,115 +102,8 @@
     {
       return 3;
     }
->>>>>>> fb5f6804
-
-  ///////////////////////////////////////////////////////////////////
-  ///////////////////////////////////////////////////////////////////
-  ///////////////////////////////////////////////////////////////////
-
-<<<<<<< HEAD
-  //======================================================================
-  /// Dummy QElement to interpolate local coordinates -- used in
-  /// construction of brickified tet mesh.
-  //======================================================================
-  class DummyBrickElement : public virtual QElement<3, 2>
-  {
-  public:
-    ///\short  Constructor:
-    DummyBrickElement() : QElement<3, 2>() {}
-
-    /// Broken copy constructor
-    DummyBrickElement(const DummyBrickElement& dummy)
-    {
-      BrokenCopy::broken_copy("DummyElement");
-    }
-
-    /// Broken assignment operator
-    // Commented out broken assignment operator because this can lead to a
-    // conflict warning when used in the virtual inheritence hierarchy.
-    // Essentially the compiler doesn't realise that two separate
-    // implementations of the broken function are the same and so, quite
-    // rightly, it shouts.
-    /*void operator=(const DummyBrickElement&)
-     {
-      BrokenCopy::broken_assign("DummyBrickElement");
-      }*/
-
-    /// \short  Required  # of `values' (pinned or dofs)
-    /// at node n
-    inline unsigned required_nvalue(const unsigned& n) const
-    {
-      return 3;
-    }
-
-    /// \short Compute vector of FE interpolated local coordinate in tet,
-    /// s_tet, evaluated at local coordinate s in current element.
-    void interpolated_s_tet(const Vector<double>& s,
-                            Vector<double>& s_tet) const
-    {
-      // Find number of nodes
-      unsigned n_node = nnode();
-
-      // Local shape function
-      Shape psi(n_node);
-
-      // Find values of shape function
-      shape(s, psi);
-
-      for (unsigned i = 0; i < 3; i++)
-      {
-        // Initialise value of u
-        s_tet[i] = 0.0;
-
-        // Loop over the local nodes and sum
-        for (unsigned l = 0; l < n_node; l++)
-        {
-          s_tet[i] += nodal_value(l, i) * psi[l];
-        }
-      }
-    }
-
-    /// Output interpolated tet local coordinates
-    void output(std::ostream& outfile, const unsigned& nplot = 5)
-    {
-      // Vector of local coordinates
-      Vector<double> s(3);
-      Vector<double> s_tet(3);
-
-      // Tecplot header info
-      outfile << tecplot_zone_string(nplot);
-
-      // Loop over plot points
-      unsigned num_plot_points = nplot_points(nplot);
-      for (unsigned iplot = 0; iplot < num_plot_points; iplot++)
-      {
-        // Get local coordinates of plot point
-        get_s_plot(iplot, nplot, s);
-
-        // Local coordinates in tet
-        interpolated_s_tet(s, s_tet);
-
-        // Coordinates
-        for (unsigned i = 0; i < 3; i++)
-        {
-          outfile << interpolated_x(s, i) << " ";
-        }
-
-        // Local coordinates in tet
-        for (unsigned i = 0; i < 3; i++)
-        {
-          outfile << s_tet[i] << " ";
-        }
-
-        outfile << std::endl;
-      }
-      outfile << std::endl;
-
-      // Write tecplot footer (e.g. FE connectivity lists)
-      write_tecplot_zone_footer(outfile, nplot);
-    }
-  };
-=======
+
+
     /// \short Compute vector of FE interpolated local coordinate in tet,
     /// s_tet, evaluated at local coordinate s in current element.
     void interpolated_s_tet(const Vector<double>& s,
@@ -302,21 +185,7 @@
   public:
     /// Constructor (empty)
     BrickMeshBase() {}
->>>>>>> fb5f6804
-
-  ///////////////////////////////////////////////////////////////////////////
-  ///////////////////////////////////////////////////////////////////////////
-  ///////////////////////////////////////////////////////////////////////////
-
-<<<<<<< HEAD
-  //================================================================
-  /// Base class for brick meshes (meshes made of 3D brick elements).
-  //================================================================
-  class BrickMeshBase : public virtual Mesh
-  {
-  public:
-    /// Constructor (empty)
-    BrickMeshBase() {}
+
 
     /// Broken copy constructor
     BrickMeshBase(const BrickMeshBase&)
@@ -348,36 +217,4 @@
 
 } // namespace oomph
 
-=======
-    /// Broken copy constructor
-    BrickMeshBase(const BrickMeshBase&)
-    {
-      BrokenCopy::broken_copy("BrickMeshBase");
-    }
-
-    /// Broken assignment operator
-    /*void operator=(const BrickMeshBase&)
-     {
-      BrokenCopy::broken_assign("BrickMeshBase");
-      }*/
-
-    /// Destructor (empty)
-    virtual ~BrickMeshBase() {}
-
-    /// Setup lookup schemes which establish whic elements are located
-    /// next to mesh's boundaries (wrapper to suppress doc).
-    void setup_boundary_element_info()
-    {
-      std::ofstream outfile;
-      setup_boundary_element_info(outfile);
-    }
-
-    /// \short Setup lookup schemes which establish whic elements are located
-    /// next to mesh's boundaries. Doc in outfile (if it's open).
-    void setup_boundary_element_info(std::ostream& outfile);
-  };
-
-} // namespace oomph
-
->>>>>>> fb5f6804
 #endif