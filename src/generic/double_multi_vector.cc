--- conflicted
+++ resolved
@@ -237,7 +237,6 @@
         int* dist_first_row = new int[nproc];
         int* dist_nrow_local = new int[nproc];
         for (int p = 0; p < nproc; p++)
-<<<<<<< HEAD
         {
           dist_first_row[p] = this->first_row(p);
           dist_nrow_local[p] = this->nrow_local(p);
@@ -267,37 +266,6 @@
         delete[] temp_data[0];
         delete[] temp_data;
 
-=======
-        {
-          dist_first_row[p] = this->first_row(p);
-          dist_nrow_local[p] = this->nrow_local(p);
-        }
-
-        // gather the local vectors from all processors on all processors
-        int my_local_data(this->nrow_local());
-
-        // Loop over all vectors
-        for (unsigned v = 0; v < n_vector; v++)
-        {
-          MPI_Allgatherv(
-            temp_data[v],
-            my_local_data,
-            MPI_DOUBLE,
-            Values[v],
-            dist_nrow_local,
-            dist_first_row,
-            MPI_DOUBLE,
-            this->distribution_pt()->communicator_pt()->mpi_comm());
-        }
-
-        // update the distribution
-        this->build_distribution(dist_pt);
-
-        // delete the temp_data
-        delete[] temp_data[0];
-        delete[] temp_data;
-
->>>>>>> fb5f6804
         // clean up
         delete[] dist_first_row;
         delete[] dist_nrow_local;
@@ -311,19 +279,11 @@
 
         // and first_row
         unsigned first_row = dist_pt->first_row();
-<<<<<<< HEAD
 
         const unsigned n_local_data = nrow_local;
         double** temp_data = new double*[n_vector];
         double* contiguous_temp_data = new double[n_vector * n_local_data];
 
-=======
-
-        const unsigned n_local_data = nrow_local;
-        double** temp_data = new double*[n_vector];
-        double* contiguous_temp_data = new double[n_vector * n_local_data];
-
->>>>>>> fb5f6804
         // copy the data
         for (unsigned v = 0; v < n_vector; v++)
         {
@@ -352,8 +312,5 @@
     this->setup_doublevector_representation();
   }
 
-<<<<<<< HEAD
-=======
-
->>>>>>> fb5f6804
+
 } // namespace oomph