--- conflicted
+++ resolved
@@ -55,11 +55,11 @@
     }
 #endif
 
+
     // Read in number of elements
     unsigned n_element;
     element_file >> n_element;
 
-<<<<<<< HEAD
     // Read in number of nodes per element
     unsigned n_local_node;
     element_file >> n_local_node;
@@ -73,25 +73,6 @@
         << "Your tetgen input file, contains data for " << n_local_node
         << "-noded tetrahedra" << std::endl;
 
-=======
-    // Read in number of elements
-    unsigned n_element;
-    element_file >> n_element;
-
-    // Read in number of nodes per element
-    unsigned n_local_node;
-    element_file >> n_local_node;
-
-    // Throw an error if we have anything but linear simplices
-    if (n_local_node != 4)
-    {
-      std::ostringstream error_stream;
-      error_stream
-        << "Tetgen should only be used to generate 4-noded tetrahedra!\n"
-        << "Your tetgen input file, contains data for " << n_local_node
-        << "-noded tetrahedra" << std::endl;
-
->>>>>>> fb5f6804
       throw OomphLibError(
         error_stream.str(), OOMPH_CURRENT_FUNCTION, OOMPH_EXCEPTION_LOCATION);
     }
@@ -163,17 +144,11 @@
     }
 #endif
 
+
     // Read in the number of nodes
     unsigned n_node;
     node_file >> n_node;
 
-<<<<<<< HEAD
-=======
-    // Read in the number of nodes
-    unsigned n_node;
-    node_file >> n_node;
-
->>>>>>> fb5f6804
     // Create a vector of boolean so as not to create the same node twice
     std::vector<bool> done(n_node, false);
 
@@ -432,13 +407,14 @@
         counter++;
       }
     }
-<<<<<<< HEAD
+
 
     // Resize the "matrix" that stores the boundary id for each
     // face in each element.
     Face_boundary.resize(n_element);
     Face_index.resize(n_element);
     Edge_index.resize(n_element);
+
 
     // 0-based index scheme used to construct a global lookup for
     // each face that will be used to uniquely construct interior
@@ -493,70 +469,6 @@
       // already been visited The global index for the i-th face will be stored
       // in Face_index[i]
 
-=======
-
-
-    // Resize the "matrix" that stores the boundary id for each
-    // face in each element.
-    Face_boundary.resize(n_element);
-    Face_index.resize(n_element);
-    Edge_index.resize(n_element);
-
-
-    // 0-based index scheme used to construct a global lookup for
-    // each face that will be used to uniquely construct interior
-    // face nodes.
-    // The faces that lie on boundaries will have already been allocated so
-    // we can start from there
-    Nglobal_face = n_face;
-
-    // Storage for the edges associated with each node.
-    // Nodes are indexed using Tetgen's 1-based scheme, which is why
-    // there is a +1 here
-    Vector<std::set<unsigned>> node_on_edges(n_node + 1);
-
-    // 0-based index scheme used to construct a global lookup for each
-    // edge that will be used to uniquely construct interior edge nodes
-    Nglobal_edge = 0;
-
-    // Conversion from the edge numbers to the nodes at the end
-    // of each each edge
-    const unsigned first_local_edge_node[6] = {0, 0, 0, 1, 2, 1};
-    const unsigned second_local_edge_node[6] = {1, 2, 3, 2, 3, 3};
-
-    // Loop over the elements
-    for (unsigned e = 0; e < n_element; e++)
-    {
-      // Each element has four faces
-      Face_boundary[e].resize(4);
-      Face_index[e].resize(4);
-      // By default each face is NOT on a boundary
-      for (unsigned i = 0; i < 4; i++)
-      {
-        Face_boundary[e][i] = 0;
-      }
-
-      Edge_index[e].resize(6);
-
-      // Read out the global node numbers of the nodes from
-      // tetgen's 1-based numbering.
-      // The offset is to match the offset used above
-      const unsigned element_offset = e * n_local_node;
-      unsigned glob_num[4] = {0, 0, 0, 0};
-      for (unsigned i = 0; i < 4; ++i)
-      {
-        glob_num[i] = Global_node[element_offset + ((i + 1) % 4)];
-      }
-
-      // Now we know the global node numbers of the elements' four nodes
-      // in tetgen's 1-based numbering.
-
-      // Determine whether any of the element faces have already been allocated
-      // an index. This may be because they are located on boundaries, or have
-      // already been visited The global index for the i-th face will be stored
-      // in Face_index[i]
-
->>>>>>> fb5f6804
       // Loop over the local faces in the element
       for (unsigned i = 0; i < 4; ++i)
       {
@@ -652,10 +564,7 @@
         }
       } // end of loop over the faces
 
-<<<<<<< HEAD
-=======
-
->>>>>>> fb5f6804
+
       // Loop over the element edges and assign global edge numbers
       for (unsigned i = 0; i < 6; ++i)
       {
@@ -703,13 +612,9 @@
           Edge_index[e][i] = local_edge_index[0];
         }
       }
-<<<<<<< HEAD
-=======
 
     } // end for e
->>>>>>> fb5f6804
-
-    } // end for e
+
 
     // Now determine whether any edges lie on boundaries by using the
     // face boundary scheme and
@@ -717,15 +622,6 @@
     // Resize the storage
     Edge_boundary.resize(Nglobal_edge, false);
 
-<<<<<<< HEAD
-=======
-    // Now determine whether any edges lie on boundaries by using the
-    // face boundary scheme and
-
-    // Resize the storage
-    Edge_boundary.resize(Nglobal_edge, false);
-
->>>>>>> fb5f6804
     // Now loop over all the boundary faces and mark that all edges
     // must also lie on the bounadry
     for (unsigned i = 0; i < n_face; ++i)
@@ -812,8 +708,9 @@
       }
     }
 
-<<<<<<< HEAD
+
   } // end of constructor
+
 
   //======================================================================
   /// Constructor: Pass a tetgenio data structure that represents
@@ -840,37 +737,6 @@
         << "Your tetgen input data, contains data for " << n_local_node
         << "-noded tetrahedra" << std::endl;
 
-=======
-
-  } // end of constructor
-
-
-  //======================================================================
-  /// Constructor: Pass a tetgenio data structure that represents
-  /// the input data of the mesh.
-  /// The assumptions are that the nodes have been assigned boundary
-  /// information which is used in the nodal construction to make sure
-  /// that BoundaryNodes are constructed. Any additional boundaries are
-  /// determined from the face boundary information.
-  //======================================================================
-  TetgenScaffoldMesh::TetgenScaffoldMesh(tetgenio& tetgen_data)
-  {
-    // Find the number of elements
-    unsigned n_element = static_cast<unsigned>(tetgen_data.numberoftetrahedra);
-
-    // Read in number of nodes per element
-    unsigned n_local_node = static_cast<unsigned>(tetgen_data.numberofcorners);
-
-    // Throw an error if we have anything but linear simplices
-    if (n_local_node != 4)
-    {
-      std::ostringstream error_stream;
-      error_stream
-        << "Tetgen should only be used to generate 4-noded tetrahedra!\n"
-        << "Your tetgen input data, contains data for " << n_local_node
-        << "-noded tetrahedra" << std::endl;
-
->>>>>>> fb5f6804
       throw OomphLibError(
         error_stream.str(), OOMPH_CURRENT_FUNCTION, OOMPH_EXCEPTION_LOCATION);
     }
@@ -914,27 +780,6 @@
         }
         Element_attribute[i] = tetgen_data.tetrahedronattributelist[i];
       }
-<<<<<<< HEAD
-    }
-
-    // Resize the Element vector
-    Element_pt.resize(n_element);
-
-    // Read in the number of nodes
-    unsigned n_node = tetgen_data.numberofpoints;
-
-    // Create a vector of boolean so as not to create the same node twice
-    std::vector<bool> done(n_node, false);
-
-    // Resize the Node vector
-    Node_pt.resize(n_node);
-
-    // Flag for boundary markers
-    unsigned boundary_markers_flag = 0;
-    if (tetgen_data.pointmarkerlist != 0)
-    {
-      boundary_markers_flag = 1;
-=======
     }
 
     // Resize the Element vector
@@ -983,38 +828,8 @@
         z_node[i] = tetgen_data.pointlist[3 * i + 2];
         bound[i] = 0;
       }
->>>>>>> fb5f6804
-    }
-
-    // Create storage for nodal positions and boundary markers
-    Vector<double> x_node(n_node);
-    Vector<double> y_node(n_node);
-    Vector<double> z_node(n_node);
-    Vector<unsigned> bound(n_node);
-
-<<<<<<< HEAD
-    // We shall ignore all point attributes
-    if (boundary_markers_flag == 1)
-    {
-      for (unsigned i = 0; i < n_node; i++)
-      {
-        x_node[i] = tetgen_data.pointlist[3 * i];
-        y_node[i] = tetgen_data.pointlist[3 * i + 1];
-        z_node[i] = tetgen_data.pointlist[3 * i + 2];
-        bound[i] = static_cast<unsigned>(tetgen_data.pointmarkerlist[i]);
-      }
-    }
-    // Otherwise no boundary markers
-    else
-    {
-      for (unsigned i = 0; i < n_node; i++)
-      {
-        x_node[i] = tetgen_data.pointlist[3 * i];
-        y_node[i] = tetgen_data.pointlist[3 * i + 1];
-        z_node[i] = tetgen_data.pointlist[3 * i + 2];
-        bound[i] = 0;
-      }
-    }
+    }
+
 
     // Determine highest boundary index
     //------------------------------------
@@ -1044,36 +859,6 @@
     Vector<unsigned> second_node(n_face);
     Vector<unsigned> third_node(n_face);
 
-=======
-    // Determine highest boundary index
-    //------------------------------------
-    unsigned n_bound = 0;
-    if (boundary_markers_flag == 1)
-    {
-      n_bound = bound[0];
-      for (unsigned i = 1; i < n_node; i++)
-      {
-        if (bound[i] > n_bound)
-        {
-          n_bound = bound[i];
-        }
-      }
-    }
-
-    // Now extract face information
-    //---------------------------------
-
-    // Number of faces in face file
-    unsigned n_face = tetgen_data.numberoftrifaces;
-
-    // Storage for the global node numbers (in the tetgen 1-based
-    // numbering scheme!) of the first, second and third  node in
-    //  each segment
-    Vector<unsigned> first_node(n_face);
-    Vector<unsigned> second_node(n_face);
-    Vector<unsigned> third_node(n_face);
-
->>>>>>> fb5f6804
     // Storage for the boundary marker for each face
     Vector<unsigned> face_boundary(n_face);
 
@@ -1129,10 +914,7 @@
       Hole_centre.resize(0);
       }*/
 
-<<<<<<< HEAD
-=======
-
->>>>>>> fb5f6804
+
     // Set number of boundaries
     if (n_bound > 0)
     {
@@ -1218,13 +1000,14 @@
         counter++;
       }
     }
-<<<<<<< HEAD
+
 
     // Resize the "matrix" that stores the boundary id for each
     // face in each element.
     Face_boundary.resize(n_element);
     Face_index.resize(n_element);
     Edge_index.resize(n_element);
+
 
     // 0-based index scheme used to construct a global lookup for
     // each face that will be used to uniquely construct interior
@@ -1282,73 +1065,6 @@
       // Loop over the local faces in the element
       for (unsigned i = 0; i < 4; ++i)
       {
-=======
-
-
-    // Resize the "matrix" that stores the boundary id for each
-    // face in each element.
-    Face_boundary.resize(n_element);
-    Face_index.resize(n_element);
-    Edge_index.resize(n_element);
-
-
-    // 0-based index scheme used to construct a global lookup for
-    // each face that will be used to uniquely construct interior
-    // face nodes.
-    // The faces that lie on boundaries will have already been allocated so
-    // we can start from there
-    Nglobal_face = n_face;
-
-    // Storage for the edges associated with each node.
-    // Nodes are indexed using Tetgen's 1-based scheme, which is why
-    // there is a +1 here
-    Vector<std::set<unsigned>> node_on_edges(n_node + 1);
-
-    // 0-based index scheme used to construct a global lookup for each
-    // edge that will be used to uniquely construct interior edge nodes
-    Nglobal_edge = 0;
-
-    // Conversion from the edge numbers to the nodes at the end
-    // of each each edge
-    const unsigned first_local_edge_node[6] = {0, 0, 0, 1, 2, 1};
-    const unsigned second_local_edge_node[6] = {1, 2, 3, 2, 3, 3};
-
-    // Loop over the elements
-    for (unsigned e = 0; e < n_element; e++)
-    {
-      // Each element has four faces
-      Face_boundary[e].resize(4);
-      Face_index[e].resize(4);
-      // By default each face is NOT on a boundary
-      for (unsigned i = 0; i < 4; i++)
-      {
-        Face_boundary[e][i] = 0;
-      }
-
-      Edge_index[e].resize(6);
-
-      // Read out the global node numbers of the nodes from
-      // tetgen's 1-based numbering.
-      // The offset is to match the offset used above
-      const unsigned element_offset = e * n_local_node;
-      unsigned glob_num[4] = {0, 0, 0, 0};
-      for (unsigned i = 0; i < 4; ++i)
-      {
-        glob_num[i] = Global_node[element_offset + ((i + 1) % 4)];
-      }
-
-      // Now we know the global node numbers of the elements' four nodes
-      // in tetgen's 1-based numbering.
-
-      // Determine whether any of the element faces have already been allocated
-      // an index. This may be because they are located on boundaries, or have
-      // already been visited The global index for the i-th face will be stored
-      // in Face_index[i]
-
-      // Loop over the local faces in the element
-      for (unsigned i = 0; i < 4; ++i)
-      {
->>>>>>> fb5f6804
         // On the i-th face, our numbering convention is such that
         // it is the (3-i)th node of the element that is omitted
         const unsigned omitted_node = 3 - i;
@@ -1391,7 +1107,6 @@
         // If the nodes share more than one global face index, then
         // we have a problem
         if (input.size() > 1)
-<<<<<<< HEAD
         {
           throw OomphLibError(
             "Nodes in scaffold mesh share more than one global face",
@@ -1403,19 +1118,6 @@
         // will be empty
         if (input.size() == 0)
         {
-=======
-        {
-          throw OomphLibError(
-            "Nodes in scaffold mesh share more than one global face",
-            OOMPH_CURRENT_FUNCTION,
-            OOMPH_EXCEPTION_LOCATION);
-        }
-
-        // If the element's face is not already allocated, the intersection
-        // will be empty
-        if (input.size() == 0)
-        {
->>>>>>> fb5f6804
           // Allocate the next global index
           Face_index[e][i] = Nglobal_face;
           // Associate the new face index with the nodes
@@ -1455,10 +1157,7 @@
         }
       } // end of loop over the faces
 
-<<<<<<< HEAD
-=======
-
->>>>>>> fb5f6804
+
       // Loop over the element edges and assign global edge numbers
       for (unsigned i = 0; i < 6; ++i)
       {
@@ -1509,10 +1208,7 @@
 
     } // end for e
 
-<<<<<<< HEAD
-=======
-
->>>>>>> fb5f6804
+
     // Now determine whether any edges lie on boundaries by using the
     // face boundary scheme and
 
@@ -1605,12 +1301,8 @@
       }
     }
 
-<<<<<<< HEAD
+
   } // end of constructor
-=======
-
-  } // end of constructor
-
-
->>>>>>> fb5f6804
+
+
 } // namespace oomph