--- conflicted
+++ resolved
@@ -30,10 +30,7 @@
 #ifndef OOMPH_ELEMENT_WITH_MOVING_NODES
 #define OOMPH_ELEMENT_WITH_MOVING_NODES
 
-<<<<<<< HEAD
-=======
-
->>>>>>> fb5f6804
+
 // oomph-lib headers
 #include "elements.h"
 
@@ -43,10 +40,7 @@
   //////////////////////////////////////////////////////////////////////////
   //////////////////////////////////////////////////////////////////////////
 
-<<<<<<< HEAD
-=======
-
->>>>>>> fb5f6804
+
   //=======================================================================
   /// \short A policy class that serves to establish the
   /// common interfaces for elements that contain moving nodes. This
@@ -79,19 +73,11 @@
     };
 
     /// Constructor
-<<<<<<< HEAD
-    ElementWithMovingNodes() :
-      Geometric_data_local_eqn(0),
-      Bypass_fill_in_jacobian_from_geometric_data(false),
-      Evaluate_dresidual_dnodal_coordinates_by_fd(false),
-      Method_for_shape_derivs(Shape_derivs_by_direct_fd)
-=======
     ElementWithMovingNodes()
       : Geometric_data_local_eqn(0),
         Bypass_fill_in_jacobian_from_geometric_data(false),
         Evaluate_dresidual_dnodal_coordinates_by_fd(false),
         Method_for_shape_derivs(Shape_derivs_by_direct_fd)
->>>>>>> fb5f6804
     // hierher: Anything other than the fd-based method is currently broken;
     // at least for refineable elements -- this all needs to be checked
     // VERY carefully again (see instructions in commit log). Until this
@@ -182,10 +168,7 @@
 #endif
       return Geometric_data_local_eqn[n][i];
     }
-<<<<<<< HEAD
-=======
-
->>>>>>> fb5f6804
+
 
     /// Return a set of all geometric data associated with the element
     void assemble_set_of_all_geometric_data(
@@ -218,231 +201,6 @@
     {
       Evaluate_dresidual_dnodal_coordinates_by_fd = true;
     }
-<<<<<<< HEAD
-
-    /// \short Insist that shape derivatives are always
-    /// evaluated using the overloaded version of this function
-    /// that may have been implemented in a derived class.
-    /// (The default behaviour will still be finite differences unless the
-    /// function has actually been overloaded
-    void disable_always_evaluate_dresidual_dnodal_coordinates_by_fd()
-    {
-      Evaluate_dresidual_dnodal_coordinates_by_fd = false;
-    }
-
-    /// Evaluate shape derivatives by direct finite differencing
-    void evaluate_shape_derivs_by_direct_fd()
-    {
-      // hierher: Harmless; simply re-sets the current (and currently only
-      // legal) default
-      Method_for_shape_derivs = Shape_derivs_by_direct_fd;
-    }
-
-    /// \short Evaluate shape derivatives by chain rule. Currently disabled by
-    /// default because it's broken; can re-enable use by setting optional
-    /// boolean to true.
-    void evaluate_shape_derivs_by_chain_rule(
-      const bool& i_know_what_i_am_doing = false)
-    {
-      if (!i_know_what_i_am_doing)
-      {
-        std::ostringstream error_message;
-        error_message
-          << "Evaluation of shape derivatives by chain rule is currently \n"
-          << "disabled because it's broken, at least for refineable \n"
-          << "elements. This all needs to be checked again very carefully\n"
-          << "following the instructions in the commit log\n"
-          << "If you know what you're doing and want to force this "
-             "methodology\n"
-          << "call this function with the optional boolean set to true.\n";
-        throw OomphLibError(
-          error_message.str(),
-          "ElementWithMovingNodes::evaluate_shape_derivs_by_chain_rule()",
-          OOMPH_EXCEPTION_LOCATION);
-      }
-      Method_for_shape_derivs = Shape_derivs_by_chain_rule;
-    }
-
-    /// \short Evaluate shape derivatives by (anticipated) fastest method.
-    /// Currently disabled by default because it's broken; can re-enable
-    /// use by setting optional boolean to true.
-    void evaluate_shape_derivs_by_fastest_method(
-      const bool& i_know_what_i_am_doing = false)
-    {
-      if (!i_know_what_i_am_doing)
-      {
-        std::ostringstream error_message;
-        error_message
-          << "Evaluation of shape derivatives by fastest method is currently \n"
-          << "disabled because it's broken, at least for refineable \n"
-          << "elements. This all needs to be checked again very carefully\n"
-          << "following the instructions in the commit log\n"
-          << "If you know what you're doing and want to force this "
-             "methodology\n"
-          << "call this function with the optional boolean set to true.\n";
-        throw OomphLibError(
-          error_message.str(),
-          "ElementWithMovingNodes::evaluate_shape_derivs_by_fastest_method()",
-          OOMPH_EXCEPTION_LOCATION);
-      }
-      Method_for_shape_derivs = Shape_derivs_by_fastest_method;
-    }
-
-    /// Access to method (enumerated flag) for determination of shape derivs
-    int& method_for_shape_derivs()
-    {
-      return Method_for_shape_derivs;
-    }
-
-    /// Bypass the call to fill_in_jacobian_from_geometric_data
-    void enable_bypass_fill_in_jacobian_from_geometric_data()
-    {
-      Bypass_fill_in_jacobian_from_geometric_data = true;
-    }
-
-    /// Do not bypass the call to fill_in_jacobian_from_geometric_data
-    void disable_bypass_fill_in_jacobian_from_geometric_data()
-    {
-      Bypass_fill_in_jacobian_from_geometric_data = false;
-    }
-
-    /// Test whether the call to fill_in_jacobian_from_geometric_data is
-    /// bypassed
-    bool is_fill_in_jacobian_from_geometric_data_bypassed() const
-    {
-      return Bypass_fill_in_jacobian_from_geometric_data;
-    }
-
-  protected:
-    /// \short Compute derivatives of the nodal coordinates w.r.t.
-    /// to the geometric dofs. Default implementation by FD can be overwritten
-    /// for specific elements.
-    /// dnodal_coordinates_dgeom_dofs(l,i,j) = dX_{ij} / d s_l
-    virtual void get_dnodal_coordinates_dgeom_dofs(
-      RankThreeTensor<double>& dnodal_coordinates_dgeom_dofs);
-
-    /// Construct the vector of (unique) geometric data
-    void complete_setup_of_dependencies();
-
-    /// Assign local equation numbers for the geometric Data in the element
-    /// If the boolean argument is true then the degrees of freedom are stored
-    /// in Dof_pt
-    virtual void assign_all_generic_local_eqn_numbers(
-      const bool& store_local_dof_pt);
-
-    /// \short Calculate the contributions to the Jacobian matrix from the
-    /// geometric data. This version
-    /// assumes that the (full) residuals vector has already been calculated
-    /// and is passed in as the first argument -- needed in case
-    /// the derivatives are computed by FD.
-    void fill_in_jacobian_from_geometric_data(Vector<double>& residuals,
-                                              DenseMatrix<double>& jacobian);
-
-    /// Calculate the contributions to the Jacobian matrix from the
-    /// geometric data. This version computes
-    /// the residuals vector before calculating the Jacobian terms
-    void fill_in_jacobian_from_geometric_data(DenseMatrix<double>& jacobian)
-    {
-      if (!Bypass_fill_in_jacobian_from_geometric_data)
-      {
-        // Allocate storage for the residuals
-        const unsigned n_dof = ndof();
-        Vector<double> residuals(n_dof);
-
-        // Get the residuals for the entire element
-        get_residuals(residuals);
-
-        // Call the jacobian calculation
-        fill_in_jacobian_from_geometric_data(residuals, jacobian);
-      }
-    }
-
-    /// \short Vector that stores pointers to all Data that affect the
-    /// node update operations, i.e. the variables that can affect
-    /// the position of the node.
-    Vector<Data*> Geom_data_pt;
-
-  public:
-    /// \short Return the number of geometric data upon which the shape
-    /// of the element depends
-    unsigned ngeom_data() const
-    {
-      return Geom_data_pt.size();
-    }
-
-  private:
-    /// \short Array to hold local eqn number information for the
-    /// geometric Data variables
-    int** Geometric_data_local_eqn;
-
-    /// \short Number of geometric dofs (computed on the fly when
-    /// equation numbers are set up)
-    unsigned Ngeom_dof;
-
-    /// \short Set flag to true to bypass calculation of Jacobain entries
-    /// resulting from geometric data.
-    bool Bypass_fill_in_jacobian_from_geometric_data;
-
-    /// \short Boolean to decide if shape derivatives are to be evaluated
-    /// by fd (using FiniteElement::get_dresidual_dnodal_coordinates())
-    /// or analytically, using the overloaded version of this function
-    /// in this class.
-    bool Evaluate_dresidual_dnodal_coordinates_by_fd;
-
-    /// \short Choose method for evaluation of shape derivatives
-    /// (this takes one of the values in the enumeration)
-    int Method_for_shape_derivs;
-  };
-
-  //===============================================================
-  /// Specific implementation of the class for specified element
-  /// and node type.
-  //==============================================================
-  template<class ELEMENT, class NODE_TYPE>
-  class ElementWithSpecificMovingNodes :
-    public ELEMENT,
-    public ElementWithMovingNodes
-  {
-  public:
-    /// \short Function to describe the local dofs of the element. The ostream
-    /// specifies the output stream to which the description
-    /// is written; the string stores the currently
-    /// assembled output that is ultimately written to the
-    /// output stream by Data::describe_dofs(...); it is typically
-    /// built up incrementally as we descend through the
-    /// call hierarchy of this function when called from
-    /// Problem::describe_dofs(...)
-    void describe_local_dofs(std::ostream& out,
-                             const std::string& current_string) const
-    {
-      ELEMENT::describe_local_dofs(out, current_string);
-      ElementWithMovingNodes::describe_local_dofs(out, current_string);
-    }
-
-    /// Constructor, call the constructor of the base element
-    ElementWithSpecificMovingNodes() : ELEMENT(), ElementWithMovingNodes() {}
-
-    /// Constructor used for face elements
-    ElementWithSpecificMovingNodes(FiniteElement* const& element_pt,
-                                   const int& face_index) :
-      ELEMENT(element_pt, face_index), ElementWithMovingNodes()
-    {
-    }
-
-    /// Empty Destructor,
-    ~ElementWithSpecificMovingNodes() {}
-
-    /// Unique final overrider for describe_dofs
-    void describe_local_dofs(std::ostream& out, std::string& curr_str)
-    {
-      ElementWithMovingNodes::describe_local_dofs(out, curr_str);
-      ELEMENT::describe_local_dofs(out, curr_str);
-    }
-
-    /// \short Overload the node assignment routine to assign nodes of the
-    /// appropriate type.
-    Node* construct_node(const unsigned& n)
-=======
 
     /// \short Insist that shape derivatives are always
     /// evaluated using the overloaded version of this function
@@ -710,58 +468,6 @@
     /// Overloaded boundary node allocation for unsteady problems
     Node* construct_boundary_node(const unsigned& n,
                                   TimeStepper* const& time_stepper_pt)
->>>>>>> fb5f6804
-    {
-      // Assign a node to the local node pointer
-      // The dimension and number of values are taken from internal element data
-      // The number of timesteps to be stored comes from the problem!
-<<<<<<< HEAD
-      this->node_pt(n) = new NODE_TYPE(this->nodal_dimension(),
-                                       this->nnodal_position_type(),
-                                       this->required_nvalue(n));
-=======
-      this->node_pt(n) =
-        new BoundaryNode<NODE_TYPE>(time_stepper_pt,
-                                    this->nodal_dimension(),
-                                    this->nnodal_position_type(),
-                                    this->required_nvalue(n));
->>>>>>> fb5f6804
-      // Now return a pointer to the node, so that the mesh can find it
-      return this->node_pt(n);
-    }
-
-<<<<<<< HEAD
-    /// Overloaded node allocation for unsteady problems
-    Node* construct_node(const unsigned& n, TimeStepper* const& time_stepper_pt)
-    {
-      // Assign a node to the local node pointer
-      // The dimension and number of values are taken from internal element data
-      // The number of timesteps to be stored comes from the problem!
-      this->node_pt(n) = new NODE_TYPE(time_stepper_pt,
-                                       this->nodal_dimension(),
-                                       this->nnodal_position_type(),
-                                       this->required_nvalue(n));
-      // Now return a pointer to the node, so that the mesh can find it
-      return this->node_pt(n);
-    }
-
-    /// Overload the node assignment routine to assign boundary nodes
-    Node* construct_boundary_node(const unsigned& n)
-    {
-      // Assign a node to the local node pointer
-      // The dimension and number of values are taken from internal element data
-      // The number of timesteps to be stored comes from the problem!
-      this->node_pt(n) =
-        new BoundaryNode<NODE_TYPE>(this->nodal_dimension(),
-                                    this->nnodal_position_type(),
-                                    this->required_nvalue(n));
-      // Now return a pointer to the node, so that the mesh can find it
-      return this->node_pt(n);
-    }
-
-    /// Overloaded boundary node allocation for unsteady problems
-    Node* construct_boundary_node(const unsigned& n,
-                                  TimeStepper* const& time_stepper_pt)
     {
       // Assign a node to the local node pointer
       // The dimension and number of values are taken from internal element data
@@ -773,7 +479,8 @@
                                     this->required_nvalue(n));
       // Now return a pointer to the node, so that the mesh can find it
       return this->node_pt(n);
-=======
+    }
+
 
     /// \short Complete the setup of additional dependencies. Overloads
     /// empty virtual function in GeneralisedElement to determine the "geometric
@@ -788,24 +495,8 @@
 
       // Call function of the element with moving nodes
       ElementWithMovingNodes::complete_setup_of_dependencies();
->>>>>>> fb5f6804
-    }
-
-    /// \short Complete the setup of additional dependencies. Overloads
-    /// empty virtual function in GeneralisedElement to determine the "geometric
-    /// Data", i.e. the Data that affects the element's shape.
-    /// This function is called (for all elements) at the very beginning of the
-    /// equation numbering procedure to ensure that all dependencies
-    /// are accounted for.
-    void complete_setup_of_dependencies()
-    {
-      // Call function of underlying element
-      ELEMENT::complete_setup_of_dependencies();
-
-<<<<<<< HEAD
-      // Call function of the element with moving nodes
-      ElementWithMovingNodes::complete_setup_of_dependencies();
-    }
+    }
+
 
     /// \short Assign local equation numbers for the underlying element, then
     /// deal with the additional geometric dofs
@@ -834,50 +525,15 @@
     {
       /// Call the element's get jacobian function
       ELEMENT::get_jacobian_and_mass_matrix(residuals, jacobian, mass_matrix);
-=======
-    /// \short Assign local equation numbers for the underlying element, then
-    /// deal with the additional geometric dofs
-    void assign_all_generic_local_eqn_numbers(const bool& store_local_dof_pt)
-    {
-      // Call the generic local equation numbering scheme of the ELEMENT
-      ELEMENT::assign_all_generic_local_eqn_numbers(store_local_dof_pt);
-      ElementWithMovingNodes::assign_all_generic_local_eqn_numbers(
-        store_local_dof_pt);
-    }
-
-    /// Compute the element's residuals vector and jacobian matrix
-    void get_jacobian(Vector<double>& residuals, DenseMatrix<double>& jacobian)
-    {
-      /// Call the element's get jacobian function
-      ELEMENT::get_jacobian(residuals, jacobian);
 
       // Now call the additional geometric Jacobian terms
       this->fill_in_jacobian_from_geometric_data(jacobian);
     }
 
-    /// Compute the element's residuals vector and jacobian matrix
-    void get_jacobian_and_mass_matrix(Vector<double>& residuals,
-                                      DenseMatrix<double>& jacobian,
-                                      DenseMatrix<double>& mass_matrix)
-    {
-      /// Call the element's get jacobian function
-      ELEMENT::get_jacobian_and_mass_matrix(residuals, jacobian, mass_matrix);
-
-      // Now call the additional geometric Jacobian terms
-      this->fill_in_jacobian_from_geometric_data(jacobian);
-    }
->>>>>>> fb5f6804
-
-      // Now call the additional geometric Jacobian terms
-      this->fill_in_jacobian_from_geometric_data(jacobian);
-    }
 
   private:
   };
-<<<<<<< HEAD
-=======
-
->>>>>>> fb5f6804
+
 
 } // namespace oomph
 #endif