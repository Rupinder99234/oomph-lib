--- conflicted
+++ resolved
@@ -25,6 +25,7 @@
 // LIC//====================================================================
 #ifndef SPARSE_VECTOR_HEADER
 #define SPARSE_VECTOR_HEADER
+
 
 namespace oomph
 {
@@ -140,9 +141,6 @@
     /// Keep track of the filled and empty bins
     std::vector<bool> Has_entry;
   };
-<<<<<<< HEAD
-=======
 
->>>>>>> fb5f6804
 
 #endif