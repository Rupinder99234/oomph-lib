--- conflicted
+++ resolved
@@ -62,21 +62,13 @@
         interpolated_time += raw_nodal_position(l, 0) * psi(l);
       }
 
+
       // Need to multiply by period and the set global time
       this->time_pt()->time() = interpolated_time;
 
-<<<<<<< HEAD
       // Set the weights of the timestepper
       this->set_timestepper_weights(psi, dpsidt);
 
-=======
-      // Need to multiply by period and the set global time
-      this->time_pt()->time() = interpolated_time;
-
-      // Set the weights of the timestepper
-      this->set_timestepper_weights(psi, dpsidt);
-
->>>>>>> fb5f6804
       base_el_pt->spacetime_output(
         outfile, n_plot, interpolated_time / inverse_timescale);
     }
@@ -157,10 +149,7 @@
         interpolated_time += raw_nodal_position(l, 0) * psi(l);
       }
 
-<<<<<<< HEAD
-=======
-
->>>>>>> fb5f6804
+
       // Need to multiply by period and the set global time
       this->time_pt()->time() = interpolated_time / inverse_timescale;
       // Set the weights of the timestepper
@@ -197,10 +186,7 @@
             residuals[i + offset] += el_residuals[i] * psi(l) * W;
           }
 
-<<<<<<< HEAD
-=======
-
->>>>>>> fb5f6804
+
           // Add the jacobian contributions
           if (flag)
           {
@@ -232,10 +218,7 @@
               }
             }
 
-<<<<<<< HEAD
-=======
-
->>>>>>> fb5f6804
+
             // Add the variation of the period
             for (unsigned i = 0; i < n_elem_dof; i++)
             {
@@ -268,10 +251,7 @@
       // Reset the element's values to the current
       assembly_handler_pt->set_dofs_for_element(elem_pt, all_current_unknowns);
 
-<<<<<<< HEAD
-=======
-
->>>>>>> fb5f6804
+
       // Assemble the inner product
       double sum = 0.0;
       for (unsigned i = 0; i < n_elem_dof; i++)
@@ -315,8 +295,5 @@
     } // End of loop over time period integration points
   }
 
-<<<<<<< HEAD
-=======
-
->>>>>>> fb5f6804
+
 } // namespace oomph