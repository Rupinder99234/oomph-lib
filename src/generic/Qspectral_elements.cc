// LIC// ====================================================================
// LIC// This file forms part of oomph-lib, the object-oriented,
// LIC// multi-physics finite-element library, available
// LIC// at http://www.oomph-lib.org.
// LIC//
// LIC// Copyright (C) 2006-2021 Matthias Heil and Andrew Hazel
// LIC//
// LIC// This library is free software; you can redistribute it and/or
// LIC// modify it under the terms of the GNU Lesser General Public
// LIC// License as published by the Free Software Foundation; either
// LIC// version 2.1 of the License, or (at your option) any later version.
// LIC//
// LIC// This library is distributed in the hope that it will be useful,
// LIC// but WITHOUT ANY WARRANTY; without even the implied warranty of
// LIC// MERCHANTABILITY or FITNESS FOR A PARTICULAR PURPOSE.  See the GNU
// LIC// Lesser General Public License for more details.
// LIC//
// LIC// You should have received a copy of the GNU Lesser General Public
// LIC// License along with this library; if not, write to the Free Software
// LIC// Foundation, Inc., 51 Franklin Street, Fifth Floor, Boston, MA
// LIC// 02110-1301  USA.
// LIC//
// LIC// The authors may be contacted at oomph-lib@maths.man.ac.uk.
// LIC//
// LIC//====================================================================
#include "Qspectral_elements.h"
#include "Qelement_face_coordinate_translation_schemes.h"

namespace oomph
{
  std::map<unsigned, Vector<double>> OneDLegendreShapeParam::z;
<<<<<<< HEAD

  //////////////////////////////////////////////////////////////////////////
  ///                   1D QLegendreElements
  //////////////////////////////////////////////////////////////////////////

  //=======================================================================
  /// Assign the static integral
  //=======================================================================
  template<unsigned NNODE_1D>
  GaussLobattoLegendre<1, NNODE_1D> QSpectralElement<1, NNODE_1D>::integral;

  //=======================================================================
  /// The output function for general 1D QSpectralElements
  //=======================================================================
  template<unsigned NNODE_1D>
  void QSpectralElement<1, NNODE_1D>::output(std::ostream& outfile)
  {
    // Tecplot header info
    outfile << "ZONE I=" << NNODE_1D << std::endl;
=======
>>>>>>> fb5f6804

    // Find the dimension of the nodes
    unsigned n_dim = this->nodal_dimension();

<<<<<<< HEAD
    // Loop over element nodes
    for (unsigned l = 0; l < NNODE_1D; l++)
    {
      // Loop over the dimensions and output the position
      for (unsigned i = 0; i < n_dim; i++)
      {
        outfile << this->node_pt(l)->x(i) << " ";
      }
      // Find out how many data values at the node
      unsigned initial_nvalue = this->node_pt(l)->nvalue();
      // Lopp over the data and output whether pinned or not
      for (unsigned i = 0; i < initial_nvalue; i++)
      {
        outfile << this->node_pt(l)->is_pinned(i) << " ";
      }
      outfile << std::endl;
    }
    outfile << std::endl;
  }
=======
  //////////////////////////////////////////////////////////////////////////
  ///                   1D QLegendreElements
  //////////////////////////////////////////////////////////////////////////
>>>>>>> fb5f6804

  //=======================================================================
  /// The output function for nplot points in each coordinate direction
  //=======================================================================
  template<unsigned NNODE_1D>
  void QSpectralElement<1, NNODE_1D>::output(std::ostream& outfile,
                                             const unsigned& nplot)
  {
    // Local variables
    Vector<double> s(1);
    // Shape functions
    Shape psi(NNODE_1D);

    // Find the dimension of the nodes
    unsigned n_dim = this->nodal_dimension();

    // Tecplot header info
    outfile << "ZONE I=" << nplot << std::endl;
    // Loop over element nodes
    for (unsigned l = 0; l < nplot; l++)
    {
      s[0] = -1.0 + l * 2.0 / (nplot - 1);
      shape(s, psi);
      for (unsigned i = 0; i < n_dim; i++)
      {
        // Output the x and y positions
        outfile << this->interpolated_x(s, i) << " ";
      }
      for (unsigned i = 0; i < NNODE_1D; i++)
      {
        outfile << psi(i) << " ";
      }
      outfile << std::endl;
    }
    outfile << std::endl;
  }

<<<<<<< HEAD
  //===========================================================
  /// Function to setup geometrical information for lower-dimensional
  /// FaceElements (which are of type QSpectralElement<0,1>).
  //===========================================================
  template<unsigned NNODE_1D>
  void QSpectralElement<1, NNODE_1D>::build_face_element(
    const int& face_index, FaceElement* face_element_pt)
  {
    /*throw OomphLibError("Untested",
      OOMPH_CURRENT_FUNCTION,
                        OOMPH_EXCEPTION_LOCATION);*/

    // Overload the nodal dimension by reading out the value from the node
    face_element_pt->set_nodal_dimension(this->node_pt(0)->ndim());

    // Set the pointer to the "bulk" element
    face_element_pt->bulk_element_pt() = this;

#ifdef OOMPH_HAS_MPI
    // If the bulk element is halo then the face element must be too
    // if (this->is_halo())
    {
      face_element_pt->set_halo(Non_halo_proc_ID);
    }
#endif

    // Resize the storage for the original number of values at the (one and
    // only) node of the face element.
    face_element_pt->nbulk_value_resize(1);

    // Resize the storage for the bulk node number corresponding to the (one
    // and only) node of the face element
    face_element_pt->bulk_node_number_resize(1);

    // Set the face index in the face element
    face_element_pt->face_index() = face_index;

    // Now set up the node pointer
    // The convention is that the "normal", should always point
    // out of the element
    switch (face_index)
    {
        // Bottom, normal sign is negative (coordinate points into element)
      case (-1):
        face_element_pt->node_pt(0) = this->node_pt(0);
        face_element_pt->bulk_node_number(0) = 0;
        face_element_pt->normal_sign() = -1;

        // Set the pointer to the function that determines the bulk coordinates
        // in the face element
        face_element_pt->face_to_bulk_coordinate_fct_pt() =
          &QElement1FaceToBulkCoordinates::face0;

        // Set the pointer to the function that determines the mapping of
        // derivatives
        face_element_pt->bulk_coordinate_derivatives_fct_pt() =
          &QElement1BulkCoordinateDerivatives::faces0;

        // Set the number of values stored when the node is part of the "bulk"
        // element. The required_nvalue() must be used, rather than nvalue(),
        // because otherwise nodes on boundaries will be resized multiple
        // times. If you want any other behaviour, you MUST set nbulk_value()
        // manually after construction of your specific face element.
        face_element_pt->nbulk_value(0) = this->required_nvalue(0);
        break;

        // Top, normal sign is positive (coordinate points out of element)
      case (1):
        face_element_pt->node_pt(0) = this->node_pt(NNODE_1D - 1);
        face_element_pt->bulk_node_number(0) = NNODE_1D - 1;
        face_element_pt->normal_sign() = +1;

        // Set the pointer to the function that determines the bulk coordinates
        // in the face element
        face_element_pt->face_to_bulk_coordinate_fct_pt() =
          &QElement1FaceToBulkCoordinates::face1;

        // Set the pointer to the function that determines the mapping of
        // derivatives
        face_element_pt->bulk_coordinate_derivatives_fct_pt() =
          &QElement1BulkCoordinateDerivatives::faces0;

        // Set the number of values stored when the node is part of the "bulk"
        // element.
        face_element_pt->nbulk_value(0) = this->required_nvalue(NNODE_1D - 1);
        break;

        // Other cases
      default:
        std::ostringstream error_message;
        error_message << "Face_index should only take "
                      << "the values +/-1, not " << face_index << std::endl;

        throw OomphLibError(error_message.str(),
                            OOMPH_CURRENT_FUNCTION,
                            OOMPH_EXCEPTION_LOCATION);
    }
  }

  //////////////////////////////////////////////////////////////////////////
  ///                   2D QLegendreElements
  //////////////////////////////////////////////////////////////////////////

  //=======================================================================
  /// Assign the static integral
  //=======================================================================
  template<unsigned NNODE_1D>
  GaussLobattoLegendre<2, NNODE_1D> QSpectralElement<2, NNODE_1D>::integral;

  //=======================================================================
  /// The output function for general 1D QSpectralElements
  //=======================================================================
  template<unsigned NNODE_1D>
  void QSpectralElement<2, NNODE_1D>::output(std::ostream& outfile)
  {
    // Tecplot header info
    outfile << "ZONE I=" << NNODE_1D << ", J=" << NNODE_1D << std::endl;
=======
  //=======================================================================
  /// Assign the static integral
  //=======================================================================
  template<unsigned NNODE_1D>
  GaussLobattoLegendre<1, NNODE_1D> QSpectralElement<1, NNODE_1D>::integral;

  //=======================================================================
  /// The output function for general 1D QSpectralElements
  //=======================================================================
  template<unsigned NNODE_1D>
  void QSpectralElement<1, NNODE_1D>::output(std::ostream& outfile)
  {
    // Tecplot header info
    outfile << "ZONE I=" << NNODE_1D << std::endl;

    // Find the dimension of the nodes
    unsigned n_dim = this->nodal_dimension();

    // Loop over element nodes
    for (unsigned l = 0; l < NNODE_1D; l++)
    {
      // Loop over the dimensions and output the position
      for (unsigned i = 0; i < n_dim; i++)
      {
        outfile << this->node_pt(l)->x(i) << " ";
      }
      // Find out how many data values at the node
      unsigned initial_nvalue = this->node_pt(l)->nvalue();
      // Lopp over the data and output whether pinned or not
      for (unsigned i = 0; i < initial_nvalue; i++)
      {
        outfile << this->node_pt(l)->is_pinned(i) << " ";
      }
      outfile << std::endl;
    }
    outfile << std::endl;
  }

  //=======================================================================
  /// The output function for nplot points in each coordinate direction
  //=======================================================================
  template<unsigned NNODE_1D>
  void QSpectralElement<1, NNODE_1D>::output(std::ostream& outfile,
                                             const unsigned& nplot)
  {
    // Local variables
    Vector<double> s(1);
    // Shape functions
    Shape psi(NNODE_1D);
>>>>>>> fb5f6804

    // Find the dimension of the nodes
    unsigned n_dim = this->nodal_dimension();

<<<<<<< HEAD
    // Loop over element nodes
    for (unsigned l2 = 0; l2 < NNODE_1D; l2++)
    {
      for (unsigned l1 = 0; l1 < NNODE_1D; l1++)
      {
        unsigned l = l2 * NNODE_1D + l1;

        // Loop over the dimensions and output the position
        for (unsigned i = 0; i < n_dim; i++)
        {
          outfile << this->node_pt(l)->x(i) << " ";
        }
        // Find out how many data values at the node
        unsigned initial_nvalue = this->node_pt(l)->nvalue();
        // Loop over the data and output whether pinned or not
        for (unsigned i = 0; i < initial_nvalue; i++)
        {
          outfile << this->node_pt(l)->is_pinned(i) << " ";
        }
        outfile << std::endl;
      }
    }
    outfile << std::endl;
  }

  //=======================================================================
  /// The output function for n+plot points in each coordinate direction
  //=======================================================================
  template<unsigned NNODE_1D>
  void QSpectralElement<2, NNODE_1D>::output(std::ostream& outfile,
                                             const unsigned& n_plot)
  {
    // Local variables
    Vector<double> s(2);

    // Tecplot header info
    outfile << "ZONE I=" << n_plot << ", J=" << n_plot << std::endl;

    // Find the dimension of the first node
    unsigned n_dim = this->nodal_dimension();

    // Loop over plot points
    for (unsigned l2 = 0; l2 < n_plot; l2++)
    {
      s[1] = -1.0 + l2 * 2.0 / (n_plot - 1);
      for (unsigned l1 = 0; l1 < n_plot; l1++)
      {
        s[0] = -1.0 + l1 * 2.0 / (n_plot - 1);

        // Output the coordinates
        for (unsigned i = 0; i < n_dim; i++)
        {
          outfile << this->interpolated_x(s, i) << " ";
        }
        outfile << std::endl;
      }
=======
    // Tecplot header info
    outfile << "ZONE I=" << nplot << std::endl;
    // Loop over element nodes
    for (unsigned l = 0; l < nplot; l++)
    {
      s[0] = -1.0 + l * 2.0 / (nplot - 1);
      shape(s, psi);
      for (unsigned i = 0; i < n_dim; i++)
      {
        // Output the x and y positions
        outfile << this->interpolated_x(s, i) << " ";
      }
      for (unsigned i = 0; i < NNODE_1D; i++)
      {
        outfile << psi(i) << " ";
      }
      outfile << std::endl;
>>>>>>> fb5f6804
    }
    outfile << std::endl;
  }

  //===========================================================
  /// Function to setup geometrical information for lower-dimensional
  /// FaceElements (which are of type QSpectralElement<0,1>).
  //===========================================================
  template<unsigned NNODE_1D>
<<<<<<< HEAD
  void QSpectralElement<2, NNODE_1D>::build_face_element(
    const int& face_index, FaceElement* face_element_pt)
  {
    // Set the nodal dimension from the "bulk"
=======
  void QSpectralElement<1, NNODE_1D>::build_face_element(
    const int& face_index, FaceElement* face_element_pt)
  {
    /*throw OomphLibError("Untested",
      OOMPH_CURRENT_FUNCTION,
                        OOMPH_EXCEPTION_LOCATION);*/

    // Overload the nodal dimension by reading out the value from the node
>>>>>>> fb5f6804
    face_element_pt->set_nodal_dimension(this->node_pt(0)->ndim());

    // Set the pointer to the "bulk" element
    face_element_pt->bulk_element_pt() = this;

#ifdef OOMPH_HAS_MPI
    // If the bulk element is halo then the face element must be too
    // if (this->is_halo())
    {
      face_element_pt->set_halo(Non_halo_proc_ID);
    }
#endif

<<<<<<< HEAD
    // Resize the storage for the original number of values at
    // NNODE_1D nodes of the FaceElement
    face_element_pt->nbulk_value_resize(NNODE_1D);

    // Resize the storage for the bulk node numbers corresponding
    // to the NNODE_1D nodes of the FaceElement
    face_element_pt->bulk_node_number_resize(NNODE_1D);

    // Set the face index in the face element
    // The faces are
    //                       +1    East
    //                       -1    West
    //                       +2    North
    //                       -2    South

    // Set the face index in the face element
    face_element_pt->face_index() = face_index;

    // Now set up the node pointers
    // =================================
    // The convention here is that interior_tangent X tangent X tangent
    // is the OUTWARD normal
    switch (face_index)
    {
      unsigned bulk_number;
        // West face, normal sign is positive
      case (-1):
        // Set the pointer to the bulk coordinate translation scheme
        face_element_pt->face_to_bulk_coordinate_fct_pt() =
          &QElement2FaceToBulkCoordinates::face0;

        // Set the pointer to the derivative mappings
        face_element_pt->bulk_coordinate_derivatives_fct_pt() =
          &QElement2BulkCoordinateDerivatives::faces0;

        for (unsigned i = 0; i < NNODE_1D; i++)
        {
          bulk_number = i * NNODE_1D;
          face_element_pt->node_pt(i) = this->node_pt(bulk_number);
          face_element_pt->bulk_node_number(i) = bulk_number;
          face_element_pt->normal_sign() = 1;
          // Set the number of values originally stored at this node
          face_element_pt->nbulk_value(i) = this->required_nvalue(bulk_number);
        }
        break;
        // South face, normal sign is positive
      case (-2):
        // Set the pointer to the bulk coordinate translation scheme
        face_element_pt->face_to_bulk_coordinate_fct_pt() =
          &QElement2FaceToBulkCoordinates::face1;

        // Set the pointer to the derivative mappings
        face_element_pt->bulk_coordinate_derivatives_fct_pt() =
          &QElement2BulkCoordinateDerivatives::faces1;

        for (unsigned i = 0; i < NNODE_1D; i++)
        {
          bulk_number = i;
          face_element_pt->node_pt(i) = this->node_pt(bulk_number);
          face_element_pt->bulk_node_number(i) = bulk_number;
          face_element_pt->normal_sign() = 1;
          // Set the number of values originally stored at this node
          face_element_pt->nbulk_value(i) = this->required_nvalue(bulk_number);
        }
        break;
        // East face, normal sign is negative
      case (1):
        // Set the pointer to the bulk coordinate translation scheme
        face_element_pt->face_to_bulk_coordinate_fct_pt() =
          &QElement2FaceToBulkCoordinates::face2;

        // Set the pointer to the derivative mappings
        face_element_pt->bulk_coordinate_derivatives_fct_pt() =
          &QElement2BulkCoordinateDerivatives::faces0;

        for (unsigned i = 0; i < NNODE_1D; i++)
        {
          bulk_number = NNODE_1D * i + NNODE_1D - 1;
          face_element_pt->node_pt(i) = this->node_pt(bulk_number);
          face_element_pt->bulk_node_number(i) = bulk_number;
          face_element_pt->normal_sign() = -1;
          // Set the number of values originally stored at this node
          face_element_pt->nbulk_value(i) = this->required_nvalue(bulk_number);
        }
        break;
        // North face, normal sign is negative
      case (2):
        // Set the pointer to the bulk coordinate translation scheme
        face_element_pt->face_to_bulk_coordinate_fct_pt() =
          &QElement2FaceToBulkCoordinates::face3;

        // Set the pointer to the derivative mappings
        face_element_pt->bulk_coordinate_derivatives_fct_pt() =
          &QElement2BulkCoordinateDerivatives::faces1;

        for (unsigned i = 0; i < NNODE_1D; i++)
        {
          bulk_number = NNODE_1D * (NNODE_1D - 1) + i;
          face_element_pt->node_pt(i) = this->node_pt(bulk_number);
          face_element_pt->bulk_node_number(i) = bulk_number;
          face_element_pt->normal_sign() = -1;
          // Set the number of values originally stored at this node
          face_element_pt->nbulk_value(i) = this->required_nvalue(bulk_number);
        }
        break;

        // Now cover the other cases
      default:
        std::ostringstream error_message;
        error_message
          << "Face index should only take the values +/- 1 or +/- 2,"
          << " not " << face_index << std::endl;
        throw OomphLibError(error_message.str(),
                            OOMPH_CURRENT_FUNCTION,
                            OOMPH_EXCEPTION_LOCATION);
    }
  }

  //////////////////////////////////////////////////////////////////////////
  ///                   3D QLegendreElements
  //////////////////////////////////////////////////////////////////////////

  //=======================================================================
  /// Assign the static integral
  //=======================================================================
  template<unsigned NNODE_1D>
  GaussLobattoLegendre<3, NNODE_1D> QSpectralElement<3, NNODE_1D>::integral;

  //=======================================================================
  /// The output function for general 1D QSpectralElements
  //=======================================================================
  template<unsigned NNODE_1D>
  void QSpectralElement<3, NNODE_1D>::output(std::ostream& outfile)
  {
    // Tecplot header info
    outfile << "ZONE I=" << NNODE_1D << ", J=" << NNODE_1D << ", K=" << NNODE_1D
            << std::endl;

    // Find the dimension of the nodes
    unsigned n_dim = this->nodal_dimension();

    // Loop over element nodes
    for (unsigned l3 = 0; l3 < NNODE_1D; l3++)
    {
      for (unsigned l2 = 0; l2 < NNODE_1D; l2++)
      {
        for (unsigned l1 = 0; l1 < NNODE_1D; l1++)
        {
          unsigned l = l3 * NNODE_1D * NNODE_1D + l2 * NNODE_1D + l1;

          // Loop over the dimensions and output the position
          for (unsigned i = 0; i < n_dim; i++)
          {
            outfile << this->node_pt(l)->x(i) << " ";
          }
          // Find out how many data values at the node
          unsigned initial_nvalue = this->node_pt(l)->nvalue();
          // Loop over the data and output whether pinned or not
          for (unsigned i = 0; i < initial_nvalue; i++)
          {
            outfile << this->node_pt(l)->is_pinned(i) << " ";
          }
          outfile << std::endl;
        }
      }
=======
    // Resize the storage for the original number of values at the (one and
    // only) node of the face element.
    face_element_pt->nbulk_value_resize(1);

    // Resize the storage for the bulk node number corresponding to the (one
    // and only) node of the face element
    face_element_pt->bulk_node_number_resize(1);

    // Set the face index in the face element
    face_element_pt->face_index() = face_index;

    // Now set up the node pointer
    // The convention is that the "normal", should always point
    // out of the element
    switch (face_index)
    {
        // Bottom, normal sign is negative (coordinate points into element)
      case (-1):
        face_element_pt->node_pt(0) = this->node_pt(0);
        face_element_pt->bulk_node_number(0) = 0;
        face_element_pt->normal_sign() = -1;

        // Set the pointer to the function that determines the bulk coordinates
        // in the face element
        face_element_pt->face_to_bulk_coordinate_fct_pt() =
          &QElement1FaceToBulkCoordinates::face0;

        // Set the pointer to the function that determines the mapping of
        // derivatives
        face_element_pt->bulk_coordinate_derivatives_fct_pt() =
          &QElement1BulkCoordinateDerivatives::faces0;

        // Set the number of values stored when the node is part of the "bulk"
        // element. The required_nvalue() must be used, rather than nvalue(),
        // because otherwise nodes on boundaries will be resized multiple
        // times. If you want any other behaviour, you MUST set nbulk_value()
        // manually after construction of your specific face element.
        face_element_pt->nbulk_value(0) = this->required_nvalue(0);
        break;

        // Top, normal sign is positive (coordinate points out of element)
      case (1):
        face_element_pt->node_pt(0) = this->node_pt(NNODE_1D - 1);
        face_element_pt->bulk_node_number(0) = NNODE_1D - 1;
        face_element_pt->normal_sign() = +1;


        // Set the pointer to the function that determines the bulk coordinates
        // in the face element
        face_element_pt->face_to_bulk_coordinate_fct_pt() =
          &QElement1FaceToBulkCoordinates::face1;

        // Set the pointer to the function that determines the mapping of
        // derivatives
        face_element_pt->bulk_coordinate_derivatives_fct_pt() =
          &QElement1BulkCoordinateDerivatives::faces0;


        // Set the number of values stored when the node is part of the "bulk"
        // element.
        face_element_pt->nbulk_value(0) = this->required_nvalue(NNODE_1D - 1);
        break;

        // Other cases
      default:
        std::ostringstream error_message;
        error_message << "Face_index should only take "
                      << "the values +/-1, not " << face_index << std::endl;

        throw OomphLibError(error_message.str(),
                            OOMPH_CURRENT_FUNCTION,
                            OOMPH_EXCEPTION_LOCATION);
>>>>>>> fb5f6804
    }
    outfile << std::endl;
  }
<<<<<<< HEAD

  //=======================================================================
  /// The output function for n_plot points in each coordinate direction
  //=======================================================================
  template<unsigned NNODE_1D>
  void QSpectralElement<3, NNODE_1D>::output(std::ostream& outfile,
                                             const unsigned& n_plot)
  {
    // Local variables
    Vector<double> s(3);

    // Tecplot header info
    outfile << "ZONE I=" << n_plot << ", J=" << n_plot << ", K=" << n_plot
            << std::endl;

    // Find the dimension of the first node
    unsigned n_dim = this->nodal_dimension();

    // Loop over element nodes
    for (unsigned l3 = 0; l3 < n_plot; l3++)
    {
      s[2] = -1.0 + l3 * 2.0 / (n_plot - 1);
      for (unsigned l2 = 0; l2 < n_plot; l2++)
      {
        s[1] = -1.0 + l2 * 2.0 / (n_plot - 1);
        for (unsigned l1 = 0; l1 < n_plot; l1++)
        {
          s[0] = -1.0 + l1 * 2.0 / (n_plot - 1);

          // Output the coordinates
          for (unsigned i = 0; i < n_dim; i++)
          {
            outfile << this->interpolated_x(s, i) << " ";
          }
          outfile << std::endl;
        }
=======


  //////////////////////////////////////////////////////////////////////////
  ///                   2D QLegendreElements
  //////////////////////////////////////////////////////////////////////////

  //=======================================================================
  /// Assign the static integral
  //=======================================================================
  template<unsigned NNODE_1D>
  GaussLobattoLegendre<2, NNODE_1D> QSpectralElement<2, NNODE_1D>::integral;

  //=======================================================================
  /// The output function for general 1D QSpectralElements
  //=======================================================================
  template<unsigned NNODE_1D>
  void QSpectralElement<2, NNODE_1D>::output(std::ostream& outfile)
  {
    // Tecplot header info
    outfile << "ZONE I=" << NNODE_1D << ", J=" << NNODE_1D << std::endl;

    // Find the dimension of the nodes
    unsigned n_dim = this->nodal_dimension();

    // Loop over element nodes
    for (unsigned l2 = 0; l2 < NNODE_1D; l2++)
    {
      for (unsigned l1 = 0; l1 < NNODE_1D; l1++)
      {
        unsigned l = l2 * NNODE_1D + l1;

        // Loop over the dimensions and output the position
        for (unsigned i = 0; i < n_dim; i++)
        {
          outfile << this->node_pt(l)->x(i) << " ";
        }
        // Find out how many data values at the node
        unsigned initial_nvalue = this->node_pt(l)->nvalue();
        // Loop over the data and output whether pinned or not
        for (unsigned i = 0; i < initial_nvalue; i++)
        {
          outfile << this->node_pt(l)->is_pinned(i) << " ";
        }
        outfile << std::endl;
>>>>>>> fb5f6804
      }
    }
    outfile << std::endl;
  }
<<<<<<< HEAD

  //=======================================================================
  /// Function to setup geometrical information for lower-dimensional
  /// FaceElements (which are of type QElement<3,NNODE_1D>).
  //=======================================================================
  template<unsigned NNODE_1D>
  void QSpectralElement<3, NNODE_1D>::build_face_element(
    const int& face_index, FaceElement* face_element_pt)
  {
    oomph_info << " WARNING UNTESTED CODE" << std::endl;

    // Set the nodal dimension from the "bulk"
    face_element_pt->set_nodal_dimension(this->node_pt(0)->ndim());

    // Set the pointer to the orginal "bulk" element
    face_element_pt->bulk_element_pt() = this;

=======


  //=======================================================================
  /// The output function for n+plot points in each coordinate direction
  //=======================================================================
  template<unsigned NNODE_1D>
  void QSpectralElement<2, NNODE_1D>::output(std::ostream& outfile,
                                             const unsigned& n_plot)
  {
    // Local variables
    Vector<double> s(2);

    // Tecplot header info
    outfile << "ZONE I=" << n_plot << ", J=" << n_plot << std::endl;

    // Find the dimension of the first node
    unsigned n_dim = this->nodal_dimension();

    // Loop over plot points
    for (unsigned l2 = 0; l2 < n_plot; l2++)
    {
      s[1] = -1.0 + l2 * 2.0 / (n_plot - 1);
      for (unsigned l1 = 0; l1 < n_plot; l1++)
      {
        s[0] = -1.0 + l1 * 2.0 / (n_plot - 1);

        // Output the coordinates
        for (unsigned i = 0; i < n_dim; i++)
        {
          outfile << this->interpolated_x(s, i) << " ";
        }
        outfile << std::endl;
      }
    }
    outfile << std::endl;
  }


  //===========================================================
  /// Function to setup geometrical information for lower-dimensional
  /// FaceElements (which are of type QSpectralElement<0,1>).
  //===========================================================
  template<unsigned NNODE_1D>
  void QSpectralElement<2, NNODE_1D>::build_face_element(
    const int& face_index, FaceElement* face_element_pt)
  {
    // Set the nodal dimension from the "bulk"
    face_element_pt->set_nodal_dimension(this->node_pt(0)->ndim());

    // Set the pointer to the "bulk" element
    face_element_pt->bulk_element_pt() = this;

>>>>>>> fb5f6804
#ifdef OOMPH_HAS_MPI
    // If the bulk element is halo then the face element must be too
    // if (this->is_halo())
    {
      face_element_pt->set_halo(Non_halo_proc_ID);
    }
#endif

<<<<<<< HEAD
    // Resize storage for the number of values originally stored
    // at the face element's NNODE_1D*NNODE_1D nodes.
    face_element_pt->nbulk_value_resize(NNODE_1D * NNODE_1D);

    // Set the face index in the element
    // The faces are
    // -3 : BACK  (OLD: Bottom
    // -2 : DOWN  (OLD: Front
    // -1 : LEFT  (OLD: Left Side
    //  1 : RIGHT (OLD: Right Side
    //  2 : UP    (OLD: Back
    //  3 : FRONT (OLD: Top

    face_element_pt->face_index() = face_index;

    // Now set up the node pointers and the normal vectors
    switch (face_index)
    {
        // BACK
        //-----
      case -3:
        // Set the pointer to the bulk coordinate translation scheme
        face_element_pt->face_to_bulk_coordinate_fct_pt() =
          &QElement3FaceToBulkCoordinates::face2;

        // Set the pointer to the derivative mappings
        face_element_pt->bulk_coordinate_derivatives_fct_pt() =
          &QElement3BulkCoordinateDerivatives::faces2;

        // Copy nodes
        for (unsigned i = 0; i < (NNODE_1D * NNODE_1D); i++)
        {
          face_element_pt->node_pt(i) = this->node_pt(i);
        }
        // Outer unit normal is negative of cross product of two in plane
        // tangent vectors
        face_element_pt->normal_sign() = -1;

        break;

        // FRONT
        //------
      case 3:

        // Set the pointer to the bulk coordinate translation scheme
        face_element_pt->face_to_bulk_coordinate_fct_pt() =
          &QElement3FaceToBulkCoordinates::face5;

        // Set the pointer to the derivative mappings
        face_element_pt->bulk_coordinate_derivatives_fct_pt() =
          &QElement3BulkCoordinateDerivatives::faces2;

        // Copy nodes
        for (unsigned i = 0; i < (NNODE_1D * NNODE_1D); i++)
        {
          face_element_pt->node_pt(i) =
            this->node_pt(i + (NNODE_1D * NNODE_1D) * (NNODE_1D - 1));
        }
        // Outer unit normal is cross product of two in plane
        // tangent vectors
        face_element_pt->normal_sign() = 1;

        break;

        // DOWN:
        //------
      case -2:

      {
        // Set the pointer to the bulk coordinate translation scheme
        face_element_pt->face_to_bulk_coordinate_fct_pt() =
          &QElement3FaceToBulkCoordinates::face1;

        // Set the pointer to the derivative mappings
        face_element_pt->bulk_coordinate_derivatives_fct_pt() =
          &QElement3BulkCoordinateDerivatives::faces1;

        // Copy nodes
        unsigned count = 0;
        for (unsigned i = 0; i < NNODE_1D; i++)
        {
          for (unsigned j = 0; j < NNODE_1D; j++)
          {
            face_element_pt->node_pt(count) =
              this->node_pt(j + i * (NNODE_1D * NNODE_1D));
            count++;
          }
        }

        // Outer unit normal is cross product of two in plane
        // tangent vectors
        face_element_pt->normal_sign() = 1;
      }
      break;

      // UP:
      //----
      case 2:

      {
        // Set the pointer to the bulk coordinate translation scheme
        face_element_pt->face_to_bulk_coordinate_fct_pt() =
          &QElement3FaceToBulkCoordinates::face4;

        // Set the pointer to the derivative mappings
        face_element_pt->bulk_coordinate_derivatives_fct_pt() =
          &QElement3BulkCoordinateDerivatives::faces1;

        // Copy nodes
        unsigned count = 0;
        for (unsigned i = 0; i < NNODE_1D; i++)
        {
          for (unsigned j = 0; j < NNODE_1D; j++)
          {
            face_element_pt->node_pt(count) = this->node_pt(
              j + i * (NNODE_1D * NNODE_1D) + (NNODE_1D * (NNODE_1D - 1)));
            count++;
          }
        }

        // Outer unit normal is negative of cross product of two in plane
        // tangent vectors
        face_element_pt->normal_sign() = -1;
      }
      break;

        // LEFT:
        //------
      case -1:

      {
        // Set the pointer to the bulk coordinate translation scheme
        face_element_pt->face_to_bulk_coordinate_fct_pt() =
          &QElement3FaceToBulkCoordinates::face0;

        // Set the pointer to the derivative mappings
        face_element_pt->bulk_coordinate_derivatives_fct_pt() =
          &QElement3BulkCoordinateDerivatives::faces0;

        // Copy nodes
        unsigned count = 0;
        for (unsigned i = 0; i < NNODE_1D; i++)
        {
          for (unsigned j = 0; j < NNODE_1D; j++)
          {
            unsigned jj = j * NNODE_1D + i * (NNODE_1D * NNODE_1D);
            face_element_pt->node_pt(count) = this->node_pt(jj);
            count++;
          }
        }

        // Outer unit normal is negative of cross product of two in plane
        // tangent vectors
        face_element_pt->normal_sign() = -1;
      }
      break;

      // RIGHT:
      //-------
      case 1:

      {
        // Set the pointer to the bulk coordinate translation scheme
        face_element_pt->face_to_bulk_coordinate_fct_pt() =
          &QElement3FaceToBulkCoordinates::face3;

        // Set the pointer to the derivative mappings
        face_element_pt->bulk_coordinate_derivatives_fct_pt() =
          &QElement3BulkCoordinateDerivatives::faces0;

        // Copy nodes
        unsigned count = 0;
        for (unsigned i = 0; i < NNODE_1D; i++)
        {
          for (unsigned j = 0; j < NNODE_1D; j++)
          {
            unsigned jj =
              j * NNODE_1D + i * (NNODE_1D * NNODE_1D) + (NNODE_1D - 1);
            face_element_pt->node_pt(count) = this->node_pt(jj);
            count++;
          }
        }

        // Outer unit normal is cross product of two in plane
        // tangent vectors
        face_element_pt->normal_sign() = 1;
      }
      break;

      // Cover all other cases
      default:
        std::ostringstream error_message;
        error_message
          << "Face index should only take the values +/- 1, +/- 2 or +/- 3,"
          << " not " << face_index << std::endl;
        throw OomphLibError(error_message.str(),
                            OOMPH_CURRENT_FUNCTION,
                            OOMPH_EXCEPTION_LOCATION);
    } // end switch
  }

=======
    // Resize the storage for the original number of values at
    // NNODE_1D nodes of the FaceElement
    face_element_pt->nbulk_value_resize(NNODE_1D);

    // Resize the storage for the bulk node numbers corresponding
    // to the NNODE_1D nodes of the FaceElement
    face_element_pt->bulk_node_number_resize(NNODE_1D);

    // Set the face index in the face element
    // The faces are
    //                       +1    East
    //                       -1    West
    //                       +2    North
    //                       -2    South

    // Set the face index in the face element
    face_element_pt->face_index() = face_index;

    // Now set up the node pointers
    // =================================
    // The convention here is that interior_tangent X tangent X tangent
    // is the OUTWARD normal
    switch (face_index)
    {
      unsigned bulk_number;
        // West face, normal sign is positive
      case (-1):
        // Set the pointer to the bulk coordinate translation scheme
        face_element_pt->face_to_bulk_coordinate_fct_pt() =
          &QElement2FaceToBulkCoordinates::face0;

        // Set the pointer to the derivative mappings
        face_element_pt->bulk_coordinate_derivatives_fct_pt() =
          &QElement2BulkCoordinateDerivatives::faces0;

        for (unsigned i = 0; i < NNODE_1D; i++)
        {
          bulk_number = i * NNODE_1D;
          face_element_pt->node_pt(i) = this->node_pt(bulk_number);
          face_element_pt->bulk_node_number(i) = bulk_number;
          face_element_pt->normal_sign() = 1;
          // Set the number of values originally stored at this node
          face_element_pt->nbulk_value(i) = this->required_nvalue(bulk_number);
        }
        break;
        // South face, normal sign is positive
      case (-2):
        // Set the pointer to the bulk coordinate translation scheme
        face_element_pt->face_to_bulk_coordinate_fct_pt() =
          &QElement2FaceToBulkCoordinates::face1;

        // Set the pointer to the derivative mappings
        face_element_pt->bulk_coordinate_derivatives_fct_pt() =
          &QElement2BulkCoordinateDerivatives::faces1;

        for (unsigned i = 0; i < NNODE_1D; i++)
        {
          bulk_number = i;
          face_element_pt->node_pt(i) = this->node_pt(bulk_number);
          face_element_pt->bulk_node_number(i) = bulk_number;
          face_element_pt->normal_sign() = 1;
          // Set the number of values originally stored at this node
          face_element_pt->nbulk_value(i) = this->required_nvalue(bulk_number);
        }
        break;
        // East face, normal sign is negative
      case (1):
        // Set the pointer to the bulk coordinate translation scheme
        face_element_pt->face_to_bulk_coordinate_fct_pt() =
          &QElement2FaceToBulkCoordinates::face2;

        // Set the pointer to the derivative mappings
        face_element_pt->bulk_coordinate_derivatives_fct_pt() =
          &QElement2BulkCoordinateDerivatives::faces0;

        for (unsigned i = 0; i < NNODE_1D; i++)
        {
          bulk_number = NNODE_1D * i + NNODE_1D - 1;
          face_element_pt->node_pt(i) = this->node_pt(bulk_number);
          face_element_pt->bulk_node_number(i) = bulk_number;
          face_element_pt->normal_sign() = -1;
          // Set the number of values originally stored at this node
          face_element_pt->nbulk_value(i) = this->required_nvalue(bulk_number);
        }
        break;
        // North face, normal sign is negative
      case (2):
        // Set the pointer to the bulk coordinate translation scheme
        face_element_pt->face_to_bulk_coordinate_fct_pt() =
          &QElement2FaceToBulkCoordinates::face3;

        // Set the pointer to the derivative mappings
        face_element_pt->bulk_coordinate_derivatives_fct_pt() =
          &QElement2BulkCoordinateDerivatives::faces1;

        for (unsigned i = 0; i < NNODE_1D; i++)
        {
          bulk_number = NNODE_1D * (NNODE_1D - 1) + i;
          face_element_pt->node_pt(i) = this->node_pt(bulk_number);
          face_element_pt->bulk_node_number(i) = bulk_number;
          face_element_pt->normal_sign() = -1;
          // Set the number of values originally stored at this node
          face_element_pt->nbulk_value(i) = this->required_nvalue(bulk_number);
        }
        break;

        // Now cover the other cases
      default:
        std::ostringstream error_message;
        error_message
          << "Face index should only take the values +/- 1 or +/- 2,"
          << " not " << face_index << std::endl;
        throw OomphLibError(error_message.str(),
                            OOMPH_CURRENT_FUNCTION,
                            OOMPH_EXCEPTION_LOCATION);
    }
  }


  //////////////////////////////////////////////////////////////////////////
  ///                   3D QLegendreElements
  //////////////////////////////////////////////////////////////////////////

  //=======================================================================
  /// Assign the static integral
  //=======================================================================
  template<unsigned NNODE_1D>
  GaussLobattoLegendre<3, NNODE_1D> QSpectralElement<3, NNODE_1D>::integral;

  //=======================================================================
  /// The output function for general 1D QSpectralElements
  //=======================================================================
  template<unsigned NNODE_1D>
  void QSpectralElement<3, NNODE_1D>::output(std::ostream& outfile)
  {
    // Tecplot header info
    outfile << "ZONE I=" << NNODE_1D << ", J=" << NNODE_1D << ", K=" << NNODE_1D
            << std::endl;

    // Find the dimension of the nodes
    unsigned n_dim = this->nodal_dimension();

    // Loop over element nodes
    for (unsigned l3 = 0; l3 < NNODE_1D; l3++)
    {
      for (unsigned l2 = 0; l2 < NNODE_1D; l2++)
      {
        for (unsigned l1 = 0; l1 < NNODE_1D; l1++)
        {
          unsigned l = l3 * NNODE_1D * NNODE_1D + l2 * NNODE_1D + l1;

          // Loop over the dimensions and output the position
          for (unsigned i = 0; i < n_dim; i++)
          {
            outfile << this->node_pt(l)->x(i) << " ";
          }
          // Find out how many data values at the node
          unsigned initial_nvalue = this->node_pt(l)->nvalue();
          // Loop over the data and output whether pinned or not
          for (unsigned i = 0; i < initial_nvalue; i++)
          {
            outfile << this->node_pt(l)->is_pinned(i) << " ";
          }
          outfile << std::endl;
        }
      }
    }
    outfile << std::endl;
  }

  //=======================================================================
  /// The output function for n_plot points in each coordinate direction
  //=======================================================================
  template<unsigned NNODE_1D>
  void QSpectralElement<3, NNODE_1D>::output(std::ostream& outfile,
                                             const unsigned& n_plot)
  {
    // Local variables
    Vector<double> s(3);

    // Tecplot header info
    outfile << "ZONE I=" << n_plot << ", J=" << n_plot << ", K=" << n_plot
            << std::endl;

    // Find the dimension of the first node
    unsigned n_dim = this->nodal_dimension();

    // Loop over element nodes
    for (unsigned l3 = 0; l3 < n_plot; l3++)
    {
      s[2] = -1.0 + l3 * 2.0 / (n_plot - 1);
      for (unsigned l2 = 0; l2 < n_plot; l2++)
      {
        s[1] = -1.0 + l2 * 2.0 / (n_plot - 1);
        for (unsigned l1 = 0; l1 < n_plot; l1++)
        {
          s[0] = -1.0 + l1 * 2.0 / (n_plot - 1);

          // Output the coordinates
          for (unsigned i = 0; i < n_dim; i++)
          {
            outfile << this->interpolated_x(s, i) << " ";
          }
          outfile << std::endl;
        }
      }
    }
    outfile << std::endl;
  }


  //=======================================================================
  /// Function to setup geometrical information for lower-dimensional
  /// FaceElements (which are of type QElement<3,NNODE_1D>).
  //=======================================================================
  template<unsigned NNODE_1D>
  void QSpectralElement<3, NNODE_1D>::build_face_element(
    const int& face_index, FaceElement* face_element_pt)
  {
    oomph_info << " WARNING UNTESTED CODE" << std::endl;

    // Set the nodal dimension from the "bulk"
    face_element_pt->set_nodal_dimension(this->node_pt(0)->ndim());

    // Set the pointer to the orginal "bulk" element
    face_element_pt->bulk_element_pt() = this;

#ifdef OOMPH_HAS_MPI
    // If the bulk element is halo then the face element must be too
    // if (this->is_halo())
    {
      face_element_pt->set_halo(Non_halo_proc_ID);
    }
#endif

    // Resize storage for the number of values originally stored
    // at the face element's NNODE_1D*NNODE_1D nodes.
    face_element_pt->nbulk_value_resize(NNODE_1D * NNODE_1D);

    // Set the face index in the element
    // The faces are
    // -3 : BACK  (OLD: Bottom
    // -2 : DOWN  (OLD: Front
    // -1 : LEFT  (OLD: Left Side
    //  1 : RIGHT (OLD: Right Side
    //  2 : UP    (OLD: Back
    //  3 : FRONT (OLD: Top

    face_element_pt->face_index() = face_index;

    // Now set up the node pointers and the normal vectors
    switch (face_index)
    {
        // BACK
        //-----
      case -3:
        // Set the pointer to the bulk coordinate translation scheme
        face_element_pt->face_to_bulk_coordinate_fct_pt() =
          &QElement3FaceToBulkCoordinates::face2;

        // Set the pointer to the derivative mappings
        face_element_pt->bulk_coordinate_derivatives_fct_pt() =
          &QElement3BulkCoordinateDerivatives::faces2;

        // Copy nodes
        for (unsigned i = 0; i < (NNODE_1D * NNODE_1D); i++)
        {
          face_element_pt->node_pt(i) = this->node_pt(i);
        }
        // Outer unit normal is negative of cross product of two in plane
        // tangent vectors
        face_element_pt->normal_sign() = -1;

        break;

        // FRONT
        //------
      case 3:

        // Set the pointer to the bulk coordinate translation scheme
        face_element_pt->face_to_bulk_coordinate_fct_pt() =
          &QElement3FaceToBulkCoordinates::face5;

        // Set the pointer to the derivative mappings
        face_element_pt->bulk_coordinate_derivatives_fct_pt() =
          &QElement3BulkCoordinateDerivatives::faces2;

        // Copy nodes
        for (unsigned i = 0; i < (NNODE_1D * NNODE_1D); i++)
        {
          face_element_pt->node_pt(i) =
            this->node_pt(i + (NNODE_1D * NNODE_1D) * (NNODE_1D - 1));
        }
        // Outer unit normal is cross product of two in plane
        // tangent vectors
        face_element_pt->normal_sign() = 1;


        break;

        // DOWN:
        //------
      case -2:

      {
        // Set the pointer to the bulk coordinate translation scheme
        face_element_pt->face_to_bulk_coordinate_fct_pt() =
          &QElement3FaceToBulkCoordinates::face1;

        // Set the pointer to the derivative mappings
        face_element_pt->bulk_coordinate_derivatives_fct_pt() =
          &QElement3BulkCoordinateDerivatives::faces1;

        // Copy nodes
        unsigned count = 0;
        for (unsigned i = 0; i < NNODE_1D; i++)
        {
          for (unsigned j = 0; j < NNODE_1D; j++)
          {
            face_element_pt->node_pt(count) =
              this->node_pt(j + i * (NNODE_1D * NNODE_1D));
            count++;
          }
        }

        // Outer unit normal is cross product of two in plane
        // tangent vectors
        face_element_pt->normal_sign() = 1;
      }
      break;


      // UP:
      //----
      case 2:

      {
        // Set the pointer to the bulk coordinate translation scheme
        face_element_pt->face_to_bulk_coordinate_fct_pt() =
          &QElement3FaceToBulkCoordinates::face4;

        // Set the pointer to the derivative mappings
        face_element_pt->bulk_coordinate_derivatives_fct_pt() =
          &QElement3BulkCoordinateDerivatives::faces1;

        // Copy nodes
        unsigned count = 0;
        for (unsigned i = 0; i < NNODE_1D; i++)
        {
          for (unsigned j = 0; j < NNODE_1D; j++)
          {
            face_element_pt->node_pt(count) = this->node_pt(
              j + i * (NNODE_1D * NNODE_1D) + (NNODE_1D * (NNODE_1D - 1)));
            count++;
          }
        }

        // Outer unit normal is negative of cross product of two in plane
        // tangent vectors
        face_element_pt->normal_sign() = -1;
      }
      break;

        // LEFT:
        //------
      case -1:

      {
        // Set the pointer to the bulk coordinate translation scheme
        face_element_pt->face_to_bulk_coordinate_fct_pt() =
          &QElement3FaceToBulkCoordinates::face0;

        // Set the pointer to the derivative mappings
        face_element_pt->bulk_coordinate_derivatives_fct_pt() =
          &QElement3BulkCoordinateDerivatives::faces0;

        // Copy nodes
        unsigned count = 0;
        for (unsigned i = 0; i < NNODE_1D; i++)
        {
          for (unsigned j = 0; j < NNODE_1D; j++)
          {
            unsigned jj = j * NNODE_1D + i * (NNODE_1D * NNODE_1D);
            face_element_pt->node_pt(count) = this->node_pt(jj);
            count++;
          }
        }

        // Outer unit normal is negative of cross product of two in plane
        // tangent vectors
        face_element_pt->normal_sign() = -1;
      }
      break;


      // RIGHT:
      //-------
      case 1:

      {
        // Set the pointer to the bulk coordinate translation scheme
        face_element_pt->face_to_bulk_coordinate_fct_pt() =
          &QElement3FaceToBulkCoordinates::face3;

        // Set the pointer to the derivative mappings
        face_element_pt->bulk_coordinate_derivatives_fct_pt() =
          &QElement3BulkCoordinateDerivatives::faces0;

        // Copy nodes
        unsigned count = 0;
        for (unsigned i = 0; i < NNODE_1D; i++)
        {
          for (unsigned j = 0; j < NNODE_1D; j++)
          {
            unsigned jj =
              j * NNODE_1D + i * (NNODE_1D * NNODE_1D) + (NNODE_1D - 1);
            face_element_pt->node_pt(count) = this->node_pt(jj);
            count++;
          }
        }

        // Outer unit normal is cross product of two in plane
        // tangent vectors
        face_element_pt->normal_sign() = 1;
      }
      break;


      // Cover all other cases
      default:
        std::ostringstream error_message;
        error_message
          << "Face index should only take the values +/- 1, +/- 2 or +/- 3,"
          << " not " << face_index << std::endl;
        throw OomphLibError(error_message.str(),
                            OOMPH_CURRENT_FUNCTION,
                            OOMPH_EXCEPTION_LOCATION);
    } // end switch
  }


>>>>>>> fb5f6804
  template class QSpectralElement<1, 2>;
  template class QSpectralElement<1, 3>;
  template class QSpectralElement<1, 4>;
  template class QSpectralElement<1, 5>;
  template class QSpectralElement<1, 6>;
  template class QSpectralElement<1, 7>;
  template class QSpectralElement<1, 8>;
  template class QSpectralElement<1, 9>;
  template class QSpectralElement<1, 10>;
  template class QSpectralElement<1, 11>;
  template class QSpectralElement<1, 12>;
  template class QSpectralElement<1, 13>;
  template class QSpectralElement<1, 14>;

  template class QSpectralElement<2, 2>;
  template class QSpectralElement<2, 3>;
  template class QSpectralElement<2, 4>;
  template class QSpectralElement<2, 5>;
  template class QSpectralElement<2, 6>;
  template class QSpectralElement<2, 7>;
  template class QSpectralElement<2, 8>;

  template class QSpectralElement<3, 2>;
  template class QSpectralElement<3, 3>;
  template class QSpectralElement<3, 4>;
  template class QSpectralElement<3, 5>;
  template class QSpectralElement<3, 6>;
  template class QSpectralElement<3, 7>;
  template class QSpectralElement<3, 8>;

} // namespace oomph<|MERGE_RESOLUTION|>--- conflicted
+++ resolved
@@ -26,15 +26,17 @@
 #include "Qspectral_elements.h"
 #include "Qelement_face_coordinate_translation_schemes.h"
 
+
 namespace oomph
 {
   std::map<unsigned, Vector<double>> OneDLegendreShapeParam::z;
-<<<<<<< HEAD
+
 
   //////////////////////////////////////////////////////////////////////////
   ///                   1D QLegendreElements
   //////////////////////////////////////////////////////////////////////////
 
+
   //=======================================================================
   /// Assign the static integral
   //=======================================================================
@@ -49,13 +51,10 @@
   {
     // Tecplot header info
     outfile << "ZONE I=" << NNODE_1D << std::endl;
-=======
->>>>>>> fb5f6804
 
     // Find the dimension of the nodes
     unsigned n_dim = this->nodal_dimension();
 
-<<<<<<< HEAD
     // Loop over element nodes
     for (unsigned l = 0; l < NNODE_1D; l++)
     {
@@ -75,11 +74,6 @@
     }
     outfile << std::endl;
   }
-=======
-  //////////////////////////////////////////////////////////////////////////
-  ///                   1D QLegendreElements
-  //////////////////////////////////////////////////////////////////////////
->>>>>>> fb5f6804
 
   //=======================================================================
   /// The output function for nplot points in each coordinate direction
@@ -117,7 +111,6 @@
     outfile << std::endl;
   }
 
-<<<<<<< HEAD
   //===========================================================
   /// Function to setup geometrical information for lower-dimensional
   /// FaceElements (which are of type QSpectralElement<0,1>).
@@ -190,6 +183,7 @@
         face_element_pt->bulk_node_number(0) = NNODE_1D - 1;
         face_element_pt->normal_sign() = +1;
 
+
         // Set the pointer to the function that determines the bulk coordinates
         // in the face element
         face_element_pt->face_to_bulk_coordinate_fct_pt() =
@@ -199,6 +193,7 @@
         // derivatives
         face_element_pt->bulk_coordinate_derivatives_fct_pt() =
           &QElement1BulkCoordinateDerivatives::faces0;
+
 
         // Set the number of values stored when the node is part of the "bulk"
         // element.
@@ -217,6 +212,7 @@
     }
   }
 
+
   //////////////////////////////////////////////////////////////////////////
   ///                   2D QLegendreElements
   //////////////////////////////////////////////////////////////////////////
@@ -235,62 +231,10 @@
   {
     // Tecplot header info
     outfile << "ZONE I=" << NNODE_1D << ", J=" << NNODE_1D << std::endl;
-=======
-  //=======================================================================
-  /// Assign the static integral
-  //=======================================================================
-  template<unsigned NNODE_1D>
-  GaussLobattoLegendre<1, NNODE_1D> QSpectralElement<1, NNODE_1D>::integral;
-
-  //=======================================================================
-  /// The output function for general 1D QSpectralElements
-  //=======================================================================
-  template<unsigned NNODE_1D>
-  void QSpectralElement<1, NNODE_1D>::output(std::ostream& outfile)
-  {
-    // Tecplot header info
-    outfile << "ZONE I=" << NNODE_1D << std::endl;
 
     // Find the dimension of the nodes
     unsigned n_dim = this->nodal_dimension();
 
-    // Loop over element nodes
-    for (unsigned l = 0; l < NNODE_1D; l++)
-    {
-      // Loop over the dimensions and output the position
-      for (unsigned i = 0; i < n_dim; i++)
-      {
-        outfile << this->node_pt(l)->x(i) << " ";
-      }
-      // Find out how many data values at the node
-      unsigned initial_nvalue = this->node_pt(l)->nvalue();
-      // Lopp over the data and output whether pinned or not
-      for (unsigned i = 0; i < initial_nvalue; i++)
-      {
-        outfile << this->node_pt(l)->is_pinned(i) << " ";
-      }
-      outfile << std::endl;
-    }
-    outfile << std::endl;
-  }
-
-  //=======================================================================
-  /// The output function for nplot points in each coordinate direction
-  //=======================================================================
-  template<unsigned NNODE_1D>
-  void QSpectralElement<1, NNODE_1D>::output(std::ostream& outfile,
-                                             const unsigned& nplot)
-  {
-    // Local variables
-    Vector<double> s(1);
-    // Shape functions
-    Shape psi(NNODE_1D);
->>>>>>> fb5f6804
-
-    // Find the dimension of the nodes
-    unsigned n_dim = this->nodal_dimension();
-
-<<<<<<< HEAD
     // Loop over element nodes
     for (unsigned l2 = 0; l2 < NNODE_1D; l2++)
     {
@@ -316,6 +260,7 @@
     outfile << std::endl;
   }
 
+
   //=======================================================================
   /// The output function for n+plot points in each coordinate direction
   //=======================================================================
@@ -347,49 +292,20 @@
         }
         outfile << std::endl;
       }
-=======
-    // Tecplot header info
-    outfile << "ZONE I=" << nplot << std::endl;
-    // Loop over element nodes
-    for (unsigned l = 0; l < nplot; l++)
-    {
-      s[0] = -1.0 + l * 2.0 / (nplot - 1);
-      shape(s, psi);
-      for (unsigned i = 0; i < n_dim; i++)
-      {
-        // Output the x and y positions
-        outfile << this->interpolated_x(s, i) << " ";
-      }
-      for (unsigned i = 0; i < NNODE_1D; i++)
-      {
-        outfile << psi(i) << " ";
-      }
-      outfile << std::endl;
->>>>>>> fb5f6804
     }
     outfile << std::endl;
   }
+
 
   //===========================================================
   /// Function to setup geometrical information for lower-dimensional
   /// FaceElements (which are of type QSpectralElement<0,1>).
   //===========================================================
   template<unsigned NNODE_1D>
-<<<<<<< HEAD
   void QSpectralElement<2, NNODE_1D>::build_face_element(
     const int& face_index, FaceElement* face_element_pt)
   {
     // Set the nodal dimension from the "bulk"
-=======
-  void QSpectralElement<1, NNODE_1D>::build_face_element(
-    const int& face_index, FaceElement* face_element_pt)
-  {
-    /*throw OomphLibError("Untested",
-      OOMPH_CURRENT_FUNCTION,
-                        OOMPH_EXCEPTION_LOCATION);*/
-
-    // Overload the nodal dimension by reading out the value from the node
->>>>>>> fb5f6804
     face_element_pt->set_nodal_dimension(this->node_pt(0)->ndim());
 
     // Set the pointer to the "bulk" element
@@ -403,7 +319,6 @@
     }
 #endif
 
-<<<<<<< HEAD
     // Resize the storage for the original number of values at
     // NNODE_1D nodes of the FaceElement
     face_element_pt->nbulk_value_resize(NNODE_1D);
@@ -521,6 +436,7 @@
                             OOMPH_EXCEPTION_LOCATION);
     }
   }
+
 
   //////////////////////////////////////////////////////////////////////////
   ///                   3D QLegendreElements
@@ -569,84 +485,9 @@
           outfile << std::endl;
         }
       }
-=======
-    // Resize the storage for the original number of values at the (one and
-    // only) node of the face element.
-    face_element_pt->nbulk_value_resize(1);
-
-    // Resize the storage for the bulk node number corresponding to the (one
-    // and only) node of the face element
-    face_element_pt->bulk_node_number_resize(1);
-
-    // Set the face index in the face element
-    face_element_pt->face_index() = face_index;
-
-    // Now set up the node pointer
-    // The convention is that the "normal", should always point
-    // out of the element
-    switch (face_index)
-    {
-        // Bottom, normal sign is negative (coordinate points into element)
-      case (-1):
-        face_element_pt->node_pt(0) = this->node_pt(0);
-        face_element_pt->bulk_node_number(0) = 0;
-        face_element_pt->normal_sign() = -1;
-
-        // Set the pointer to the function that determines the bulk coordinates
-        // in the face element
-        face_element_pt->face_to_bulk_coordinate_fct_pt() =
-          &QElement1FaceToBulkCoordinates::face0;
-
-        // Set the pointer to the function that determines the mapping of
-        // derivatives
-        face_element_pt->bulk_coordinate_derivatives_fct_pt() =
-          &QElement1BulkCoordinateDerivatives::faces0;
-
-        // Set the number of values stored when the node is part of the "bulk"
-        // element. The required_nvalue() must be used, rather than nvalue(),
-        // because otherwise nodes on boundaries will be resized multiple
-        // times. If you want any other behaviour, you MUST set nbulk_value()
-        // manually after construction of your specific face element.
-        face_element_pt->nbulk_value(0) = this->required_nvalue(0);
-        break;
-
-        // Top, normal sign is positive (coordinate points out of element)
-      case (1):
-        face_element_pt->node_pt(0) = this->node_pt(NNODE_1D - 1);
-        face_element_pt->bulk_node_number(0) = NNODE_1D - 1;
-        face_element_pt->normal_sign() = +1;
-
-
-        // Set the pointer to the function that determines the bulk coordinates
-        // in the face element
-        face_element_pt->face_to_bulk_coordinate_fct_pt() =
-          &QElement1FaceToBulkCoordinates::face1;
-
-        // Set the pointer to the function that determines the mapping of
-        // derivatives
-        face_element_pt->bulk_coordinate_derivatives_fct_pt() =
-          &QElement1BulkCoordinateDerivatives::faces0;
-
-
-        // Set the number of values stored when the node is part of the "bulk"
-        // element.
-        face_element_pt->nbulk_value(0) = this->required_nvalue(NNODE_1D - 1);
-        break;
-
-        // Other cases
-      default:
-        std::ostringstream error_message;
-        error_message << "Face_index should only take "
-                      << "the values +/-1, not " << face_index << std::endl;
-
-        throw OomphLibError(error_message.str(),
-                            OOMPH_CURRENT_FUNCTION,
-                            OOMPH_EXCEPTION_LOCATION);
->>>>>>> fb5f6804
     }
     outfile << std::endl;
   }
-<<<<<<< HEAD
 
   //=======================================================================
   /// The output function for n_plot points in each coordinate direction
@@ -683,57 +524,11 @@
           }
           outfile << std::endl;
         }
-=======
-
-
-  //////////////////////////////////////////////////////////////////////////
-  ///                   2D QLegendreElements
-  //////////////////////////////////////////////////////////////////////////
-
-  //=======================================================================
-  /// Assign the static integral
-  //=======================================================================
-  template<unsigned NNODE_1D>
-  GaussLobattoLegendre<2, NNODE_1D> QSpectralElement<2, NNODE_1D>::integral;
-
-  //=======================================================================
-  /// The output function for general 1D QSpectralElements
-  //=======================================================================
-  template<unsigned NNODE_1D>
-  void QSpectralElement<2, NNODE_1D>::output(std::ostream& outfile)
-  {
-    // Tecplot header info
-    outfile << "ZONE I=" << NNODE_1D << ", J=" << NNODE_1D << std::endl;
-
-    // Find the dimension of the nodes
-    unsigned n_dim = this->nodal_dimension();
-
-    // Loop over element nodes
-    for (unsigned l2 = 0; l2 < NNODE_1D; l2++)
-    {
-      for (unsigned l1 = 0; l1 < NNODE_1D; l1++)
-      {
-        unsigned l = l2 * NNODE_1D + l1;
-
-        // Loop over the dimensions and output the position
-        for (unsigned i = 0; i < n_dim; i++)
-        {
-          outfile << this->node_pt(l)->x(i) << " ";
-        }
-        // Find out how many data values at the node
-        unsigned initial_nvalue = this->node_pt(l)->nvalue();
-        // Loop over the data and output whether pinned or not
-        for (unsigned i = 0; i < initial_nvalue; i++)
-        {
-          outfile << this->node_pt(l)->is_pinned(i) << " ";
-        }
-        outfile << std::endl;
->>>>>>> fb5f6804
       }
     }
     outfile << std::endl;
   }
-<<<<<<< HEAD
+
 
   //=======================================================================
   /// Function to setup geometrical information for lower-dimensional
@@ -751,60 +546,6 @@
     // Set the pointer to the orginal "bulk" element
     face_element_pt->bulk_element_pt() = this;
 
-=======
-
-
-  //=======================================================================
-  /// The output function for n+plot points in each coordinate direction
-  //=======================================================================
-  template<unsigned NNODE_1D>
-  void QSpectralElement<2, NNODE_1D>::output(std::ostream& outfile,
-                                             const unsigned& n_plot)
-  {
-    // Local variables
-    Vector<double> s(2);
-
-    // Tecplot header info
-    outfile << "ZONE I=" << n_plot << ", J=" << n_plot << std::endl;
-
-    // Find the dimension of the first node
-    unsigned n_dim = this->nodal_dimension();
-
-    // Loop over plot points
-    for (unsigned l2 = 0; l2 < n_plot; l2++)
-    {
-      s[1] = -1.0 + l2 * 2.0 / (n_plot - 1);
-      for (unsigned l1 = 0; l1 < n_plot; l1++)
-      {
-        s[0] = -1.0 + l1 * 2.0 / (n_plot - 1);
-
-        // Output the coordinates
-        for (unsigned i = 0; i < n_dim; i++)
-        {
-          outfile << this->interpolated_x(s, i) << " ";
-        }
-        outfile << std::endl;
-      }
-    }
-    outfile << std::endl;
-  }
-
-
-  //===========================================================
-  /// Function to setup geometrical information for lower-dimensional
-  /// FaceElements (which are of type QSpectralElement<0,1>).
-  //===========================================================
-  template<unsigned NNODE_1D>
-  void QSpectralElement<2, NNODE_1D>::build_face_element(
-    const int& face_index, FaceElement* face_element_pt)
-  {
-    // Set the nodal dimension from the "bulk"
-    face_element_pt->set_nodal_dimension(this->node_pt(0)->ndim());
-
-    // Set the pointer to the "bulk" element
-    face_element_pt->bulk_element_pt() = this;
-
->>>>>>> fb5f6804
 #ifdef OOMPH_HAS_MPI
     // If the bulk element is halo then the face element must be too
     // if (this->is_halo())
@@ -813,7 +554,6 @@
     }
 #endif
 
-<<<<<<< HEAD
     // Resize storage for the number of values originally stored
     // at the face element's NNODE_1D*NNODE_1D nodes.
     face_element_pt->nbulk_value_resize(NNODE_1D * NNODE_1D);
@@ -876,6 +616,7 @@
         // tangent vectors
         face_element_pt->normal_sign() = 1;
 
+
         break;
 
         // DOWN:
@@ -909,6 +650,7 @@
       }
       break;
 
+
       // UP:
       //----
       case 2:
@@ -970,6 +712,7 @@
         face_element_pt->normal_sign() = -1;
       }
       break;
+
 
       // RIGHT:
       //-------
@@ -1002,6 +745,7 @@
         face_element_pt->normal_sign() = 1;
       }
       break;
+
 
       // Cover all other cases
       default:
@@ -1015,449 +759,7 @@
     } // end switch
   }
 
-=======
-    // Resize the storage for the original number of values at
-    // NNODE_1D nodes of the FaceElement
-    face_element_pt->nbulk_value_resize(NNODE_1D);
-
-    // Resize the storage for the bulk node numbers corresponding
-    // to the NNODE_1D nodes of the FaceElement
-    face_element_pt->bulk_node_number_resize(NNODE_1D);
-
-    // Set the face index in the face element
-    // The faces are
-    //                       +1    East
-    //                       -1    West
-    //                       +2    North
-    //                       -2    South
-
-    // Set the face index in the face element
-    face_element_pt->face_index() = face_index;
-
-    // Now set up the node pointers
-    // =================================
-    // The convention here is that interior_tangent X tangent X tangent
-    // is the OUTWARD normal
-    switch (face_index)
-    {
-      unsigned bulk_number;
-        // West face, normal sign is positive
-      case (-1):
-        // Set the pointer to the bulk coordinate translation scheme
-        face_element_pt->face_to_bulk_coordinate_fct_pt() =
-          &QElement2FaceToBulkCoordinates::face0;
-
-        // Set the pointer to the derivative mappings
-        face_element_pt->bulk_coordinate_derivatives_fct_pt() =
-          &QElement2BulkCoordinateDerivatives::faces0;
-
-        for (unsigned i = 0; i < NNODE_1D; i++)
-        {
-          bulk_number = i * NNODE_1D;
-          face_element_pt->node_pt(i) = this->node_pt(bulk_number);
-          face_element_pt->bulk_node_number(i) = bulk_number;
-          face_element_pt->normal_sign() = 1;
-          // Set the number of values originally stored at this node
-          face_element_pt->nbulk_value(i) = this->required_nvalue(bulk_number);
-        }
-        break;
-        // South face, normal sign is positive
-      case (-2):
-        // Set the pointer to the bulk coordinate translation scheme
-        face_element_pt->face_to_bulk_coordinate_fct_pt() =
-          &QElement2FaceToBulkCoordinates::face1;
-
-        // Set the pointer to the derivative mappings
-        face_element_pt->bulk_coordinate_derivatives_fct_pt() =
-          &QElement2BulkCoordinateDerivatives::faces1;
-
-        for (unsigned i = 0; i < NNODE_1D; i++)
-        {
-          bulk_number = i;
-          face_element_pt->node_pt(i) = this->node_pt(bulk_number);
-          face_element_pt->bulk_node_number(i) = bulk_number;
-          face_element_pt->normal_sign() = 1;
-          // Set the number of values originally stored at this node
-          face_element_pt->nbulk_value(i) = this->required_nvalue(bulk_number);
-        }
-        break;
-        // East face, normal sign is negative
-      case (1):
-        // Set the pointer to the bulk coordinate translation scheme
-        face_element_pt->face_to_bulk_coordinate_fct_pt() =
-          &QElement2FaceToBulkCoordinates::face2;
-
-        // Set the pointer to the derivative mappings
-        face_element_pt->bulk_coordinate_derivatives_fct_pt() =
-          &QElement2BulkCoordinateDerivatives::faces0;
-
-        for (unsigned i = 0; i < NNODE_1D; i++)
-        {
-          bulk_number = NNODE_1D * i + NNODE_1D - 1;
-          face_element_pt->node_pt(i) = this->node_pt(bulk_number);
-          face_element_pt->bulk_node_number(i) = bulk_number;
-          face_element_pt->normal_sign() = -1;
-          // Set the number of values originally stored at this node
-          face_element_pt->nbulk_value(i) = this->required_nvalue(bulk_number);
-        }
-        break;
-        // North face, normal sign is negative
-      case (2):
-        // Set the pointer to the bulk coordinate translation scheme
-        face_element_pt->face_to_bulk_coordinate_fct_pt() =
-          &QElement2FaceToBulkCoordinates::face3;
-
-        // Set the pointer to the derivative mappings
-        face_element_pt->bulk_coordinate_derivatives_fct_pt() =
-          &QElement2BulkCoordinateDerivatives::faces1;
-
-        for (unsigned i = 0; i < NNODE_1D; i++)
-        {
-          bulk_number = NNODE_1D * (NNODE_1D - 1) + i;
-          face_element_pt->node_pt(i) = this->node_pt(bulk_number);
-          face_element_pt->bulk_node_number(i) = bulk_number;
-          face_element_pt->normal_sign() = -1;
-          // Set the number of values originally stored at this node
-          face_element_pt->nbulk_value(i) = this->required_nvalue(bulk_number);
-        }
-        break;
-
-        // Now cover the other cases
-      default:
-        std::ostringstream error_message;
-        error_message
-          << "Face index should only take the values +/- 1 or +/- 2,"
-          << " not " << face_index << std::endl;
-        throw OomphLibError(error_message.str(),
-                            OOMPH_CURRENT_FUNCTION,
-                            OOMPH_EXCEPTION_LOCATION);
-    }
-  }
-
-
-  //////////////////////////////////////////////////////////////////////////
-  ///                   3D QLegendreElements
-  //////////////////////////////////////////////////////////////////////////
-
-  //=======================================================================
-  /// Assign the static integral
-  //=======================================================================
-  template<unsigned NNODE_1D>
-  GaussLobattoLegendre<3, NNODE_1D> QSpectralElement<3, NNODE_1D>::integral;
-
-  //=======================================================================
-  /// The output function for general 1D QSpectralElements
-  //=======================================================================
-  template<unsigned NNODE_1D>
-  void QSpectralElement<3, NNODE_1D>::output(std::ostream& outfile)
-  {
-    // Tecplot header info
-    outfile << "ZONE I=" << NNODE_1D << ", J=" << NNODE_1D << ", K=" << NNODE_1D
-            << std::endl;
-
-    // Find the dimension of the nodes
-    unsigned n_dim = this->nodal_dimension();
-
-    // Loop over element nodes
-    for (unsigned l3 = 0; l3 < NNODE_1D; l3++)
-    {
-      for (unsigned l2 = 0; l2 < NNODE_1D; l2++)
-      {
-        for (unsigned l1 = 0; l1 < NNODE_1D; l1++)
-        {
-          unsigned l = l3 * NNODE_1D * NNODE_1D + l2 * NNODE_1D + l1;
-
-          // Loop over the dimensions and output the position
-          for (unsigned i = 0; i < n_dim; i++)
-          {
-            outfile << this->node_pt(l)->x(i) << " ";
-          }
-          // Find out how many data values at the node
-          unsigned initial_nvalue = this->node_pt(l)->nvalue();
-          // Loop over the data and output whether pinned or not
-          for (unsigned i = 0; i < initial_nvalue; i++)
-          {
-            outfile << this->node_pt(l)->is_pinned(i) << " ";
-          }
-          outfile << std::endl;
-        }
-      }
-    }
-    outfile << std::endl;
-  }
-
-  //=======================================================================
-  /// The output function for n_plot points in each coordinate direction
-  //=======================================================================
-  template<unsigned NNODE_1D>
-  void QSpectralElement<3, NNODE_1D>::output(std::ostream& outfile,
-                                             const unsigned& n_plot)
-  {
-    // Local variables
-    Vector<double> s(3);
-
-    // Tecplot header info
-    outfile << "ZONE I=" << n_plot << ", J=" << n_plot << ", K=" << n_plot
-            << std::endl;
-
-    // Find the dimension of the first node
-    unsigned n_dim = this->nodal_dimension();
-
-    // Loop over element nodes
-    for (unsigned l3 = 0; l3 < n_plot; l3++)
-    {
-      s[2] = -1.0 + l3 * 2.0 / (n_plot - 1);
-      for (unsigned l2 = 0; l2 < n_plot; l2++)
-      {
-        s[1] = -1.0 + l2 * 2.0 / (n_plot - 1);
-        for (unsigned l1 = 0; l1 < n_plot; l1++)
-        {
-          s[0] = -1.0 + l1 * 2.0 / (n_plot - 1);
-
-          // Output the coordinates
-          for (unsigned i = 0; i < n_dim; i++)
-          {
-            outfile << this->interpolated_x(s, i) << " ";
-          }
-          outfile << std::endl;
-        }
-      }
-    }
-    outfile << std::endl;
-  }
-
-
-  //=======================================================================
-  /// Function to setup geometrical information for lower-dimensional
-  /// FaceElements (which are of type QElement<3,NNODE_1D>).
-  //=======================================================================
-  template<unsigned NNODE_1D>
-  void QSpectralElement<3, NNODE_1D>::build_face_element(
-    const int& face_index, FaceElement* face_element_pt)
-  {
-    oomph_info << " WARNING UNTESTED CODE" << std::endl;
-
-    // Set the nodal dimension from the "bulk"
-    face_element_pt->set_nodal_dimension(this->node_pt(0)->ndim());
-
-    // Set the pointer to the orginal "bulk" element
-    face_element_pt->bulk_element_pt() = this;
-
-#ifdef OOMPH_HAS_MPI
-    // If the bulk element is halo then the face element must be too
-    // if (this->is_halo())
-    {
-      face_element_pt->set_halo(Non_halo_proc_ID);
-    }
-#endif
-
-    // Resize storage for the number of values originally stored
-    // at the face element's NNODE_1D*NNODE_1D nodes.
-    face_element_pt->nbulk_value_resize(NNODE_1D * NNODE_1D);
-
-    // Set the face index in the element
-    // The faces are
-    // -3 : BACK  (OLD: Bottom
-    // -2 : DOWN  (OLD: Front
-    // -1 : LEFT  (OLD: Left Side
-    //  1 : RIGHT (OLD: Right Side
-    //  2 : UP    (OLD: Back
-    //  3 : FRONT (OLD: Top
-
-    face_element_pt->face_index() = face_index;
-
-    // Now set up the node pointers and the normal vectors
-    switch (face_index)
-    {
-        // BACK
-        //-----
-      case -3:
-        // Set the pointer to the bulk coordinate translation scheme
-        face_element_pt->face_to_bulk_coordinate_fct_pt() =
-          &QElement3FaceToBulkCoordinates::face2;
-
-        // Set the pointer to the derivative mappings
-        face_element_pt->bulk_coordinate_derivatives_fct_pt() =
-          &QElement3BulkCoordinateDerivatives::faces2;
-
-        // Copy nodes
-        for (unsigned i = 0; i < (NNODE_1D * NNODE_1D); i++)
-        {
-          face_element_pt->node_pt(i) = this->node_pt(i);
-        }
-        // Outer unit normal is negative of cross product of two in plane
-        // tangent vectors
-        face_element_pt->normal_sign() = -1;
-
-        break;
-
-        // FRONT
-        //------
-      case 3:
-
-        // Set the pointer to the bulk coordinate translation scheme
-        face_element_pt->face_to_bulk_coordinate_fct_pt() =
-          &QElement3FaceToBulkCoordinates::face5;
-
-        // Set the pointer to the derivative mappings
-        face_element_pt->bulk_coordinate_derivatives_fct_pt() =
-          &QElement3BulkCoordinateDerivatives::faces2;
-
-        // Copy nodes
-        for (unsigned i = 0; i < (NNODE_1D * NNODE_1D); i++)
-        {
-          face_element_pt->node_pt(i) =
-            this->node_pt(i + (NNODE_1D * NNODE_1D) * (NNODE_1D - 1));
-        }
-        // Outer unit normal is cross product of two in plane
-        // tangent vectors
-        face_element_pt->normal_sign() = 1;
-
-
-        break;
-
-        // DOWN:
-        //------
-      case -2:
-
-      {
-        // Set the pointer to the bulk coordinate translation scheme
-        face_element_pt->face_to_bulk_coordinate_fct_pt() =
-          &QElement3FaceToBulkCoordinates::face1;
-
-        // Set the pointer to the derivative mappings
-        face_element_pt->bulk_coordinate_derivatives_fct_pt() =
-          &QElement3BulkCoordinateDerivatives::faces1;
-
-        // Copy nodes
-        unsigned count = 0;
-        for (unsigned i = 0; i < NNODE_1D; i++)
-        {
-          for (unsigned j = 0; j < NNODE_1D; j++)
-          {
-            face_element_pt->node_pt(count) =
-              this->node_pt(j + i * (NNODE_1D * NNODE_1D));
-            count++;
-          }
-        }
-
-        // Outer unit normal is cross product of two in plane
-        // tangent vectors
-        face_element_pt->normal_sign() = 1;
-      }
-      break;
-
-
-      // UP:
-      //----
-      case 2:
-
-      {
-        // Set the pointer to the bulk coordinate translation scheme
-        face_element_pt->face_to_bulk_coordinate_fct_pt() =
-          &QElement3FaceToBulkCoordinates::face4;
-
-        // Set the pointer to the derivative mappings
-        face_element_pt->bulk_coordinate_derivatives_fct_pt() =
-          &QElement3BulkCoordinateDerivatives::faces1;
-
-        // Copy nodes
-        unsigned count = 0;
-        for (unsigned i = 0; i < NNODE_1D; i++)
-        {
-          for (unsigned j = 0; j < NNODE_1D; j++)
-          {
-            face_element_pt->node_pt(count) = this->node_pt(
-              j + i * (NNODE_1D * NNODE_1D) + (NNODE_1D * (NNODE_1D - 1)));
-            count++;
-          }
-        }
-
-        // Outer unit normal is negative of cross product of two in plane
-        // tangent vectors
-        face_element_pt->normal_sign() = -1;
-      }
-      break;
-
-        // LEFT:
-        //------
-      case -1:
-
-      {
-        // Set the pointer to the bulk coordinate translation scheme
-        face_element_pt->face_to_bulk_coordinate_fct_pt() =
-          &QElement3FaceToBulkCoordinates::face0;
-
-        // Set the pointer to the derivative mappings
-        face_element_pt->bulk_coordinate_derivatives_fct_pt() =
-          &QElement3BulkCoordinateDerivatives::faces0;
-
-        // Copy nodes
-        unsigned count = 0;
-        for (unsigned i = 0; i < NNODE_1D; i++)
-        {
-          for (unsigned j = 0; j < NNODE_1D; j++)
-          {
-            unsigned jj = j * NNODE_1D + i * (NNODE_1D * NNODE_1D);
-            face_element_pt->node_pt(count) = this->node_pt(jj);
-            count++;
-          }
-        }
-
-        // Outer unit normal is negative of cross product of two in plane
-        // tangent vectors
-        face_element_pt->normal_sign() = -1;
-      }
-      break;
-
-
-      // RIGHT:
-      //-------
-      case 1:
-
-      {
-        // Set the pointer to the bulk coordinate translation scheme
-        face_element_pt->face_to_bulk_coordinate_fct_pt() =
-          &QElement3FaceToBulkCoordinates::face3;
-
-        // Set the pointer to the derivative mappings
-        face_element_pt->bulk_coordinate_derivatives_fct_pt() =
-          &QElement3BulkCoordinateDerivatives::faces0;
-
-        // Copy nodes
-        unsigned count = 0;
-        for (unsigned i = 0; i < NNODE_1D; i++)
-        {
-          for (unsigned j = 0; j < NNODE_1D; j++)
-          {
-            unsigned jj =
-              j * NNODE_1D + i * (NNODE_1D * NNODE_1D) + (NNODE_1D - 1);
-            face_element_pt->node_pt(count) = this->node_pt(jj);
-            count++;
-          }
-        }
-
-        // Outer unit normal is cross product of two in plane
-        // tangent vectors
-        face_element_pt->normal_sign() = 1;
-      }
-      break;
-
-
-      // Cover all other cases
-      default:
-        std::ostringstream error_message;
-        error_message
-          << "Face index should only take the values +/- 1, +/- 2 or +/- 3,"
-          << " not " << face_index << std::endl;
-        throw OomphLibError(error_message.str(),
-                            OOMPH_CURRENT_FUNCTION,
-                            OOMPH_EXCEPTION_LOCATION);
-    } // end switch
-  }
-
-
->>>>>>> fb5f6804
+
   template class QSpectralElement<1, 2>;
   template class QSpectralElement<1, 3>;
   template class QSpectralElement<1, 4>;
