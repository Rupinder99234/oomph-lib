--- conflicted
+++ resolved
@@ -26,6 +26,7 @@
 #ifndef SAMPLE_POINT_PARAMETERS_HEADER
 #define SAMPLE_POINT_PARAMETERS_HEADER
 
+
 // oomph-lib includes
 #include "elements.h"
 #include "mesh.h"
@@ -44,8 +45,6 @@
     UseCGALSamplePointContainer = 3
 #endif
   };
-<<<<<<< HEAD
-=======
 
 
   ////////////////////////////////////////////////////////////////////
@@ -57,23 +56,12 @@
   class RefineableBinArray;
   class NonRefineableBinArray;
 
->>>>>>> fb5f6804
 
   ////////////////////////////////////////////////////////////////////
   ////////////////////////////////////////////////////////////////////
   ////////////////////////////////////////////////////////////////////
 
-  // Forward references
-  class RefineableBinArray;
-  class NonRefineableBinArray;
-
-<<<<<<< HEAD
-  ////////////////////////////////////////////////////////////////////
-  ////////////////////////////////////////////////////////////////////
-  ////////////////////////////////////////////////////////////////////
-
-=======
->>>>>>> fb5f6804
+
   //=========================================================================
   /// \short Helper object for dealing with the parameters used for the
   /// SamplePointContainer objects
@@ -102,10 +90,7 @@
       BrokenCopy::broken_assign("SamplePointContainerParameters");
     }
 
-<<<<<<< HEAD
-=======
-
->>>>>>> fb5f6804
+
     /// Empty destructor
     virtual ~SamplePointContainerParameters() {}
 
@@ -213,29 +198,17 @@
     /// of this flag allows easy return to previous implementation.
     bool Ignore_halo_elements_during_locate_zeta_search;
 
-<<<<<<< HEAD
-=======
-
->>>>>>> fb5f6804
+
   private:
     /// \short Constructor: Pass mesh.
     /// Constructor is private and can only be called
     /// by the derived friends.
-<<<<<<< HEAD
-    SamplePointContainerParameters(Mesh* mesh_pt) :
-      Mesh_pt(mesh_pt),
-      Nsample_points_generated_per_element(
-        Default_nsample_points_generated_per_element),
-      Use_eulerian_coordinates_during_setup(false),
-      Ignore_halo_elements_during_locate_zeta_search(false)
-=======
     SamplePointContainerParameters(Mesh* mesh_pt)
       : Mesh_pt(mesh_pt),
         Nsample_points_generated_per_element(
           Default_nsample_points_generated_per_element),
         Use_eulerian_coordinates_during_setup(false),
         Ignore_halo_elements_during_locate_zeta_search(false)
->>>>>>> fb5f6804
     {
     }
 
@@ -250,10 +223,7 @@
     }
   };
 
-<<<<<<< HEAD
-=======
-
->>>>>>> fb5f6804
+
   //////////////////////////////////////////////////////////////////////////////
   //////////////////////////////////////////////////////////////////////////////
   //////////////////////////////////////////////////////////////////////////////
@@ -264,18 +234,6 @@
   /// \short Helper object for dealing with the parameters used for the
   /// CGALSamplePointContainer objects
   //=========================================================================
-<<<<<<< HEAD
-  class CGALSamplePointContainerParameters :
-    public virtual SamplePointContainerParameters
-  {
-  public:
-    /// Constructor: Pass mesh.
-    CGALSamplePointContainerParameters(Mesh* mesh_pt) :
-      SamplePointContainerParameters(mesh_pt)
-    {
-    }
-
-=======
   class CGALSamplePointContainerParameters
     : public virtual SamplePointContainerParameters
   {
@@ -287,7 +245,6 @@
     }
 
 
->>>>>>> fb5f6804
     /// \short Broken copy constructor.
     CGALSamplePointContainerParameters(
       const CGALSamplePointContainerParameters& data)
@@ -307,10 +264,7 @@
   //////////////////////////////////////////////////////////////////////////////
   //////////////////////////////////////////////////////////////////////////////
   //////////////////////////////////////////////////////////////////////////////
-<<<<<<< HEAD
-=======
-
->>>>>>> fb5f6804
+
 
   //=========================================================================
   /// \short Helper object for dealing with the parameters used for the
@@ -372,19 +326,12 @@
     }
   };
 
-<<<<<<< HEAD
-  //////////////////////////////////////////////////////////////////////////////
-  //////////////////////////////////////////////////////////////////////////////
-  //////////////////////////////////////////////////////////////////////////////
-
-=======
-
-  //////////////////////////////////////////////////////////////////////////////
-  //////////////////////////////////////////////////////////////////////////////
-  //////////////////////////////////////////////////////////////////////////////
-
-
->>>>>>> fb5f6804
+
+  //////////////////////////////////////////////////////////////////////////////
+  //////////////////////////////////////////////////////////////////////////////
+  //////////////////////////////////////////////////////////////////////////////
+
+
   //=========================================================================
   /// \short Helper object for dealing with the parameters used for the
   /// RefineableBinArray objects
@@ -393,17 +340,6 @@
   {
   public:
     /// Constructor: Pass mesh
-<<<<<<< HEAD
-    RefineableBinArrayParameters(Mesh* mesh_pt) :
-      SamplePointContainerParameters(mesh_pt),
-      BinArrayParameters(mesh_pt),
-      Bin_array_is_recursive(true),
-      Depth(0),
-      Max_depth(Default_max_depth),
-      Max_number_of_sample_point_per_bin(
-        Default_max_number_of_sample_point_per_bin),
-      Root_bin_array_pt(0)
-=======
     RefineableBinArrayParameters(Mesh* mesh_pt)
       : SamplePointContainerParameters(mesh_pt),
         BinArrayParameters(mesh_pt),
@@ -413,7 +349,6 @@
         Max_number_of_sample_point_per_bin(
           Default_max_number_of_sample_point_per_bin),
         Root_bin_array_pt(0)
->>>>>>> fb5f6804
     {
     }
 
@@ -432,10 +367,7 @@
     /// Empty destructor
     virtual ~RefineableBinArrayParameters() {}
 
-<<<<<<< HEAD
-=======
-
->>>>>>> fb5f6804
+
     /// Is bin recursive?
     bool bin_array_is_recursive() const
     {
@@ -533,19 +465,12 @@
     RefineableBinArray* Root_bin_array_pt;
   };
 
-<<<<<<< HEAD
-  //////////////////////////////////////////////////////////////////////////////
-  //////////////////////////////////////////////////////////////////////////////
-  //////////////////////////////////////////////////////////////////////////////
-
-=======
-
-  //////////////////////////////////////////////////////////////////////////////
-  //////////////////////////////////////////////////////////////////////////////
-  //////////////////////////////////////////////////////////////////////////////
-
-
->>>>>>> fb5f6804
+
+  //////////////////////////////////////////////////////////////////////////////
+  //////////////////////////////////////////////////////////////////////////////
+  //////////////////////////////////////////////////////////////////////////////
+
+
   //=========================================================================
   /// \short Helper object for dealing with the parameters used for the
   /// NonRefineableBinArray objects
@@ -554,17 +479,10 @@
   {
   public:
     /// Constructor: Pass mesh
-<<<<<<< HEAD
-    NonRefineableBinArrayParameters(Mesh* mesh_pt) :
-      SamplePointContainerParameters(mesh_pt),
-      BinArrayParameters(mesh_pt),
-      Nspiral_chunk(Default_nspiral_chunk)
-=======
     NonRefineableBinArrayParameters(Mesh* mesh_pt)
       : SamplePointContainerParameters(mesh_pt),
         BinArrayParameters(mesh_pt),
         Nspiral_chunk(Default_nspiral_chunk)
->>>>>>> fb5f6804
     {
     }
 
