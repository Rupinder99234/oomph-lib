--- conflicted
+++ resolved
@@ -27,6 +27,7 @@
 #include "algebraic_elements.h"
 #include "refineable_quad_element.h"
 
+
 namespace oomph
 {
   ///////////////////////////////////////////////////////////////////////
@@ -35,10 +36,7 @@
   ///////////////////////////////////////////////////////////////////////
   ///////////////////////////////////////////////////////////////////////
 
-<<<<<<< HEAD
-=======
-
->>>>>>> fb5f6804
+
   //========================================================================
   /// Set up node update info for (newly created) algebraic node: Work out its
   /// node update information by interpolation from its father element,
@@ -57,19 +55,11 @@
 
     // Get number of nodes in father element
     unsigned nnod_father = father_el_pt->nnode();
-<<<<<<< HEAD
 
     // Create map that stores the number of times a node update fct id
     // has been encountered
     std::map<int, unsigned> id_count;
 
-=======
-
-    // Create map that stores the number of times a node update fct id
-    // has been encountered
-    std::map<int, unsigned> id_count;
-
->>>>>>> fb5f6804
     // Loop over all nodes in father element to extract node update ids
     Vector<int> id;
     for (unsigned j = 0; j < nnod_father; j++)
@@ -94,7 +84,7 @@
         shared_ids.push_back(it->first);
       }
     }
-<<<<<<< HEAD
+
 
     // How many update functions we have?
     unsigned n_update_id = shared_ids.size();
@@ -158,6 +148,7 @@
         // Get mesh that implements the update operation
         AlgebraicMesh* mesh_pt = father_node_pt->mesh_pt(id);
 
+
         // Setup node update info for node
         alg_node_pt->add_node_update_info(id, // id
                                           mesh_pt, // mesh
@@ -170,95 +161,12 @@
       } // endif for real vs. default dummy node update fct
 
     } // end of loop over different update fcts
-=======
-
-
-    // How many update functions we have?
-    unsigned n_update_id = shared_ids.size();
-
-    // Loop over all node udate functions -- since it's shared by
-    // nodes we may as well read the required data  from the first
-    // node in the father.
-    AlgebraicNode* father_node_pt =
-      dynamic_cast<AlgebraicNode*>(father_el_pt->node_pt(0));
-    for (unsigned i = 0; i < n_update_id; i++)
-    {
-      // Actual id:
-      int id = shared_ids[i];
-
-      // Is this a real update fct or the default dummy one?
-      if (id >= 0)
-      {
-        // Get vector of geometric objects involved in specified node update
-        // function (create vector by copy operation)
-        Vector<GeomObject*> geom_obj_pt(
-          father_node_pt->vector_geom_object_pt(id));
-
-        // Loop over reference values and obtain the
-        // ones for the current (son) element by interpolation from
-        // the father
-
-        // Number of reference values for this udpate function
-        unsigned nvalue = father_node_pt->nref_value(id);
-        Vector<double> ref_value(nvalue);
-
-        // Set up the shape functions in father element
-        Shape psi(nnod_father);
-
-        // Get shape functions in father element
-        father_el_pt->shape(s_father, psi);
-
-        // Initialise reference values
-        for (unsigned ivalue = 0; ivalue < nvalue; ivalue++)
-        {
-          ref_value[ivalue] = 0.0;
-        }
-
-        // Loop over all nodes in father element for
-        // interpolation of nodes -- don't need to
-        // worry about hanging nodes here as reference values
-        // are only assigned once and then in a consistent way
-        for (unsigned j_father = 0; j_father < nnod_father; j_father++)
-        {
-          // Get reference values at node in father by copy operation
-          Vector<double> father_ref_value(
-            dynamic_cast<AlgebraicNode*>(father_el_pt->node_pt(j_father))
-              ->vector_ref_value(id));
-
-          // Loop over reference values
-          for (unsigned ivalue = 0; ivalue < nvalue; ivalue++)
-          {
-            ref_value[ivalue] += father_ref_value[ivalue] * psi(j_father);
-          }
-        }
-
-        // Get mesh that implements the update operation
-        AlgebraicMesh* mesh_pt = father_node_pt->mesh_pt(id);
-
-
-        // Setup node update info for node
-        alg_node_pt->add_node_update_info(id, // id
-                                          mesh_pt, // mesh
-                                          geom_obj_pt, // vector of geom objects
-                                          ref_value); // vector of ref. values
-
-        // Update the geometric references (e.g. in FSI) if required
-        mesh_pt->update_node_update(alg_node_pt);
-
-      } // endif for real vs. default dummy node update fct
-
-    } // end of loop over different update fcts
 
     // Update the node at its current and previous positions
     bool update_all_time_levels_for_new_node = true;
     alg_node_pt->node_update(update_all_time_levels_for_new_node);
   }
->>>>>>> fb5f6804
-
-    // Update the node at its current and previous positions
-    bool update_all_time_levels_for_new_node = true;
-    alg_node_pt->node_update(update_all_time_levels_for_new_node);
-  }
+
 
   ///////////////////////////////////////////////////////////////////////
   ///////////////////////////////////////////////////////////////////////
@@ -266,10 +174,7 @@
   ///////////////////////////////////////////////////////////////////////
   ///////////////////////////////////////////////////////////////////////
 
-<<<<<<< HEAD
-=======
-
->>>>>>> fb5f6804
+
   //========================================================================
   /// Assign default value for test if different
   /// node update functions produce the same result.
@@ -277,20 +182,14 @@
   double AlgebraicNode::Max_allowed_difference_between_node_update_fcts =
     1.0e-10;
 
-<<<<<<< HEAD
-=======
-
->>>>>>> fb5f6804
+
   //========================================================================
   /// Default (negative!) remesh fct id for nodes for which no remesh
   /// fct is defined
   //========================================================================
   int AlgebraicNode::Dummy_node_update_fct_id = -100;
 
-<<<<<<< HEAD
-=======
-
->>>>>>> fb5f6804
+
   //======================================================================
   /// Set the dummy mesh
   //====================================================================
@@ -302,10 +201,7 @@
   //========================================================================
   AlgebraicMesh* AlgebraicNode::Dummy_mesh_pt = &AlgebraicNode::Dummy_mesh;
 
-<<<<<<< HEAD
-=======
-
->>>>>>> fb5f6804
+
   //========================================================================
   /// Zero-sized default dummy vector of geom objects to point to for nodes
   /// for which no remesh fct is defined
@@ -318,10 +214,7 @@
   //========================================================================
   Vector<double> AlgebraicNode::Dummy_ref_value;
 
-<<<<<<< HEAD
-=======
-
->>>>>>> fb5f6804
+
   //========================================================================
   /// Excute the node update function: Update the current (and if
   /// update_all_time_levels_for_new_node==true also the previous)
@@ -395,10 +288,7 @@
     }
   }
 
-<<<<<<< HEAD
-=======
-
->>>>>>> fb5f6804
+
   //========================================================================
   /// Perform self test: If the node has multiple update functions,
   /// check that all update functions give the same result (with a tolerance of
@@ -429,7 +319,6 @@
     {
       // Initialise error
       double err_max = 0.0;
-<<<<<<< HEAD
 
       // Spatial (Eulerian) position of the node
       unsigned ndim_node = ndim();
@@ -440,19 +329,7 @@
       Vector<int> id;
       node_update_fct_id(id);
 
-=======
-
-      // Spatial (Eulerian) position of the node
-      unsigned ndim_node = ndim();
-      Vector<double> x_0(ndim_node);
-      Vector<double> x_new(ndim_node);
-
-      // Get vector of update fct ids
-      Vector<int> id;
-      node_update_fct_id(id);
-
-
->>>>>>> fb5f6804
+
       // Quick consistency check
 #ifdef PARANOID
       if (id.size() != nnode_update)
@@ -465,35 +342,22 @@
       }
 #endif
 
-<<<<<<< HEAD
-=======
-
->>>>>>> fb5f6804
+
       // Update with first update function
 
       // Set default update function
       set_default_node_update(id[0]);
-<<<<<<< HEAD
 
       // Update the node:
       node_update();
 
-=======
-
-      // Update the node:
-      node_update();
-
->>>>>>> fb5f6804
       // Store coordinates
       for (unsigned i = 0; i < ndim_node; i++)
       {
         x_0[i] = x(i);
       }
 
-<<<<<<< HEAD
-=======
-
->>>>>>> fb5f6804
+
       // Loop over all other update functions
       for (unsigned iupdate = 1; iupdate < nnode_update; iupdate++)
       {
@@ -532,19 +396,12 @@
         }
       }
 
+
       // Update again with first update function to reset
 
       // Set default update function
       set_default_node_update(id[0]);
 
-<<<<<<< HEAD
-=======
-      // Update again with first update function to reset
-
-      // Set default update function
-      set_default_node_update(id[0]);
-
->>>>>>> fb5f6804
       // Update the node:
       node_update();
 
