// LIC// ====================================================================
// LIC// This file forms part of oomph-lib, the object-oriented,
// LIC// multi-physics finite-element library, available
// LIC// at http://www.oomph-lib.org.
// LIC//
// LIC// Copyright (C) 2006-2021 Matthias Heil and Andrew Hazel
// LIC//
// LIC// This library is free software; you can redistribute it and/or
// LIC// modify it under the terms of the GNU Lesser General Public
// LIC// License as published by the Free Software Foundation; either
// LIC// version 2.1 of the License, or (at your option) any later version.
// LIC//
// LIC// This library is distributed in the hope that it will be useful,
// LIC// but WITHOUT ANY WARRANTY; without even the implied warranty of
// LIC// MERCHANTABILITY or FITNESS FOR A PARTICULAR PURPOSE.  See the GNU
// LIC// Lesser General Public License for more details.
// LIC//
// LIC// You should have received a copy of the GNU Lesser General Public
// LIC// License along with this library; if not, write to the Free Software
// LIC// Foundation, Inc., 51 Franklin Street, Fifth Floor, Boston, MA
// LIC// 02110-1301  USA.
// LIC//
// LIC// The authors may be contacted at oomph-lib@maths.man.ac.uk.
// LIC//
// LIC//====================================================================
#include <algorithm>

#include "mesh.h"
#include "algebraic_elements.h"
#include "macro_element_node_update_element.h"
#include "refineable_quad_element.h"

namespace oomph
{
  //==================================================================
  /// Setup static matrix for coincidence between son nodal points and
  /// father boundaries:
  ///
  /// Father_boundd[nnode_1d](nnode_son,son_type)={SW/SE/NW/NE/S/E/N/W/OMEGA}
  ///
  /// so that node nnode_son in element of type son_type lies
  /// on boundary/vertex Father_boundd[nnode_1d](nnode_son,son_type) in its
  /// father element. If the node doesn't lie on a boundary
  /// the value is OMEGA.
  //==================================================================
  void RefineableQElement<2>::setup_father_bounds()
  {
    using namespace QuadTreeNames;

    // Find the number of nodes along a 1D edge
    unsigned n_p = nnode_1d();
    // Allocate space for the boundary information
    Father_bound[n_p].resize(n_p * n_p, 4);

    // Initialise: By default points are not on the boundary
    for (unsigned n = 0; n < n_p * n_p; n++)
    {
      for (unsigned ison = 0; ison < 4; ison++)
      {
        Father_bound[n_p](n, ison) = Tree::OMEGA;
      }
    }

    // Southwest son
    //--------------
    // SW node (0) is the SW node of the parent
    Father_bound[n_p](0, SW) = SW;
    // Southern boundary is the southern boundary of the parent
    for (unsigned n = 1; n < n_p; n++)
    {
      Father_bound[n_p](n, SW) = S;
    }
    // Western boundary is the western boundary of the parent
    for (unsigned n = 1; n < n_p; n++)
    {
      Father_bound[n_p](n_p * n, SW) = W;
    }
    // Other boundaries are in the interior

    // Northwest son
    //--------------
    // NW node (n_p*(n_p-1))is the NW node of the parent
    Father_bound[n_p](n_p * (n_p - 1), NW) = NW;
    // Northern boundary is the northern boundary of the parent
    for (unsigned n = 1; n < n_p; n++)
    {
      Father_bound[n_p](n_p * (n_p - 1) + n, NW) = N;
    }
    // Western boundary is the western boundary of the parent
    for (unsigned n = 0; n < (n_p - 1); n++)
    {
      Father_bound[n_p](n_p * n, NW) = W;
    }
    // Other boundaries are in the interior

    // Northeast son
    //--------------
    // NE node (n_p*n_p-1) is the NE node of the parent
    Father_bound[n_p](n_p * n_p - 1, NE) = NE;
    // Northern boundary is the northern boundary of the parent
    for (unsigned n = 0; n < (n_p - 1); n++)
    {
      Father_bound[n_p](n_p * (n_p - 1) + n, NE) = N;
    }
    // Eastern boundary is the eastern boundary of the parent
    for (unsigned n = 0; n < (n_p - 1); n++)
    {
      Father_bound[n_p](n_p - 1 + n_p * n, NE) = E;
    }
    // Other boundaries are in the interior

    // Southeast son
    //--------------
    // SE node (n_p-1) is the SE node of the parent
    Father_bound[n_p](n_p - 1, SE) = SE;
    // Southern boundary is the southern boundary of the parent
    for (unsigned n = 0; n < (n_p - 1); n++)
    {
      Father_bound[n_p](n, SE) = S;
    }
    // Eastern boundary is the eastern boundary of the parent
    for (unsigned n = 1; n < n_p; n++)
    {
      Father_bound[n_p](n_p - 1 + n_p * n, SE) = E;
    }
  }

  //==================================================================
  /// Determine Vector of boundary conditions along the element's boundary
  /// (or vertex) bound (S/W/N/E/SW/SE/NW/NE).
  ///
  /// This function assumes that the same boundary condition is applied
  /// along the entire length of an element's edge (of course, the
  /// vertices combine the boundary conditions of their two adjacent edges
  /// in the most restrictive combination. Hence, if we're at a vertex,
  /// we apply the most restrictive boundary condition of the
  /// two adjacent edges. If we're on an edge (in its proper interior),
  /// we apply the least restrictive boundary condition of all nodes
  /// along the edge.
  ///
  /// Usual convention:
  ///   - bound_cons[ival]=0 if value ival on this boundary is free
  ///   - bound_cons[ival]=1 if value ival on this boundary is pinned
  //==================================================================
  void RefineableQElement<2>::get_bcs(int bound, Vector<int>& bound_cons) const
  {
    using namespace QuadTreeNames;

    // Max. number of nodal data values in element
    unsigned nvalue = ncont_interpolated_values();
    // Set up temporary vectors to hold edge boundary conditions
    Vector<int> bound_cons1(nvalue), bound_cons2(nvalue);

    // Which boundary are we on?
    switch (bound)
    {
        // If on edge, just get the bcs
      case N:
      case S:
      case W:
      case E:
        get_edge_bcs(bound, bound_cons);
        break;

        // Most restrictive boundary at SE corner
      case SE:
        get_edge_bcs(S, bound_cons1);
        get_edge_bcs(E, bound_cons2);

        for (unsigned k = 0; k < nvalue; k++)
        {
          bound_cons[k] = (bound_cons1[k] || bound_cons2[k]);
        }
        break;

        // Most restrictive boundary at SW corner
      case SW:
        get_edge_bcs(S, bound_cons1);
        get_edge_bcs(W, bound_cons2);

        for (unsigned k = 0; k < nvalue; k++)
        {
          bound_cons[k] = (bound_cons1[k] || bound_cons2[k]);
        }
        break;

        // Most restrictive boundary at NW corner
      case NW:
        get_edge_bcs(N, bound_cons1);
        get_edge_bcs(W, bound_cons2);

        for (unsigned k = 0; k < nvalue; k++)
        {
          bound_cons[k] = (bound_cons1[k] || bound_cons2[k]);
        }
        break;

        // Most restrictive boundary at NE corner
      case NE:
        get_edge_bcs(N, bound_cons1);
        get_edge_bcs(E, bound_cons2);

        for (unsigned k = 0; k < nvalue; k++)
        {
          bound_cons[k] = (bound_cons1[k] || bound_cons2[k]);
        }
        break;

      default:
        throw OomphLibError(
          "Wrong boundary", OOMPH_CURRENT_FUNCTION, OOMPH_EXCEPTION_LOCATION);
    }
  }

  //==================================================================
  /// Determine Vector of boundary conditions along the element's
  /// edge (S/N/W/E) -- BC is the least restrictive combination
  /// of all the nodes on this edge
  ///
  /// Usual convention:
  ///   - bound_cons[ival]=0 if value ival on this boundary is free
  ///   - bound_cons[ival]=1 if value ival on this boundary is pinned
  //==================================================================
  void RefineableQElement<2>::get_edge_bcs(const int& edge,
                                           Vector<int>& bound_cons) const
  {
    using namespace QuadTreeNames;

    // Number of nodes along 1D edge
    unsigned n_p = nnode_1d();
    // Left- and Right-hand nodes
    unsigned left_node, right_node;

    // Set the left (lower) and right (upper) nodes for the edge
    switch (edge)
    {
      case N:
        left_node = n_p * (n_p - 1);
        right_node = n_p * n_p - 1;
        break;

      case S:
        left_node = 0;
        right_node = n_p - 1;
        break;

      case W:
        left_node = 0;
        right_node = n_p * (n_p - 1);
        break;

      case E:
        left_node = n_p - 1;
        right_node = n_p * n_p - 1;
        break;

      default:
        std::ostringstream error_stream;
        error_stream << "Wrong edge " << edge << " passed to get_edge_bcs(..)"
                     << std::endl;

        throw OomphLibError(
          error_stream.str(), OOMPH_CURRENT_FUNCTION, OOMPH_EXCEPTION_LOCATION);
    }
<<<<<<< HEAD

    // Max. number of nodal data values in element
    unsigned maxnvalue = ncont_interpolated_values();

    // Loop over all values, the least restrictive value is
    // the boundary condition at the left multiplied by that at the right
    // Assuming that free is always zero and pinned is one
    for (unsigned k = 0; k < maxnvalue; k++)
    {
      bound_cons[k] =
        node_pt(left_node)->is_pinned(k) * node_pt(right_node)->is_pinned(k);
    }
  }

=======

    // Max. number of nodal data values in element
    unsigned maxnvalue = ncont_interpolated_values();

    // Loop over all values, the least restrictive value is
    // the boundary condition at the left multiplied by that at the right
    // Assuming that free is always zero and pinned is one
    for (unsigned k = 0; k < maxnvalue; k++)
    {
      bound_cons[k] =
        node_pt(left_node)->is_pinned(k) * node_pt(right_node)->is_pinned(k);
    }
  }

>>>>>>> fb5f6804
  //==================================================================
  /// Given an element edge/vertex, return a set that contains
  /// all the (mesh-)boundary numbers that this element edge/vertex
  /// lives on.
  ///
  /// For proper edges, the boundary is the one (if any) that is shared by
  /// both vertex nodes). For vertex nodes, we just return their
  /// boundaries.
  //==================================================================
  void RefineableQElement<2>::get_boundaries(const int& edge,
                                             std::set<unsigned>& boundary) const
  {
    using namespace QuadTreeNames;

    // Number of 1d nodes along an edge
    unsigned n_p = nnode_1d();
    // Left and right-hand nodes
    int left_node = -1, right_node = -1;

    // Set the left (lower) and right (upper) nodes for the edge
    switch (edge)
    {
      case N:
        left_node = n_p * (n_p - 1);
        right_node = n_p * n_p - 1;
        break;

      case S:
        left_node = 0;
        right_node = n_p - 1;
        break;

      case W:
        left_node = 0;
        right_node = n_p * (n_p - 1);
        break;

      case E:
        left_node = n_p - 1;
        right_node = n_p * n_p - 1;
        break;

        // Vertices do not have left nodes!
      case SE:
        right_node = n_p - 1;
        break;

      case SW:
        right_node = 0;
        break;

      case NE:
        right_node = n_p * n_p - 1;
        break;

      case NW:
        right_node = n_p * (n_p - 1);
        break;

      default:
        std::ostringstream error_stream;
        error_stream << "Wrong edge " << edge << " passed" << std::endl;

        throw OomphLibError(
          error_stream.str(), OOMPH_CURRENT_FUNCTION, OOMPH_EXCEPTION_LOCATION);
    }

    // Empty the boundary set: Edge does not live on any boundary
    boundary.clear();

    // Storage for the nodes that the right node lives on
    std::set<unsigned>* right_boundaries_pt = 0;
    // Get the boundaries that the right node lives on
    node_pt(right_node)->get_boundaries_pt(right_boundaries_pt);

    // If the right node lives on some boundaries
    if (right_boundaries_pt != 0)
    {
      // If the node is a vertex then add the boundaries at the node
      // into the vector boundary
      if (left_node < 0)
      {
        copy(right_boundaries_pt->begin(),
             right_boundaries_pt->end(),
             inserter(boundary, boundary.begin()));
      }
      // Otherwise only add if the boundary also exists at the left hand node
      else
      {
        std::set<unsigned>* left_boundaries_pt = 0;
        node_pt(left_node)->get_boundaries_pt(left_boundaries_pt);
        // If the left node is on some boundaries
        if (left_boundaries_pt != 0)
        {
          // Use the standard algorithms to compute the boundaries in
          // common between the left and right nodes
          std::set_intersection(right_boundaries_pt->begin(),
                                right_boundaries_pt->end(),
                                left_boundaries_pt->begin(),
                                left_boundaries_pt->end(),
                                inserter(boundary, boundary.begin()));
        }
      }
    }
  }

<<<<<<< HEAD
  //===================================================================
  /// Return the value of the intrinsic boundary coordinate interpolated
  /// along the edge (S/W/N/E)
  //===================================================================
  void RefineableQElement<2>::interpolated_zeta_on_edge(
    const unsigned& boundary,
    const int& edge,
    const Vector<double>& s,
    Vector<double>& zeta)
  {
    using namespace QuadTreeNames;

    // Number of 1D nodes along an edge
    unsigned n_p = nnode_1d();

    // Storage for the shape functions
    Shape psi(n_p * n_p);
    // Get the shape functions at the passed position
    this->shape(s, psi);

=======

  //===================================================================
  /// Return the value of the intrinsic boundary coordinate interpolated
  /// along the edge (S/W/N/E)
  //===================================================================
  void RefineableQElement<2>::interpolated_zeta_on_edge(
    const unsigned& boundary,
    const int& edge,
    const Vector<double>& s,
    Vector<double>& zeta)
  {
    using namespace QuadTreeNames;

    // Number of 1D nodes along an edge
    unsigned n_p = nnode_1d();

    // Storage for the shape functions
    Shape psi(n_p * n_p);
    // Get the shape functions at the passed position
    this->shape(s, psi);

>>>>>>> fb5f6804
    // Unsigned data that give starts and multipliers for the loop
    // over the nodes on the edges.
    unsigned start = 0, multiplier = 1;

    // Which edge?
    switch (edge)
    {
      case S:
#ifdef PARANOID
        if (s[1] != -1.0)
        {
          std::ostringstream error_stream;
          error_stream << "Coordinate " << s[0] << " " << s[1]
                       << " is not on South edge\n";

          throw OomphLibError(error_stream.str(),
                              OOMPH_CURRENT_FUNCTION,
                              OOMPH_EXCEPTION_LOCATION);
        }
#endif
        // Start is zero and multiplier is one
        break;

      case N:
#ifdef PARANOID
        if (s[1] != 1.0)
        {
          std::ostringstream error_stream;
          error_stream << "Coordinate " << s[0] << " " << s[1]
                       << " is not on North edge\n";

          throw OomphLibError(error_stream.str(),
                              OOMPH_CURRENT_FUNCTION,
                              OOMPH_EXCEPTION_LOCATION);
        }
#endif
        // Start from the top left corner of the element, multiplier still one
        start = n_p * (n_p - 1);
        break;

      case W:
#ifdef PARANOID
        if (s[0] != -1.0)
        {
          std::ostringstream error_stream;
          error_stream << "Coordinate " << s[0] << " " << s[1]
                       << " is not on West edge\n";

          throw OomphLibError(error_stream.str(),
                              OOMPH_CURRENT_FUNCTION,
                              OOMPH_EXCEPTION_LOCATION);
        }
#endif
        // Loop over left-hand edge of element (start from zero)
        multiplier = n_p;
        break;

      case E:
#ifdef PARANOID
        if (s[0] != 1.0)
        {
          std::ostringstream error_stream;
          error_stream << "Coordinate " << s[0] << " " << s[1]
                       << " is not on East edge\n";
<<<<<<< HEAD
=======

          throw OomphLibError(error_stream.str(),
                              OOMPH_CURRENT_FUNCTION,
                              OOMPH_EXCEPTION_LOCATION);
        }
#endif
        // Start from the bottom right-hand corner
        start = n_p - 1;
        // Loop over the right-hand edge of the element
        multiplier = n_p;
        break;
>>>>>>> fb5f6804

          throw OomphLibError(error_stream.str(),
                              OOMPH_CURRENT_FUNCTION,
                              OOMPH_EXCEPTION_LOCATION);
        }
#endif
        // Start from the bottom right-hand corner
        start = n_p - 1;
        // Loop over the right-hand edge of the element
        multiplier = n_p;
        break;

      default:
        std::ostringstream error_stream;
        error_stream << "Wrong edge " << edge << " passed" << std::endl;

        throw OomphLibError(
          error_stream.str(), OOMPH_CURRENT_FUNCTION, OOMPH_EXCEPTION_LOCATION);
    }

<<<<<<< HEAD
    // Initialise the intrinsic coordinate
    double inter_zeta = 0.0;
    // Loop over the nodes on the edge
    for (unsigned n = 0; n < n_p; n++)
    {
      // Get the node number
      unsigned node_number = start + multiplier * n;
      // Now get the intrinsic coordinate
      node_pt(node_number)->get_coordinates_on_boundary(boundary, zeta);
      // Now multiply by the shape function
      inter_zeta += zeta[0] * psi(node_number);
    }

    // Set the value of the intrinsic coordinate
    zeta[0] = inter_zeta;
  }

  //===================================================================
  /// If a neighbouring element has already created a node at
  /// a position corresponding to the local fractional position within the
  /// present element, s_fraction, return
  /// a pointer to that node. If not, return NULL (0). If the node is
  /// periodic the flag is_periodic will be true
  //===================================================================
  Node* RefineableQElement<2>::node_created_by_neighbour(
    const Vector<double>& s_fraction, bool& is_periodic)
  {
    using namespace QuadTreeNames;

=======
      default:
        std::ostringstream error_stream;
        error_stream << "Wrong edge " << edge << " passed" << std::endl;

        throw OomphLibError(
          error_stream.str(), OOMPH_CURRENT_FUNCTION, OOMPH_EXCEPTION_LOCATION);
    }

    // Initialise the intrinsic coordinate
    double inter_zeta = 0.0;
    // Loop over the nodes on the edge
    for (unsigned n = 0; n < n_p; n++)
    {
      // Get the node number
      unsigned node_number = start + multiplier * n;
      // Now get the intrinsic coordinate
      node_pt(node_number)->get_coordinates_on_boundary(boundary, zeta);
      // Now multiply by the shape function
      inter_zeta += zeta[0] * psi(node_number);
    }

    // Set the value of the intrinsic coordinate
    zeta[0] = inter_zeta;
  }


  //===================================================================
  /// If a neighbouring element has already created a node at
  /// a position corresponding to the local fractional position within the
  /// present element, s_fraction, return
  /// a pointer to that node. If not, return NULL (0). If the node is
  /// periodic the flag is_periodic will be true
  //===================================================================
  Node* RefineableQElement<2>::node_created_by_neighbour(
    const Vector<double>& s_fraction, bool& is_periodic)
  {
    using namespace QuadTreeNames;

>>>>>>> fb5f6804
    // Calculate the edges on which the node lies
    Vector<int> edges;
    if (s_fraction[0] == 0.0)
    {
      edges.push_back(W);
    }
    if (s_fraction[0] == 1.0)
    {
      edges.push_back(E);
    }
    if (s_fraction[1] == 0.0)
<<<<<<< HEAD
    {
      edges.push_back(S);
    }
    if (s_fraction[1] == 1.0)
    {
      edges.push_back(N);
    }

    // Find the number of edges
    unsigned n_size = edges.size();
    // If there are no edges, then there is no neighbour, return 0
    if (n_size == 0)
    {
      return 0;
    }

    Vector<unsigned> translate_s(2);
    Vector<double> s_lo_neigh(2);
    Vector<double> s_hi_neigh(2);
    Vector<double> s(2);

    int neigh_edge, diff_level;
    bool in_neighbouring_tree;

    // Loop over the edges
    for (unsigned j = 0; j < n_size; j++)
    {
=======
    {
      edges.push_back(S);
    }
    if (s_fraction[1] == 1.0)
    {
      edges.push_back(N);
    }

    // Find the number of edges
    unsigned n_size = edges.size();
    // If there are no edges, then there is no neighbour, return 0
    if (n_size == 0)
    {
      return 0;
    }

    Vector<unsigned> translate_s(2);
    Vector<double> s_lo_neigh(2);
    Vector<double> s_hi_neigh(2);
    Vector<double> s(2);

    int neigh_edge, diff_level;
    bool in_neighbouring_tree;

    // Loop over the edges
    for (unsigned j = 0; j < n_size; j++)
    {
>>>>>>> fb5f6804
      // Find pointer to neighbouring element along edge
      QuadTree* neigh_pt;
      neigh_pt = quadtree_pt()->gteq_edge_neighbour(edges[j],
                                                    translate_s,
                                                    s_lo_neigh,
                                                    s_hi_neigh,
                                                    neigh_edge,
                                                    diff_level,
                                                    in_neighbouring_tree);

      // Neighbour exists
      if (neigh_pt != 0)
      {
        // Have its nodes been created yet?
        // if(neigh_pt->object_pt()->node_pt(0)!=0)
        if (neigh_pt->object_pt()->nodes_built())
        {
          // We now need to translate the nodal location
          // as defined in terms of the fractional coordinates of the present
          // element into those of its neighbour

          // Calculate the local coordinate in the neighbour
          // Note that we need to use the translation scheme in case
          // the local coordinates are swapped in the neighbour.
          for (unsigned i = 0; i < 2; i++)
<<<<<<< HEAD
          {
            s[i] = s_lo_neigh[i] +
                   s_fraction[translate_s[i]] * (s_hi_neigh[i] - s_lo_neigh[i]);
          }

          // Find the node in the neighbour
          Node* neighbour_node_pt =
            neigh_pt->object_pt()->get_node_at_local_coordinate(s);

          // If there is a node, return it
          if (neighbour_node_pt != 0)
          {
=======
          {
            s[i] = s_lo_neigh[i] +
                   s_fraction[translate_s[i]] * (s_hi_neigh[i] - s_lo_neigh[i]);
          }

          // Find the node in the neighbour
          Node* neighbour_node_pt =
            neigh_pt->object_pt()->get_node_at_local_coordinate(s);

          // If there is a node, return it
          if (neighbour_node_pt != 0)
          {
>>>>>>> fb5f6804
            // Now work out whether it's a periodic boundary
            // only possible if we have moved into a neighbouring tree
            if (in_neighbouring_tree)
            {
              // Return whether the neighbour is periodic
              is_periodic =
                quadtree_pt()->root_pt()->is_neighbour_periodic(edges[j]);
            }
            // Return the pointer to the neighbouring node
            return neighbour_node_pt;
          }
        }
      }
    }
    // Node not found, return null
    return 0;
  }

  //==================================================================
  /// Build the element by doing the following:
  /// - Give it nodal positions (by establishing the pointers to its
  ///   nodes)
  /// - In the process create new nodes where required (i.e. if they
  ///   don't exist in father element or have already been created
  ///   while building new neighbour elements). Node building
  ///   involves the following steps:
  ///   - Get nodal position from father element.
  ///   - Establish the time-history of the newly created nodal point
  ///     (its coordinates and the previous values) consistent with
  ///     the father's history.
  ///   - Determine the boundary conditions of the nodes (newly
  ///     created nodes can only lie on the interior of any
  ///     edges of the father element -- this makes it possible to
  ///     to figure out what their bc should be...)
  ///   - Add node to the mesh's stoarge scheme for the boundary nodes.
  ///   - Add the new node to the mesh itself
  ///   - Doc newly created nodes in "new_nodes.dat" stored in the directory
  ///     of the DocInfo object (only if it's open!)
  /// - Finally, excute the element-specific further_build()
  ///   (empty by default -- must be overloaded for specific elements).
  ///   This deals with any build operations that are not included
  ///   in the generic process outlined above. For instance, in
  ///   Crouzeix Raviart elements we need to initialise the internal
  ///   pressure values in manner consistent with the pressure
  ///   distribution in the father element.
  //==================================================================
  void RefineableQElement<2>::build(Mesh*& mesh_pt,
                                    Vector<Node*>& new_node_pt,
                                    bool& was_already_built,
                                    std::ofstream& new_nodes_file)
  {
    using namespace QuadTreeNames;

    // Get the number of 1d nodes
    unsigned n_p = nnode_1d();

    // Check whether static father_bound needs to be created
    if (Father_bound[n_p].nrow() == 0)
    {
      setup_father_bounds();
    }

    // Pointer to my father (in quadtree impersonation)
    QuadTree* father_pt = dynamic_cast<QuadTree*>(quadtree_pt()->father_pt());

    // What type of son am I? Ask my quadtree representation...
    int son_type = Tree_pt->son_type();

    // Has somebody build me already? (If any nodes have not been built)
    if (!nodes_built())
    {
#ifdef PARANOID
      if (father_pt == 0)
      {
        std::string error_message =
          "Something fishy here: I have no father and yet \n";
        error_message += "I have no nodes. Who has created me then?!\n";

        throw OomphLibError(
          error_message, OOMPH_CURRENT_FUNCTION, OOMPH_EXCEPTION_LOCATION);
      }
#endif

      // Indicate status:
      was_already_built = false;

      // Return pointer to father element
      RefineableQElement<2>* father_el_pt =
        dynamic_cast<RefineableQElement<2>*>(father_pt->object_pt());

      // Timestepper should be the same for all nodes in father
      // element -- use it create timesteppers for new nodes
      TimeStepper* time_stepper_pt =
        father_el_pt->node_pt(0)->time_stepper_pt();

      // Number of history values (incl. present)
      unsigned ntstorage = time_stepper_pt->ntstorage();

      // Currently we can't handle the case of generalised coordinates
      // since we haven't established how they should be interpolated
      // Buffer this case:
      if (father_el_pt->node_pt(0)->nposition_type() != 1)
      {
        throw OomphLibError("Can't handle generalised nodal positions (yet).",
                            OOMPH_CURRENT_FUNCTION,
                            OOMPH_EXCEPTION_LOCATION);
      }

      Vector<double> s_lo(2);
      Vector<double> s_hi(2);
      Vector<double> s(2);
      Vector<double> x(2);

      // Setup vertex coordinates in father element:
      //--------------------------------------------
      switch (son_type)
      {
        case SW:
          s_lo[0] = -1.0;
          s_hi[0] = 0.0;
          s_lo[1] = -1.0;
          s_hi[1] = 0.0;
          break;

        case SE:
          s_lo[0] = 0.0;
          s_hi[0] = 1.0;
          s_lo[1] = -1.0;
          s_hi[1] = 0.0;
          break;

        case NE:
          s_lo[0] = 0.0;
          s_hi[0] = 1.0;
          s_lo[1] = 0.0;
          s_hi[1] = 1.0;
          break;

        case NW:
          s_lo[0] = -1.0;
          s_hi[0] = 0.0;
          s_lo[1] = 0.0;
          s_hi[1] = 1.0;
          break;
      }

      // Pass macro element pointer on to sons and
      // set coordinates in macro element
      // hierher why can I see this?
      if (father_el_pt->Macro_elem_pt != 0)
      {
        set_macro_elem_pt(father_el_pt->Macro_elem_pt);
        for (unsigned i = 0; i < 2; i++)
        {
          s_macro_ll(i) =
            father_el_pt->s_macro_ll(i) +
            0.5 * (s_lo[i] + 1.0) *
              (father_el_pt->s_macro_ur(i) - father_el_pt->s_macro_ll(i));
          s_macro_ur(i) =
            father_el_pt->s_macro_ll(i) +
            0.5 * (s_hi[i] + 1.0) *
              (father_el_pt->s_macro_ur(i) - father_el_pt->s_macro_ll(i));
        }
      }

<<<<<<< HEAD
=======

>>>>>>> fb5f6804
      // If the father element hasn't been generated yet, we're stuck...
      if (father_el_pt->node_pt(0) == 0)
      {
        throw OomphLibError(
          "Trouble: father_el_pt->node_pt(0)==0\n Can't build son element!\n",
          OOMPH_CURRENT_FUNCTION,
          OOMPH_EXCEPTION_LOCATION);
      }
      else
      {
        unsigned jnod = 0;
        Vector<double> x_small(2);
        Vector<double> x_large(2);

        Vector<double> s_fraction(2);
        // Loop over nodes in element
        for (unsigned i0 = 0; i0 < n_p; i0++)
        {
          // Get the fractional position of the node in the direction of s[0]
          s_fraction[0] = local_one_d_fraction_of_node(i0, 0);
          // Local coordinate in father element
          s[0] = s_lo[0] + (s_hi[0] - s_lo[0]) * s_fraction[0];

          for (unsigned i1 = 0; i1 < n_p; i1++)
          {
            // Get the fractional position of the node in the direction of s[1]
            s_fraction[1] = local_one_d_fraction_of_node(i1, 1);
            // Local coordinate in father element
            s[1] = s_lo[1] + (s_hi[1] - s_lo[1]) * s_fraction[1];

            // Local node number
            jnod = i0 + n_p * i1;

            // Check whether the father's node is periodic if so, complain
            /* {
             Node* father_node_pt = father_el_pt->node_pt(jnod);
             if((father_node_pt->is_a_copy()) ||
                (father_node_pt->position_is_a_copy()))
              {
               throw OomphLibError(
                "Can't handle periodic nodes (yet).",
                OOMPH_CURRENT_FUNCTION,
                OOMPH_EXCEPTION_LOCATION);
              }
              }*/

            // Initialise flag: So far, this node hasn't been built
            // or copied yet
            bool node_done = false;

            // Get the pointer to the node in the father, returns NULL
            // if there is not node
            Node* created_node_pt =
              father_el_pt->get_node_at_local_coordinate(s);

            // Does this node already exist in father element?
            //------------------------------------------------
            if (created_node_pt != 0)
            {
              // Copy node across
              node_pt(jnod) = created_node_pt;

              // Make sure that we update the values at the node so that
              // they are consistent with the present representation.
              // This is only need for mixed interpolation where the value
              // at the father could now become active.

              // Loop over all history values
              for (unsigned t = 0; t < ntstorage; t++)
              {
                // Get values from father element
                // Note: get_interpolated_values() sets Vector size itself.
                Vector<double> prev_values;
                father_el_pt->get_interpolated_values(t, s, prev_values);
                // Find the minimum number of values
                //(either those stored at the node, or those returned by
                // the function)
                unsigned n_val_at_node = created_node_pt->nvalue();
                unsigned n_val_from_function = prev_values.size();
                // Use the ternary conditional operator here
                unsigned n_var = n_val_at_node < n_val_from_function ?
                                   n_val_at_node :
                                   n_val_from_function;
                // Assign the values that we can
                for (unsigned k = 0; k < n_var; k++)
                {
                  created_node_pt->set_value(t, k, prev_values[k]);
                }
              }

              // Node has been created by copy
              node_done = true;
            }
            // Node does not exist in father element but might already
            //--------------------------------------------------------
            // have been created by neighbouring elements
            //-------------------------------------------
            else
            {
              // Was the node created by one of its neighbours
              // Whether or not the node lies on an edge can be calculated
              // by from the fractional position
              bool is_periodic = false;
              ;
              created_node_pt =
                node_created_by_neighbour(s_fraction, is_periodic);

              // If the node was so created, assign the pointers
              if (created_node_pt != 0)
              {
                // If the node is periodic
                if (is_periodic)
                {
                  // Now the node must be on a boundary, but we don't know which
                  // one
                  // The returned created_node_pt is actually the neighbouring
                  // periodic node
                  Node* neighbour_node_pt = created_node_pt;

                  // Determine the edge on which the new node will live
                  int father_bound = Father_bound[n_p](jnod, son_type);

                  // Storage for the set of Mesh boundaries on which the
                  // appropriate father edge lives.
                  // [New nodes should always be mid-edge nodes in father
                  // and therefore only live on one boundary but just to
                  // play it safe...]
                  std::set<unsigned> boundaries;
                  // Only get the boundaries if we are at the edge of
                  // an element. Nodes in the centre of an element cannot be
                  // on Mesh boundaries
                  if (father_bound != Tree::OMEGA)
                  {
                    father_el_pt->get_boundaries(father_bound, boundaries);
                  }

#ifdef PARANOID
                  // Case where a new node lives on more than one boundary
                  // seems fishy enough to flag
                  if (boundaries.size() > 1)
                  {
                    throw OomphLibError(
                      "boundaries.size()!=1 seems a bit strange..\n",
                      OOMPH_CURRENT_FUNCTION,
                      OOMPH_EXCEPTION_LOCATION);
                  }

                  // Case when there are no boundaries, we are in big trouble
                  if (boundaries.size() == 0)
                  {
                    std::ostringstream error_stream;
                    error_stream << "Periodic node is not on a boundary...\n"
                                 << "Coordinates: " << created_node_pt->x(0)
                                 << " " << created_node_pt->x(1) << "\n";
                    throw OomphLibError(error_stream.str(),
                                        OOMPH_CURRENT_FUNCTION,
                                        OOMPH_EXCEPTION_LOCATION);
                  }
#endif

                  // Create node and set the pointer to it from the element
                  created_node_pt =
                    construct_boundary_node(jnod, time_stepper_pt);
                  // Make the node periodic from the neighbour
                  created_node_pt->make_periodic(neighbour_node_pt);
                  // Add to vector of new nodes
                  new_node_pt.push_back(created_node_pt);

                  // Loop over # of history values
                  for (unsigned t = 0; t < ntstorage; t++)
                  {
                    // Get position from father element -- this uses the macro
                    // element representation if appropriate. If the node
                    // turns out to be a hanging node later on, then
                    // its position gets adjusted in line with its
                    // hanging node interpolation.
                    Vector<double> x_prev(2);
                    father_el_pt->get_x(t, s, x_prev);
                    // Set previous positions of the new node
                    for (unsigned i = 0; i < 2; i++)
                    {
                      created_node_pt->x(t, i) = x_prev[i];
                    }
                  }

                  // Next, we Update the boundary lookup schemes
                  // Loop over the boundaries stored in the set
                  for (std::set<unsigned>::iterator it = boundaries.begin();
                       it != boundaries.end();
                       ++it)
                  {
                    // Add the node to the boundary
                    mesh_pt->add_boundary_node(*it, created_node_pt);

                    // If we have set an intrinsic coordinate on this
                    // mesh boundary then it must also be interpolated on
                    // the new node
                    // Now interpolate the intrinsic boundary coordinate
                    if (mesh_pt->boundary_coordinate_exists(*it) == true)
                    {
                      Vector<double> zeta(1);
                      father_el_pt->interpolated_zeta_on_edge(
                        *it, father_bound, s, zeta);

                      created_node_pt->set_coordinates_on_boundary(*it, zeta);
                    }
                  }

                  // Make sure that we add the node to the mesh
                  mesh_pt->add_node_pt(created_node_pt);
                } // End of periodic case
                // Otherwise the node is not periodic, so just set the
                // pointer to the neighbours node
                else
                {
                  node_pt(jnod) = created_node_pt;
                }
                // Node has been created
                node_done = true;
              }
              // Node does not exist in neighbour element but might already
              //-----------------------------------------------------------
              // have been created by a son of a neighbouring element
              //-----------------------------------------------------
              else
              {
                // Was the node created by one of its neighbours' sons
                // Whether or not the node lies on an edge can be calculated
                // by from the fractional position
                bool is_periodic = false;
                ;
                created_node_pt =
                  node_created_by_son_of_neighbour(s_fraction, is_periodic);

                // If the node was so created, assign the pointers
                if (created_node_pt != 0)
                {
                  // If the node is periodic
                  if (is_periodic)
                  {
                    // Now the node must be on a boundary, but we don't know
                    // which one The returned created_node_pt is actually the
                    // neighbouring periodic node
                    Node* neighbour_node_pt = created_node_pt;

                    // Determine the edge on which the new node will live
                    int father_bound = Father_bound[n_p](jnod, son_type);

                    // Storage for the set of Mesh boundaries on which the
                    // appropriate father edge lives.
                    // [New nodes should always be mid-edge nodes in father
                    // and therefore only live on one boundary but just to
                    // play it safe...]
                    std::set<unsigned> boundaries;
                    // Only get the boundaries if we are at the edge of
                    // an element. Nodes in the centre of an element cannot be
                    // on Mesh boundaries
                    if (father_bound != Tree::OMEGA)
                    {
                      father_el_pt->get_boundaries(father_bound, boundaries);
                    }

#ifdef PARANOID
                    // Case where a new node lives on more than one boundary
                    // seems fishy enough to flag
                    if (boundaries.size() > 1)
                    {
                      throw OomphLibError(
                        "boundaries.size()!=1 seems a bit strange..\n",
                        OOMPH_CURRENT_FUNCTION,
                        OOMPH_EXCEPTION_LOCATION);
                    }

                    // Case when there are no boundaries, we are in big trouble
                    if (boundaries.size() == 0)
                    {
                      std::ostringstream error_stream;
                      error_stream << "Periodic node is not on a boundary...\n"
                                   << "Coordinates: " << created_node_pt->x(0)
                                   << " " << created_node_pt->x(1) << "\n";
                      throw OomphLibError(error_stream.str(),
                                          OOMPH_CURRENT_FUNCTION,
                                          OOMPH_EXCEPTION_LOCATION);
                    }
#endif

                    // Create node and set the pointer to it from the element
                    created_node_pt =
                      construct_boundary_node(jnod, time_stepper_pt);
                    // Make the node periodic from the neighbour
                    created_node_pt->make_periodic(neighbour_node_pt);
                    // Add to vector of new nodes
                    new_node_pt.push_back(created_node_pt);

                    // Loop over # of history values
                    for (unsigned t = 0; t < ntstorage; t++)
                    {
                      // Get position from father element -- this uses the macro
                      // element representation if appropriate. If the node
                      // turns out to be a hanging node later on, then
                      // its position gets adjusted in line with its
                      // hanging node interpolation.
                      Vector<double> x_prev(2);
                      father_el_pt->get_x(t, s, x_prev);
                      // Set previous positions of the new node
                      for (unsigned i = 0; i < 2; i++)
                      {
                        created_node_pt->x(t, i) = x_prev[i];
                      }
                    }

                    // Next, we Update the boundary lookup schemes
                    // Loop over the boundaries stored in the set
                    for (std::set<unsigned>::iterator it = boundaries.begin();
                         it != boundaries.end();
                         ++it)
                    {
                      // Add the node to the boundary
                      mesh_pt->add_boundary_node(*it, created_node_pt);

                      // If we have set an intrinsic coordinate on this
                      // mesh boundary then it must also be interpolated on
                      // the new node
                      // Now interpolate the intrinsic boundary coordinate
                      if (mesh_pt->boundary_coordinate_exists(*it) == true)
                      {
                        Vector<double> zeta(1);
                        father_el_pt->interpolated_zeta_on_edge(
                          *it, father_bound, s, zeta);

                        created_node_pt->set_coordinates_on_boundary(*it, zeta);
                      }
                    }

                    // Make sure that we add the node to the mesh
                    mesh_pt->add_node_pt(created_node_pt);
                  } // End of periodic case
                  // Otherwise the node is not periodic, so just set the
                  // pointer to the neighbours node
                  else
                  {
                    node_pt(jnod) = created_node_pt;
                  }
                  // Node has been created
                  node_done = true;
                } // Node does not exist in son of neighbouring element
              } // Node does not exist in neighbouring element
            } // Node does not exist in father element

            // Node has not been built anywhere ---> build it here
            if (!node_done)
            {
              // Firstly, we need to determine whether or not a node lies
              // on the boundary before building it, because
              // we actually assign a different type of node on boundaries.

              // The node can only be on a Mesh boundary if it
              // lives on an edge that is shared with an edge of its
              // father element; i.e. it is not created inside the father
              // element Determine the edge on which the new node will live
              int father_bound = Father_bound[n_p](jnod, son_type);

              // Storage for the set of Mesh boundaries on which the
              // appropriate father edge lives.
              // [New nodes should always be mid-edge nodes in father
              // and therefore only live on one boundary but just to
              // play it safe...]
              std::set<unsigned> boundaries;
              // Only get the boundaries if we are at the edge of
              // an element. Nodes in the centre of an element cannot be
              // on Mesh boundaries
              if (father_bound != Tree::OMEGA)
              {
                father_el_pt->get_boundaries(father_bound, boundaries);
              }

#ifdef PARANOID
              // Case where a new node lives on more than one boundary
              // seems fishy enough to flag
              if (boundaries.size() > 1)
              {
                throw OomphLibError(
                  "boundaries.size()!=1 seems a bit strange..\n",
                  OOMPH_CURRENT_FUNCTION,
                  OOMPH_EXCEPTION_LOCATION);
              }
#endif

              // If the node lives on a mesh boundary,
              // then we need to create a boundary node
              if (boundaries.size() > 0)
              {
                // Create node and set the pointer to it from the element
                created_node_pt =
                  construct_boundary_node(jnod, time_stepper_pt);
                // Add to vector of new nodes
                new_node_pt.push_back(created_node_pt);

                // Now we need to work out whether to pin the values at
                // the new node based on the boundary conditions applied at
                // its Mesh boundary

                // Get the boundary conditions from the father
                Vector<int> bound_cons(ncont_interpolated_values());
                father_el_pt->get_bcs(father_bound, bound_cons);

                // Loop over the values and pin, if necessary
                unsigned n_value = created_node_pt->nvalue();
                for (unsigned k = 0; k < n_value; k++)
                {
                  if (bound_cons[k])
                  {
                    created_node_pt->pin(k);
                  }
                }

                // Solid node? If so, deal with the positional boundary
                // conditions:
                SolidNode* solid_node_pt =
                  dynamic_cast<SolidNode*>(created_node_pt);
                if (solid_node_pt != 0)
                {
                  // Get the positional boundary conditions from the father:
                  unsigned n_dim = created_node_pt->ndim();
                  Vector<int> solid_bound_cons(n_dim);
                  RefineableSolidQElement<2>* father_solid_el_pt =
                    dynamic_cast<RefineableSolidQElement<2>*>(father_el_pt);
#ifdef PARANOID
                  if (father_solid_el_pt == 0)
                  {
                    std::string error_message =
                      "We have a SolidNode outside a refineable SolidElement\n";
                    error_message +=
                      "during mesh refinement -- this doesn't make sense";

                    throw OomphLibError(error_message,
                                        OOMPH_CURRENT_FUNCTION,
                                        OOMPH_EXCEPTION_LOCATION);
                  }
#endif
                  father_solid_el_pt->get_solid_bcs(father_bound,
                                                    solid_bound_cons);

                  // Loop over the positions and pin, if necessary
                  for (unsigned k = 0; k < n_dim; k++)
                  {
                    if (solid_bound_cons[k])
                    {
                      solid_node_pt->pin_position(k);
                    }
                  }
                } // End of if solid_node_pt

<<<<<<< HEAD
=======

>>>>>>> fb5f6804
                // Next, we Update the boundary lookup schemes
                // Loop over the boundaries stored in the set
                for (std::set<unsigned>::iterator it = boundaries.begin();
                     it != boundaries.end();
                     ++it)
                {
                  // Add the node to the boundary
                  mesh_pt->add_boundary_node(*it, created_node_pt);

                  // If we have set an intrinsic coordinate on this
                  // mesh boundary then it must also be interpolated on
                  // the new node
                  // Now interpolate the intrinsic boundary coordinate
                  if (mesh_pt->boundary_coordinate_exists(*it) == true)
                  {
                    Vector<double> zeta(1);
                    father_el_pt->interpolated_zeta_on_edge(
                      *it, father_bound, s, zeta);

                    created_node_pt->set_coordinates_on_boundary(*it, zeta);
                  }
                }
              }
              // Otherwise the node is not on a Mesh boundary and
              // we create a normal "bulk" node
              else
              {
                // Create node and set the pointer to it from the element
                created_node_pt = construct_node(jnod, time_stepper_pt);
                // Add to vector of new nodes
                new_node_pt.push_back(created_node_pt);
              }
<<<<<<< HEAD

              // Now we set the position and values at the newly created node

              // In the first instance use macro element or FE representation
              // to create past and present nodal positions.
              // (THIS STEP SHOULD NOT BE SKIPPED FOR ALGEBRAIC
              // ELEMENTS AS NOT ALL OF THEM NECESSARILY IMPLEMENT
              // NONTRIVIAL NODE UPDATE FUNCTIONS. CALLING
              // THE NODE UPDATE FOR SUCH ELEMENTS/NODES WILL LEAVE
              // THEIR NODAL POSITIONS WHERE THEY WERE (THIS IS APPROPRIATE
              // ONCE THEY HAVE BEEN GIVEN POSITIONS) BUT WILL
              // NOT ASSIGN SENSIBLE INITIAL POSITONS!

=======

              // Now we set the position and values at the newly created node

              // In the first instance use macro element or FE representation
              // to create past and present nodal positions.
              // (THIS STEP SHOULD NOT BE SKIPPED FOR ALGEBRAIC
              // ELEMENTS AS NOT ALL OF THEM NECESSARILY IMPLEMENT
              // NONTRIVIAL NODE UPDATE FUNCTIONS. CALLING
              // THE NODE UPDATE FOR SUCH ELEMENTS/NODES WILL LEAVE
              // THEIR NODAL POSITIONS WHERE THEY WERE (THIS IS APPROPRIATE
              // ONCE THEY HAVE BEEN GIVEN POSITIONS) BUT WILL
              // NOT ASSIGN SENSIBLE INITIAL POSITONS!

>>>>>>> fb5f6804
              // Loop over # of history values
              for (unsigned t = 0; t < ntstorage; t++)
              {
                // Get position from father element -- this uses the macro
                // element representation if appropriate. If the node
                // turns out to be a hanging node later on, then
                // its position gets adjusted in line with its
                // hanging node interpolation.
                Vector<double> x_prev(2);
                father_el_pt->get_x(t, s, x_prev);

                // Set previous positions of the new node
                for (unsigned i = 0; i < 2; i++)
                {
                  created_node_pt->x(t, i) = x_prev[i];
                }
              }

              // Loop over all history values
              for (unsigned t = 0; t < ntstorage; t++)
              {
                // Get values from father element
                // Note: get_interpolated_values() sets Vector size itself.
                Vector<double> prev_values;
                father_el_pt->get_interpolated_values(t, s, prev_values);
                // Initialise the values at the new node
                unsigned n_value = created_node_pt->nvalue();
                for (unsigned k = 0; k < n_value; k++)
                {
                  created_node_pt->set_value(t, k, prev_values[k]);
                }
              }

              // Add new node to mesh
              mesh_pt->add_node_pt(created_node_pt);

            } // End of case when we build the node ourselves

            // Check if the element is an algebraic element
            AlgebraicElementBase* alg_el_pt =
              dynamic_cast<AlgebraicElementBase*>(this);

            // If the element is an algebraic element, setup
            // node position (past and present) from algebraic node update
            // function. This over-writes previous assingments that
            // were made based on the macro-element/FE representation.
            // NOTE: YES, THIS NEEDS TO BE CALLED REPEATEDLY IF THE
            // NODE IS MEMBER OF MULTIPLE ELEMENTS: THEY ALL ASSIGN
            // THE SAME NODAL POSITIONS BUT WE NEED TO ADD THE REMESH
            // INFO FOR *ALL* ROOT ELEMENTS!
            if (alg_el_pt != 0)
            {
              // Build algebraic node update info for new node
              // This sets up the node update data for all node update
              // functions that are shared by all nodes in the father
              // element
              alg_el_pt->setup_algebraic_node_update(
                node_pt(jnod), s, father_el_pt);
            }

            // If we have built the node and we are documenting our progress
            // write the (hopefully consistent position) to  the outputfile
            if ((!node_done) && (new_nodes_file.is_open()))
            {
              new_nodes_file << node_pt(jnod)->x(0) << " "
                             << node_pt(jnod)->x(1) << std::endl;
            }

          } // End of vertical loop over nodes in element

        } // End of horizontal loop over nodes in element

<<<<<<< HEAD
        // If the element is a MacroElementNodeUpdateElement, set
        // the update parameters for the current element's nodes --
        // all this needs is the vector of (pointers to the)
        // geometric objects that affect the MacroElement-based
        // node update -- this is the same as that in the father element
        MacroElementNodeUpdateElementBase* father_m_el_pt =
          dynamic_cast<MacroElementNodeUpdateElementBase*>(father_el_pt);
        if (father_m_el_pt != 0)
        {
          // Get vector of geometric objects from father (construct vector
          // via copy operation)
          Vector<GeomObject*> geom_object_pt(father_m_el_pt->geom_object_pt());

          // Cast current element to MacroElementNodeUpdateElement:
          MacroElementNodeUpdateElementBase* m_el_pt =
            dynamic_cast<MacroElementNodeUpdateElementBase*>(this);

=======

        // If the element is a MacroElementNodeUpdateElement, set
        // the update parameters for the current element's nodes --
        // all this needs is the vector of (pointers to the)
        // geometric objects that affect the MacroElement-based
        // node update -- this is the same as that in the father element
        MacroElementNodeUpdateElementBase* father_m_el_pt =
          dynamic_cast<MacroElementNodeUpdateElementBase*>(father_el_pt);
        if (father_m_el_pt != 0)
        {
          // Get vector of geometric objects from father (construct vector
          // via copy operation)
          Vector<GeomObject*> geom_object_pt(father_m_el_pt->geom_object_pt());

          // Cast current element to MacroElementNodeUpdateElement:
          MacroElementNodeUpdateElementBase* m_el_pt =
            dynamic_cast<MacroElementNodeUpdateElementBase*>(this);

>>>>>>> fb5f6804
#ifdef PARANOID
          if (m_el_pt == 0)
          {
            std::string error_message =
              "Failed to cast to MacroElementNodeUpdateElementBase*\n";
            error_message +=
              "Strange -- if the father is a MacroElementNodeUpdateElement\n";
            error_message += "the son should be too....\n";

            throw OomphLibError(
              error_message, OOMPH_CURRENT_FUNCTION, OOMPH_EXCEPTION_LOCATION);
          }
#endif
          // Build update info by passing vector of geometric objects:
          // This sets the current element to be the update element
          // for all of the element's nodes -- this is reversed
          // if the element is ever un-refined in the father element's
          // rebuild_from_sons() function which overwrites this
          // assignment to avoid nasty segmentation faults that occur
          // when a node tries to update itself via an element that no
          // longer exists...
          m_el_pt->set_node_update_info(geom_object_pt);
        }

#ifdef OOMPH_HAS_MPI
        // Pass on non-halo proc id
        Non_halo_proc_ID =
          tree_pt()->father_pt()->object_pt()->non_halo_proc_ID();
#endif

        // Is it an ElementWithMovingNodes?
        ElementWithMovingNodes* aux_el_pt =
          dynamic_cast<ElementWithMovingNodes*>(this);

        // Pass down the information re the method for the evaluation
        // of the shape derivatives
        if (aux_el_pt != 0)
        {
          ElementWithMovingNodes* aux_father_el_pt =
            dynamic_cast<ElementWithMovingNodes*>(father_el_pt);

#ifdef PARANOID
          if (aux_father_el_pt == 0)
          {
            std::string error_message =
              "Failed to cast to ElementWithMovingNodes*\n";
            error_message +=
              "Strange -- if the son is a ElementWithMovingNodes\n";
            error_message += "the father should be too....\n";

            throw OomphLibError(
              error_message, OOMPH_CURRENT_FUNCTION, OOMPH_EXCEPTION_LOCATION);
          }
#endif

          // If evaluating the residuals by finite differences in the father
          // continue to do so in the child
          if (aux_father_el_pt
                ->are_dresidual_dnodal_coordinates_always_evaluated_by_fd())
          {
            aux_el_pt
              ->enable_always_evaluate_dresidual_dnodal_coordinates_by_fd();
          }

          aux_el_pt->method_for_shape_derivs() =
            aux_father_el_pt->method_for_shape_derivs();

          // If bypassing the evaluation of fill_in_jacobian_from_geometric_data
          // continue to do so
          if (aux_father_el_pt
                ->is_fill_in_jacobian_from_geometric_data_bypassed())
          {
            aux_el_pt->enable_bypass_fill_in_jacobian_from_geometric_data();
          }
        }

        // Now do further build (if any)
        further_build();

<<<<<<< HEAD
=======
        // Now do further build (if any)
        further_build();

>>>>>>> fb5f6804
      } // Sanity check: Father element has been generated
    }
    // Element has already been built
    else
    {
      was_already_built = true;
    }
  }

  //====================================================================
  ///  Print corner nodes, use colour (default "BLACK")
  //====================================================================
  void RefineableQElement<2>::output_corners(std::ostream& outfile,
                                             const std::string& colour) const
  {
    Vector<double> s(2);
    Vector<double> corner(2);
<<<<<<< HEAD

    outfile << "ZONE I=2,J=2, C=" << colour << std::endl;

    s[0] = -1.0;
    s[1] = -1.0;
    get_x(s, corner);
    outfile << corner[0] << " " << corner[1] << " " << Number << std::endl;

    s[0] = 1.0;
    s[1] = -1.0;
    get_x(s, corner);
    outfile << corner[0] << " " << corner[1] << " " << Number << std::endl;

    s[0] = -1.0;
    s[1] = 1.0;
    get_x(s, corner);
    outfile << corner[0] << " " << corner[1] << " " << Number << std::endl;

    s[0] = 1.0;
    s[1] = 1.0;
    get_x(s, corner);
    outfile << corner[0] << " " << corner[1] << " " << Number << std::endl;

    outfile << "TEXT  CS = GRID, X = " << corner[0] << ",Y = " << corner[1]
            << ", HU = GRID, H = 0.01, AN = MIDCENTER, T =\"" << Number << "\""
            << std::endl;
  }

=======

    outfile << "ZONE I=2,J=2, C=" << colour << std::endl;

    s[0] = -1.0;
    s[1] = -1.0;
    get_x(s, corner);
    outfile << corner[0] << " " << corner[1] << " " << Number << std::endl;

    s[0] = 1.0;
    s[1] = -1.0;
    get_x(s, corner);
    outfile << corner[0] << " " << corner[1] << " " << Number << std::endl;

    s[0] = -1.0;
    s[1] = 1.0;
    get_x(s, corner);
    outfile << corner[0] << " " << corner[1] << " " << Number << std::endl;

    s[0] = 1.0;
    s[1] = 1.0;
    get_x(s, corner);
    outfile << corner[0] << " " << corner[1] << " " << Number << std::endl;


    outfile << "TEXT  CS = GRID, X = " << corner[0] << ",Y = " << corner[1]
            << ", HU = GRID, H = 0.01, AN = MIDCENTER, T =\"" << Number << "\""
            << std::endl;
  }

>>>>>>> fb5f6804
  //====================================================================
  /// Set up all hanging nodes. If we are documenting the output then
  /// open the output files and pass the open files to the helper function
  //====================================================================
  void RefineableQElement<2>::setup_hanging_nodes(
    Vector<std::ofstream*>& output_stream)
  {
#ifdef PARANOID
    if (output_stream.size() != 4)
    {
      throw OomphLibError("There must be four output streams",
                          OOMPH_CURRENT_FUNCTION,
                          OOMPH_EXCEPTION_LOCATION);
    }
#endif

    using namespace QuadTreeNames;

    // Setup hanging nodes on each edge of the element
    quad_hang_helper(-1, S, *(output_stream[0]));
    quad_hang_helper(-1, N, *(output_stream[1]));
    quad_hang_helper(-1, W, *(output_stream[2]));
    quad_hang_helper(-1, E, *(output_stream[3]));
  }

  //================================================================
  /// Internal function that sets up the hanging node scheme for
  /// a particular continuously interpolated value
  //===============================================================
  void RefineableQElement<2>::setup_hang_for_value(const int& value_id)
  {
    using namespace QuadTreeNames;

    std::ofstream dummy_hangfile;
    quad_hang_helper(value_id, S, dummy_hangfile);
    quad_hang_helper(value_id, N, dummy_hangfile);
    quad_hang_helper(value_id, W, dummy_hangfile);
    quad_hang_helper(value_id, E, dummy_hangfile);
  }

<<<<<<< HEAD
=======

>>>>>>> fb5f6804
  //=================================================================
  /// Internal function to set up the hanging nodes on a particular
  /// edge of the element
  //=================================================================
  void RefineableQElement<2>::quad_hang_helper(const int& value_id,
                                               const int& my_edge,
                                               std::ofstream& output_hangfile)
  {
    using namespace QuadTreeNames;

    Vector<unsigned> translate_s(2);
    Vector<double> s_lo_neigh(2);
    Vector<double> s_hi_neigh(2);
    int neigh_edge, diff_level;
    bool in_neighbouring_tree;

    // Find pointer to neighbour in this direction
    QuadTree* neigh_pt;
    neigh_pt = quadtree_pt()->gteq_edge_neighbour(my_edge,
                                                  translate_s,
                                                  s_lo_neigh,
                                                  s_hi_neigh,
                                                  neigh_edge,
                                                  diff_level,
                                                  in_neighbouring_tree);

    // Neighbour exists and all nodes have been created
    if (neigh_pt != 0)
    {
      // Different sized element?
      if (diff_level != 0)
      {
        // Test for the periodic node case
        // Are we crossing a periodic boundary
        bool is_periodic = false;
        if (in_neighbouring_tree)
        {
          is_periodic = tree_pt()->root_pt()->is_neighbour_periodic(my_edge);
        }

        // If it is periodic we actually need to get the node in
        // the neighbour of the neighbour (which will be a parent of
        // the present element) so that the "fixed" coordinate is
        // correctly calculated.
        // The idea is to replace the neigh_pt and associated data
        // with those of the neighbour of the neighbour
        if (is_periodic)
        {
          // Required data for the neighbour finding routine
          Vector<unsigned> translate_s_in_neigh(2);
          Vector<double> s_lo_neigh_of_neigh(2);
          Vector<double> s_hi_neigh_of_neigh(2);
          int neigh_edge_of_neigh, diff_level_of_neigh;
          bool in_neighbouring_tree_of_neigh;

          // Find pointer to neighbour of the neighbour on the edge
          // that we are currently considering
          QuadTree* neigh_of_neigh_pt;
          neigh_of_neigh_pt =
            neigh_pt->gteq_edge_neighbour(neigh_edge,
                                          translate_s_in_neigh,
                                          s_lo_neigh_of_neigh,
                                          s_hi_neigh_of_neigh,
                                          neigh_edge_of_neigh,
                                          diff_level_of_neigh,
                                          in_neighbouring_tree_of_neigh);

          // Set the value of the NEW neighbour and edge
          neigh_pt = neigh_of_neigh_pt;
          neigh_edge = neigh_edge_of_neigh;

          // Set the values of the translation schemes
          // Need to find the values of s_lo and s_hi
          // in the neighbour of the neighbour

          // Get the minimum and maximum values of the coordinate
          // in the neighbour (don't like this, but I think it's
          // necessary) Note that these values are hardcoded
          // in the quadtrees at some point!!
          double s_min = neigh_pt->object_pt()->s_min();
          double s_max = neigh_pt->object_pt()->s_max();
          Vector<double> s_lo_frac(2), s_hi_frac(2);
          // Work out the fractional position of the low and high points
          // of the original element
          for (unsigned i = 0; i < 2; i++)
          {
            s_lo_frac[i] = (s_lo_neigh[i] - s_min) / (s_max - s_min);
            s_hi_frac[i] = (s_hi_neigh[i] - s_min) / (s_max - s_min);
          }

          // We should now be able to construct the low and high points in
          // the neighbour of the neighbour
          for (unsigned i = 0; i < 2; i++)
          {
            s_lo_neigh[i] = s_lo_neigh_of_neigh[i] +
                            s_lo_frac[translate_s_in_neigh[i]] *
                              (s_hi_neigh_of_neigh[i] - s_lo_neigh_of_neigh[i]);
            s_hi_neigh[i] = s_lo_neigh_of_neigh[i] +
                            s_hi_frac[translate_s_in_neigh[i]] *
                              (s_hi_neigh_of_neigh[i] - s_lo_neigh_of_neigh[i]);
          }

          // Finally we must sort out the translation scheme
          Vector<unsigned> temp_translate(2);
          for (unsigned i = 0; i < 2; i++)
          {
            temp_translate[i] = translate_s_in_neigh[translate_s[i]];
          }
          for (unsigned i = 0; i < 2; i++)
          {
            translate_s[i] = temp_translate[i];
          }
        } // End of special treatment for periodic hanging nodes

        // Number of nodes in one dimension
        unsigned n_p = ninterpolating_node_1d(value_id);
        // Storage for the local nodes along the edge of the quadtree
        Node* local_node_pt = 0;
        // Loop over nodes along the edge
        for (unsigned i0 = 0; i0 < n_p; i0++)
        {
          // Storage for the fractional position of the node in the element
          Vector<double> s_fraction(2);

          // Find the local node and the fractional position of the node
          // which depends on the edge, of course
          switch (my_edge)
          {
            case N:
              s_fraction[0] =
                local_one_d_fraction_of_interpolating_node(i0, 0, value_id);
              s_fraction[1] = 1.0;
              local_node_pt =
                interpolating_node_pt(i0 + n_p * (n_p - 1), value_id);
              break;

            case S:
              s_fraction[0] =
                local_one_d_fraction_of_interpolating_node(i0, 0, value_id);
              s_fraction[1] = 0.0;
              local_node_pt = interpolating_node_pt(i0, value_id);
              break;

            case E:
              s_fraction[0] = 1.0;
              s_fraction[1] =
                local_one_d_fraction_of_interpolating_node(i0, 1, value_id);
              local_node_pt =
                interpolating_node_pt(n_p - 1 + n_p * i0, value_id);
              break;

            case W:
              s_fraction[0] = 0.0;
              s_fraction[1] =
                local_one_d_fraction_of_interpolating_node(i0, 1, value_id);
              local_node_pt = interpolating_node_pt(n_p * i0, value_id);
              break;

            default:
              throw OomphLibError("my_edge not N, S, W, E\n",
                                  OOMPH_CURRENT_FUNCTION,
                                  OOMPH_EXCEPTION_LOCATION);
          }

          // Calculate the local coordinates of the node in the neighbour
          Vector<double> s_in_neighb(2);
          for (unsigned i = 0; i < 2; i++)
          {
            s_in_neighb[i] = s_lo_neigh[i] + s_fraction[translate_s[i]] *
                                               (s_hi_neigh[i] - s_lo_neigh[i]);
          }

          // Find the Node in the neighbouring element
          Node* neighbouring_node_pt =
            neigh_pt->object_pt()->get_interpolating_node_at_local_coordinate(
              s_in_neighb, value_id);

          // If the neighbour does not have a node at this point
          if (0 == neighbouring_node_pt)
          {
            // Do we need to make a hanging node, we assume that we don't
            // initially
            bool make_hanging_node = false;

            // If the node is not hanging geometrically, then we must make
            // it hang
            if (!local_node_pt->is_hanging())
            {
              make_hanging_node = true;
            }
            // Otherwise, it could be hanging geometrically, but still
            // require a different hanging scheme for this data value
            else
            {
              if (local_node_pt->hanging_pt(value_id) ==
                  local_node_pt->hanging_pt())
              {
                make_hanging_node = true;
              }
            }

            // If we do need to make the hanging node, then let's do it
            if (make_hanging_node == true)
            {
              // Cache refineable element used here
              RefineableElement* const obj_pt = neigh_pt->object_pt();

              // Get shape functions in neighbour element
              Shape psi(obj_pt->ninterpolating_node(value_id));
              obj_pt->interpolating_basis(s_in_neighb, psi, value_id);

              // Allocate the storage for the Hang pointer
              // which contains n_p nodes
              HangInfo* hang_pt = new HangInfo(n_p);

              // Loop over nodes on edge in neighbour and mark them as nodes
              // that this node depends on
              unsigned n_neighbour;

              // Number of nodes along edge in neighbour element
              for (unsigned n_edge = 0; n_edge < n_p; n_edge++)
              {
                switch (neigh_edge)
                {
                  case N:
                    n_neighbour = n_p * (n_p - 1) + n_edge;
                    break;

                  case S:
                    n_neighbour = n_edge;
                    break;

                  case W:
                    n_neighbour = n_p * n_edge;
                    break;

                  case E:
                    n_neighbour = n_p * n_edge + (n_p - 1);
                    break;

                  default:
                    throw OomphLibError("neigh_edge not N, S, W, E\n",
                                        OOMPH_CURRENT_FUNCTION,
                                        OOMPH_EXCEPTION_LOCATION);
                }

                // Push back neighbouring node and weight into
                // Vector of (pointers to)
                // master nodes and weights
                // The weight is merely the value of the shape function
                // corresponding to the node in the neighbour
                hang_pt->set_master_node_pt(
                  n_edge,
                  obj_pt->interpolating_node_pt(n_neighbour, value_id),
                  psi[n_neighbour]);
              }

              // Now set the hanging data for the position
              // This also constrains the data values associated with the
              // value id
              local_node_pt->set_hanging_pt(hang_pt, value_id);
            }

            // Dump the output if the file has been openeed
            if (output_hangfile.is_open())
            {
              output_hangfile << local_node_pt->x(0) << " "
                              << local_node_pt->x(1) << std::endl;
            }
          }
          // Otherwise check that the nodes are the same
          else
          {
#ifdef PARANOID
            if (local_node_pt != neighbouring_node_pt)
            {
              std::ostringstream warning_stream;
              warning_stream << "SANITY CHECK in quad_hang_helper      \n"
                             << "Current node      " << local_node_pt << " at "
                             << "(" << local_node_pt->x(0) << ", "
                             << local_node_pt->x(1) << ")"
                             << " is not hanging and has " << std::endl
                             << "Neighbour's node  " << neighbouring_node_pt
                             << " at "
                             << "(" << neighbouring_node_pt->x(0) << ", "
                             << neighbouring_node_pt->x(1) << ")" << std::endl
                             << "even though the two should be "
                             << "identical" << std::endl;
              OomphLibWarning(warning_stream.str(),
                              "RefineableQElement<2>::quad_hang_helper()",
                              OOMPH_EXCEPTION_LOCATION);
            }
#endif
          }

          // If we are doing the position, then
          if (value_id == -1)
          {
            // Get the nodal position from neighbour element
            Vector<double> x_in_neighb(2);
            neigh_pt->object_pt()->interpolated_x(s_in_neighb, x_in_neighb);

            // Fine adjust the coordinates (macro map will pick up boundary
            // accurately but will lead to different element edges)
            local_node_pt->x(0) = x_in_neighb[0];
            local_node_pt->x(1) = x_in_neighb[1];
          }
        }
      }
    }
  }

  //=================================================================
  /// Check inter-element continuity of
  /// - nodal positions
  /// - (nodally) interpolated function values
  //====================================================================
  // template<unsigned NNODE_1D>
  void RefineableQElement<2>::check_integrity(double& max_error)
  {
    using namespace QuadTreeNames;

<<<<<<< HEAD
=======
  //=================================================================
  /// Check inter-element continuity of
  /// - nodal positions
  /// - (nodally) interpolated function values
  //====================================================================
  // template<unsigned NNODE_1D>
  void RefineableQElement<2>::check_integrity(double& max_error)
  {
    using namespace QuadTreeNames;

>>>>>>> fb5f6804
    // Number of nodes along edge
    unsigned n_p = nnode_1d();

    // Number of timesteps (incl. present) for which continuity is
    // to be checked.
    unsigned n_time = 1;

    // Initialise errors
    max_error = 0.0;
    Vector<double> max_error_x(2, 0.0);
    double max_error_val = 0.0;

    Vector<int> edges(4);
    edges[0] = S;
    edges[1] = N;
    edges[2] = W;
    edges[3] = E;

    // Loop over the edges
    for (unsigned edge_counter = 0; edge_counter < 4; edge_counter++)
    {
      Vector<unsigned> translate_s(2);
      Vector<double> s(2), s_lo_neigh(2), s_hi_neigh(2), s_fraction(2);
      int neigh_edge, diff_level;
      bool in_neighbouring_tree;

      // Find pointer to neighbour in this direction
      QuadTree* neigh_pt;
      neigh_pt = quadtree_pt()->gteq_edge_neighbour(edges[edge_counter],
                                                    translate_s,
                                                    s_lo_neigh,
                                                    s_hi_neigh,
                                                    neigh_edge,
                                                    diff_level,
                                                    in_neighbouring_tree);

      // Neighbour exists and has existing nodes
      if ((neigh_pt != 0) && (neigh_pt->object_pt()->nodes_built()))
      {
        // Need to exclude periodic nodes from this check
        // There are only periodic nodes if we are in a neighbouring tree
        bool is_periodic = false;
        if (in_neighbouring_tree)
        {
          // Is it periodic
          is_periodic =
            tree_pt()->root_pt()->is_neighbour_periodic(edges[edge_counter]);
        }

        // Loop over nodes along the edge
        for (unsigned i0 = 0; i0 < n_p; i0++)
        {
          // Storage for pointer to the local node
          Node* local_node_pt = 0;

          switch (edge_counter)
<<<<<<< HEAD
          {
            case 0:
              // Local fraction of node
              s_fraction[0] = local_one_d_fraction_of_node(i0, 0);
              s_fraction[1] = 0.0;
              // Get pointer to local node
              local_node_pt = node_pt(i0);
              break;

            case 1:
              // Local fraction of node
              s_fraction[0] = local_one_d_fraction_of_node(i0, 0);
              s_fraction[1] = 1.0;
              // Get pointer to local node
              local_node_pt = node_pt(i0 + n_p * (n_p - 1));
              break;

            case 2:
              // Local fraction of node
              s_fraction[0] = 0.0;
              s_fraction[1] = local_one_d_fraction_of_node(i0, 1);
              // Get pointer to local node
              local_node_pt = node_pt(n_p * i0);
              break;

            case 3:
              // Local fraction of node
              s_fraction[0] = 1.0;
              s_fraction[1] = local_one_d_fraction_of_node(i0, 1);
              // Get pointer to local node
              local_node_pt = node_pt(n_p - 1 + n_p * i0);
              break;
          }

          // Calculate the local coordinate and the local coordinate as viewed
          // from the neighbour
          Vector<double> s_in_neighb(2);
          for (unsigned i = 0; i < 2; i++)
          {
=======
          {
            case 0:
              // Local fraction of node
              s_fraction[0] = local_one_d_fraction_of_node(i0, 0);
              s_fraction[1] = 0.0;
              // Get pointer to local node
              local_node_pt = node_pt(i0);
              break;

            case 1:
              // Local fraction of node
              s_fraction[0] = local_one_d_fraction_of_node(i0, 0);
              s_fraction[1] = 1.0;
              // Get pointer to local node
              local_node_pt = node_pt(i0 + n_p * (n_p - 1));
              break;

            case 2:
              // Local fraction of node
              s_fraction[0] = 0.0;
              s_fraction[1] = local_one_d_fraction_of_node(i0, 1);
              // Get pointer to local node
              local_node_pt = node_pt(n_p * i0);
              break;

            case 3:
              // Local fraction of node
              s_fraction[0] = 1.0;
              s_fraction[1] = local_one_d_fraction_of_node(i0, 1);
              // Get pointer to local node
              local_node_pt = node_pt(n_p - 1 + n_p * i0);
              break;
          }

          // Calculate the local coordinate and the local coordinate as viewed
          // from the neighbour
          Vector<double> s_in_neighb(2);
          for (unsigned i = 0; i < 2; i++)
          {
>>>>>>> fb5f6804
            // Local coordinate in this element
            s[i] = -1.0 + 2.0 * s_fraction[i];
            // Local coordinate in the neighbour
            s_in_neighb[i] = s_lo_neigh[i] + s_fraction[translate_s[i]] *
                                               (s_hi_neigh[i] - s_lo_neigh[i]);
          }

          // Loop over timesteps
          for (unsigned t = 0; t < n_time; t++)
          {
            // Get the nodal position from neighbour element
            Vector<double> x_in_neighb(2);
            neigh_pt->object_pt()->interpolated_x(t, s_in_neighb, x_in_neighb);

            // Check error only if the node is NOT periodic
            if (is_periodic == false)
            {
              for (int i = 0; i < 2; i++)
              {
                // Find the spatial error
                double err = std::fabs(local_node_pt->x(t, i) - x_in_neighb[i]);

                // If it's bigger than our tolerance, say so
                if (err > 1e-9)
                {
                  oomph_info << "errx " << err << " " << t << " "
                             << local_node_pt->x(t, i) << " " << x_in_neighb[i]
                             << std::endl;

                  oomph_info << "at " << local_node_pt->x(0) << " "
                             << local_node_pt->x(1) << std::endl;
                }

                // If it's bigger than the previous max error, it is the
                // new max error!
                if (err > max_error_x[i])
                {
                  max_error_x[i] = err;
                }
              }
            }

            // Get the values from neighbour element. Note: # of values
            // gets set by routine (because in general we don't know
            // how many interpolated values a certain element has
            Vector<double> values_in_neighb;
            neigh_pt->object_pt()->get_interpolated_values(
              t, s_in_neighb, values_in_neighb);

            // Get the values in current element.
            Vector<double> values;
            get_interpolated_values(t, s, values);
<<<<<<< HEAD

            // Now figure out how many continuously interpolated values there
            // are
            unsigned num_val =
              neigh_pt->object_pt()->ncont_interpolated_values();

            // Check error
            for (unsigned ival = 0; ival < num_val; ival++)
            {
              double err = std::fabs(values[ival] - values_in_neighb[ival]);

              if (err > 1.0e-10)
              {
                oomph_info << local_node_pt->x(0) << " " << local_node_pt->x(1)
                           << " \n# "
                           << "erru (S)" << err << " " << ival << " "
                           << get_node_number(local_node_pt) << " "
                           << values[ival] << " " << values_in_neighb[ival]
                           << std::endl;
              }

              if (err > max_error_val)
              {
                max_error_val = err;
              }
            }
          }
        }
      }
    }
=======

            // Now figure out how many continuously interpolated values there
            // are
            unsigned num_val =
              neigh_pt->object_pt()->ncont_interpolated_values();

            // Check error
            for (unsigned ival = 0; ival < num_val; ival++)
            {
              double err = std::fabs(values[ival] - values_in_neighb[ival]);

              if (err > 1.0e-10)
              {
                oomph_info << local_node_pt->x(0) << " " << local_node_pt->x(1)
                           << " \n# "
                           << "erru (S)" << err << " " << ival << " "
                           << get_node_number(local_node_pt) << " "
                           << values[ival] << " " << values_in_neighb[ival]
                           << std::endl;
              }

              if (err > max_error_val)
              {
                max_error_val = err;
              }
            }
          }
        }
      }
    }

    max_error = max_error_x[0];
    if (max_error_x[1] > max_error) max_error = max_error_x[1];
    if (max_error_val > max_error) max_error = max_error_val;

    if (max_error > 1e-9)
    {
      oomph_info << "\n#------------------------------------ \n#Max error ";
      oomph_info << max_error_x[0] << " " << max_error_x[1] << " "
                 << max_error_val << std::endl;
      oomph_info << "#------------------------------------ \n " << std::endl;
    }
  }
>>>>>>> fb5f6804

    max_error = max_error_x[0];
    if (max_error_x[1] > max_error)
      max_error = max_error_x[1];
    if (max_error_val > max_error)
      max_error = max_error_val;

<<<<<<< HEAD
    if (max_error > 1e-9)
    {
      oomph_info << "\n#------------------------------------ \n#Max error ";
      oomph_info << max_error_x[0] << " " << max_error_x[1] << " "
                 << max_error_val << std::endl;
      oomph_info << "#------------------------------------ \n " << std::endl;
    }
  }

  //========================================================================
  /// Static matrix for coincidence between son nodal points and
  /// father boundaries
  ///
  //========================================================================
  std::map<unsigned, DenseMatrix<int>> RefineableQElement<2>::Father_bound;

  //////////////////////////////////////////////////////////////////////////
  //////////////////////////////////////////////////////////////////////////
  //////////////////////////////////////////////////////////////////////////

  //==================================================================
  /// Determine vector of solid (positional) boundary conditions along
  /// the element's boundary (or vertex) bound (S/W/N/E/SW/SE/NW/NE).
  ///
  /// This function assumes that the same boundary condition is applied
  /// along the entire length of an element's edge (of course, the
  /// vertices combine the boundary conditions of their two adjacent edges
  /// in the most restrictive combination. Hence, if we're at a vertex,
  /// we apply the most restrictive boundary condition of the
  /// two adjacent edges. If we're on an edge (in its proper interior),
  /// we apply the least restrictive boundary condition of all nodes
  /// along the edge.
  ///
  /// Usual convention:
  ///   - solid_bound_cons[i]=0 if displacement in coordinate direction i
  ///                           on this boundary is free.
  ///   - solid_bound_cons[i]=1 if it's pinned.
  //==================================================================
  void RefineableSolidQElement<2>::get_solid_bcs(
    int bound, Vector<int>& solid_bound_cons) const
  {
    using namespace QuadTreeNames;

    // Spatial dimension of all nodes
    unsigned n_dim = this->nodal_dimension();

    // Set up temporary vectors to hold edge boundary conditions
    Vector<int> bound_cons1(n_dim), bound_cons2(n_dim);

    // Which boundary are we on?
    switch (bound)
    {
        // If on edge, just get the bcs
      case N:
      case S:
      case W:
      case E:
        get_edge_solid_bcs(bound, solid_bound_cons);
        break;

        // Most restrictive boundary at SE corner
      case SE:
        get_edge_solid_bcs(S, bound_cons1);
        get_edge_solid_bcs(E, bound_cons2);

        for (unsigned k = 0; k < n_dim; k++)
        {
          solid_bound_cons[k] = (bound_cons1[k] || bound_cons2[k]);
        }
        break;

        // Most restrictive boundary at SW corner
      case SW:
        get_edge_solid_bcs(S, bound_cons1);
        get_edge_solid_bcs(W, bound_cons2);

        for (unsigned k = 0; k < n_dim; k++)
        {
          solid_bound_cons[k] = (bound_cons1[k] || bound_cons2[k]);
        }
        break;

        // Most restrictive boundary at NW corner
      case NW:
        get_edge_solid_bcs(N, bound_cons1);
        get_edge_solid_bcs(W, bound_cons2);

        for (unsigned k = 0; k < n_dim; k++)
        {
          solid_bound_cons[k] = (bound_cons1[k] || bound_cons2[k]);
        }
        break;

        // Most restrictive boundary at NE corner
      case NE:
        get_edge_solid_bcs(N, bound_cons1);
        get_edge_solid_bcs(E, bound_cons2);

        for (unsigned k = 0; k < n_dim; k++)
        {
          solid_bound_cons[k] = (bound_cons1[k] || bound_cons2[k]);
        }
        break;

      default:
        throw OomphLibError(
          "Wrong boundary", OOMPH_CURRENT_FUNCTION, OOMPH_EXCEPTION_LOCATION);
    }
  }

  //==================================================================
  /// Determine Vector of solid (positional) boundary conditions along
  /// the element's edge (S/N/W/E) -- BC is the least restrictive combination
  /// of all the nodes on this edge
  ///
  /// Usual convention:
  ///   - solid_bound_cons[i]=0 if displacement in coordinate direction i
  ///                           on this boundary is free
  ///   - solid_bound_cons[i]=1 if it's pinned
  //==================================================================
  void RefineableSolidQElement<2>::get_edge_solid_bcs(
    const int& edge, Vector<int>& solid_bound_cons) const
  {
    using namespace QuadTreeNames;

    // Number of nodes along 1D edge
    unsigned n_p = nnode_1d();

    // Left- and Right-hand nodes
    unsigned left_node, right_node;
=======
  //========================================================================
  /// Static matrix for coincidence between son nodal points and
  /// father boundaries
  ///
  //========================================================================
  std::map<unsigned, DenseMatrix<int>> RefineableQElement<2>::Father_bound;


  //////////////////////////////////////////////////////////////////////////
  //////////////////////////////////////////////////////////////////////////
  //////////////////////////////////////////////////////////////////////////


  //==================================================================
  /// Determine vector of solid (positional) boundary conditions along
  /// the element's boundary (or vertex) bound (S/W/N/E/SW/SE/NW/NE).
  ///
  /// This function assumes that the same boundary condition is applied
  /// along the entire length of an element's edge (of course, the
  /// vertices combine the boundary conditions of their two adjacent edges
  /// in the most restrictive combination. Hence, if we're at a vertex,
  /// we apply the most restrictive boundary condition of the
  /// two adjacent edges. If we're on an edge (in its proper interior),
  /// we apply the least restrictive boundary condition of all nodes
  /// along the edge.
  ///
  /// Usual convention:
  ///   - solid_bound_cons[i]=0 if displacement in coordinate direction i
  ///                           on this boundary is free.
  ///   - solid_bound_cons[i]=1 if it's pinned.
  //==================================================================
  void RefineableSolidQElement<2>::get_solid_bcs(
    int bound, Vector<int>& solid_bound_cons) const
  {
    using namespace QuadTreeNames;

    // Spatial dimension of all nodes
    unsigned n_dim = this->nodal_dimension();

    // Set up temporary vectors to hold edge boundary conditions
    Vector<int> bound_cons1(n_dim), bound_cons2(n_dim);

    // Which boundary are we on?
    switch (bound)
    {
        // If on edge, just get the bcs
      case N:
      case S:
      case W:
      case E:
        get_edge_solid_bcs(bound, solid_bound_cons);
        break;

        // Most restrictive boundary at SE corner
      case SE:
        get_edge_solid_bcs(S, bound_cons1);
        get_edge_solid_bcs(E, bound_cons2);

        for (unsigned k = 0; k < n_dim; k++)
        {
          solid_bound_cons[k] = (bound_cons1[k] || bound_cons2[k]);
        }
        break;

        // Most restrictive boundary at SW corner
      case SW:
        get_edge_solid_bcs(S, bound_cons1);
        get_edge_solid_bcs(W, bound_cons2);

        for (unsigned k = 0; k < n_dim; k++)
        {
          solid_bound_cons[k] = (bound_cons1[k] || bound_cons2[k]);
        }
        break;

        // Most restrictive boundary at NW corner
      case NW:
        get_edge_solid_bcs(N, bound_cons1);
        get_edge_solid_bcs(W, bound_cons2);

        for (unsigned k = 0; k < n_dim; k++)
        {
          solid_bound_cons[k] = (bound_cons1[k] || bound_cons2[k]);
        }
        break;

        // Most restrictive boundary at NE corner
      case NE:
        get_edge_solid_bcs(N, bound_cons1);
        get_edge_solid_bcs(E, bound_cons2);

        for (unsigned k = 0; k < n_dim; k++)
        {
          solid_bound_cons[k] = (bound_cons1[k] || bound_cons2[k]);
        }
        break;

      default:
        throw OomphLibError(
          "Wrong boundary", OOMPH_CURRENT_FUNCTION, OOMPH_EXCEPTION_LOCATION);
    }
  }

  //==================================================================
  /// Determine Vector of solid (positional) boundary conditions along
  /// the element's edge (S/N/W/E) -- BC is the least restrictive combination
  /// of all the nodes on this edge
  ///
  /// Usual convention:
  ///   - solid_bound_cons[i]=0 if displacement in coordinate direction i
  ///                           on this boundary is free
  ///   - solid_bound_cons[i]=1 if it's pinned
  //==================================================================
  void RefineableSolidQElement<2>::get_edge_solid_bcs(
    const int& edge, Vector<int>& solid_bound_cons) const
  {
    using namespace QuadTreeNames;

    // Number of nodes along 1D edge
    unsigned n_p = nnode_1d();

    // Left- and Right-hand nodes
    unsigned left_node, right_node;

    // Set the left (lower) and right (upper) nodes for the edge
    switch (edge)
    {
      case N:
        left_node = n_p * (n_p - 1);
        right_node = n_p * n_p - 1;
        break;

      case S:
        left_node = 0;
        right_node = n_p - 1;
        break;

      case W:
        left_node = 0;
        right_node = n_p * (n_p - 1);
        break;

      case E:
        left_node = n_p - 1;
        right_node = n_p * n_p - 1;
        break;

      default:
        std::ostringstream error_stream;
        error_stream << "Wrong edge " << edge
                     << " passed to get_solid_edge_bcs(..)" << std::endl;

        throw OomphLibError(
          error_stream.str(), OOMPH_CURRENT_FUNCTION, OOMPH_EXCEPTION_LOCATION);
    }
>>>>>>> fb5f6804

    // Set the left (lower) and right (upper) nodes for the edge
    switch (edge)
    {
      case N:
        left_node = n_p * (n_p - 1);
        right_node = n_p * n_p - 1;
        break;

      case S:
        left_node = 0;
        right_node = n_p - 1;
        break;

      case W:
        left_node = 0;
        right_node = n_p * (n_p - 1);
        break;

      case E:
        left_node = n_p - 1;
        right_node = n_p * n_p - 1;
        break;

      default:
        std::ostringstream error_stream;
        error_stream << "Wrong edge " << edge
                     << " passed to get_solid_edge_bcs(..)" << std::endl;

        throw OomphLibError(
          error_stream.str(), OOMPH_CURRENT_FUNCTION, OOMPH_EXCEPTION_LOCATION);
    }

    // Cast to SolidNodes
    SolidNode* left_node_pt = dynamic_cast<SolidNode*>(node_pt(left_node));
    SolidNode* right_node_pt = dynamic_cast<SolidNode*>(node_pt(right_node));
#ifdef PARANOID
    if (left_node_pt == 0)
    {
      throw OomphLibError(
        "Left node cannot be cast to SolidNode --> something is wrong",
        OOMPH_CURRENT_FUNCTION,
        OOMPH_EXCEPTION_LOCATION);
    }
    if (right_node_pt == 0)
    {
      throw OomphLibError(
        "Right node cannot be cast to SolidNode --> something is wrong",
        OOMPH_CURRENT_FUNCTION,
        OOMPH_EXCEPTION_LOCATION);
    }
#endif

    // Number of coordinate directions
    unsigned n_dim = this->nodal_dimension();

<<<<<<< HEAD
=======
    // Number of coordinate directions
    unsigned n_dim = this->nodal_dimension();

>>>>>>> fb5f6804
    // Loop over all directions, the least restrictive value is
    // the boundary condition at the left multiplied by that at the right
    // Assuming that free is always zero and pinned is one
    for (unsigned k = 0; k < n_dim; k++)
    {
      solid_bound_cons[k] = left_node_pt->position_is_pinned(k) *
                            right_node_pt->position_is_pinned(k);
    }
  }

  /// Build required templates
  // template class RefineableQElement<2>;

} // namespace oomph<|MERGE_RESOLUTION|>--- conflicted
+++ resolved
@@ -262,7 +262,6 @@
         throw OomphLibError(
           error_stream.str(), OOMPH_CURRENT_FUNCTION, OOMPH_EXCEPTION_LOCATION);
     }
-<<<<<<< HEAD
 
     // Max. number of nodal data values in element
     unsigned maxnvalue = ncont_interpolated_values();
@@ -277,22 +276,6 @@
     }
   }
 
-=======
-
-    // Max. number of nodal data values in element
-    unsigned maxnvalue = ncont_interpolated_values();
-
-    // Loop over all values, the least restrictive value is
-    // the boundary condition at the left multiplied by that at the right
-    // Assuming that free is always zero and pinned is one
-    for (unsigned k = 0; k < maxnvalue; k++)
-    {
-      bound_cons[k] =
-        node_pt(left_node)->is_pinned(k) * node_pt(right_node)->is_pinned(k);
-    }
-  }
-
->>>>>>> fb5f6804
   //==================================================================
   /// Given an element edge/vertex, return a set that contains
   /// all the (mesh-)boundary numbers that this element edge/vertex
@@ -399,7 +382,7 @@
     }
   }
 
-<<<<<<< HEAD
+
   //===================================================================
   /// Return the value of the intrinsic boundary coordinate interpolated
   /// along the edge (S/W/N/E)
@@ -420,29 +403,6 @@
     // Get the shape functions at the passed position
     this->shape(s, psi);
 
-=======
-
-  //===================================================================
-  /// Return the value of the intrinsic boundary coordinate interpolated
-  /// along the edge (S/W/N/E)
-  //===================================================================
-  void RefineableQElement<2>::interpolated_zeta_on_edge(
-    const unsigned& boundary,
-    const int& edge,
-    const Vector<double>& s,
-    Vector<double>& zeta)
-  {
-    using namespace QuadTreeNames;
-
-    // Number of 1D nodes along an edge
-    unsigned n_p = nnode_1d();
-
-    // Storage for the shape functions
-    Shape psi(n_p * n_p);
-    // Get the shape functions at the passed position
-    this->shape(s, psi);
-
->>>>>>> fb5f6804
     // Unsigned data that give starts and multipliers for the loop
     // over the nodes on the edges.
     unsigned start = 0, multiplier = 1;
@@ -507,8 +467,6 @@
           std::ostringstream error_stream;
           error_stream << "Coordinate " << s[0] << " " << s[1]
                        << " is not on East edge\n";
-<<<<<<< HEAD
-=======
 
           throw OomphLibError(error_stream.str(),
                               OOMPH_CURRENT_FUNCTION,
@@ -520,18 +478,7 @@
         // Loop over the right-hand edge of the element
         multiplier = n_p;
         break;
->>>>>>> fb5f6804
-
-          throw OomphLibError(error_stream.str(),
-                              OOMPH_CURRENT_FUNCTION,
-                              OOMPH_EXCEPTION_LOCATION);
-        }
-#endif
-        // Start from the bottom right-hand corner
-        start = n_p - 1;
-        // Loop over the right-hand edge of the element
-        multiplier = n_p;
-        break;
+
 
       default:
         std::ostringstream error_stream;
@@ -541,7 +488,6 @@
           error_stream.str(), OOMPH_CURRENT_FUNCTION, OOMPH_EXCEPTION_LOCATION);
     }
 
-<<<<<<< HEAD
     // Initialise the intrinsic coordinate
     double inter_zeta = 0.0;
     // Loop over the nodes on the edge
@@ -558,6 +504,7 @@
     // Set the value of the intrinsic coordinate
     zeta[0] = inter_zeta;
   }
+
 
   //===================================================================
   /// If a neighbouring element has already created a node at
@@ -571,46 +518,6 @@
   {
     using namespace QuadTreeNames;
 
-=======
-      default:
-        std::ostringstream error_stream;
-        error_stream << "Wrong edge " << edge << " passed" << std::endl;
-
-        throw OomphLibError(
-          error_stream.str(), OOMPH_CURRENT_FUNCTION, OOMPH_EXCEPTION_LOCATION);
-    }
-
-    // Initialise the intrinsic coordinate
-    double inter_zeta = 0.0;
-    // Loop over the nodes on the edge
-    for (unsigned n = 0; n < n_p; n++)
-    {
-      // Get the node number
-      unsigned node_number = start + multiplier * n;
-      // Now get the intrinsic coordinate
-      node_pt(node_number)->get_coordinates_on_boundary(boundary, zeta);
-      // Now multiply by the shape function
-      inter_zeta += zeta[0] * psi(node_number);
-    }
-
-    // Set the value of the intrinsic coordinate
-    zeta[0] = inter_zeta;
-  }
-
-
-  //===================================================================
-  /// If a neighbouring element has already created a node at
-  /// a position corresponding to the local fractional position within the
-  /// present element, s_fraction, return
-  /// a pointer to that node. If not, return NULL (0). If the node is
-  /// periodic the flag is_periodic will be true
-  //===================================================================
-  Node* RefineableQElement<2>::node_created_by_neighbour(
-    const Vector<double>& s_fraction, bool& is_periodic)
-  {
-    using namespace QuadTreeNames;
-
->>>>>>> fb5f6804
     // Calculate the edges on which the node lies
     Vector<int> edges;
     if (s_fraction[0] == 0.0)
@@ -622,7 +529,6 @@
       edges.push_back(E);
     }
     if (s_fraction[1] == 0.0)
-<<<<<<< HEAD
     {
       edges.push_back(S);
     }
@@ -650,35 +556,6 @@
     // Loop over the edges
     for (unsigned j = 0; j < n_size; j++)
     {
-=======
-    {
-      edges.push_back(S);
-    }
-    if (s_fraction[1] == 1.0)
-    {
-      edges.push_back(N);
-    }
-
-    // Find the number of edges
-    unsigned n_size = edges.size();
-    // If there are no edges, then there is no neighbour, return 0
-    if (n_size == 0)
-    {
-      return 0;
-    }
-
-    Vector<unsigned> translate_s(2);
-    Vector<double> s_lo_neigh(2);
-    Vector<double> s_hi_neigh(2);
-    Vector<double> s(2);
-
-    int neigh_edge, diff_level;
-    bool in_neighbouring_tree;
-
-    // Loop over the edges
-    for (unsigned j = 0; j < n_size; j++)
-    {
->>>>>>> fb5f6804
       // Find pointer to neighbouring element along edge
       QuadTree* neigh_pt;
       neigh_pt = quadtree_pt()->gteq_edge_neighbour(edges[j],
@@ -704,7 +581,6 @@
           // Note that we need to use the translation scheme in case
           // the local coordinates are swapped in the neighbour.
           for (unsigned i = 0; i < 2; i++)
-<<<<<<< HEAD
           {
             s[i] = s_lo_neigh[i] +
                    s_fraction[translate_s[i]] * (s_hi_neigh[i] - s_lo_neigh[i]);
@@ -717,20 +593,6 @@
           // If there is a node, return it
           if (neighbour_node_pt != 0)
           {
-=======
-          {
-            s[i] = s_lo_neigh[i] +
-                   s_fraction[translate_s[i]] * (s_hi_neigh[i] - s_lo_neigh[i]);
-          }
-
-          // Find the node in the neighbour
-          Node* neighbour_node_pt =
-            neigh_pt->object_pt()->get_node_at_local_coordinate(s);
-
-          // If there is a node, return it
-          if (neighbour_node_pt != 0)
-          {
->>>>>>> fb5f6804
             // Now work out whether it's a periodic boundary
             // only possible if we have moved into a neighbouring tree
             if (in_neighbouring_tree)
@@ -896,10 +758,7 @@
         }
       }
 
-<<<<<<< HEAD
-=======
-
->>>>>>> fb5f6804
+
       // If the father element hasn't been generated yet, we're stuck...
       if (father_el_pt->node_pt(0) == 0)
       {
@@ -1353,10 +1212,7 @@
                   }
                 } // End of if solid_node_pt
 
-<<<<<<< HEAD
-=======
-
->>>>>>> fb5f6804
+
                 // Next, we Update the boundary lookup schemes
                 // Loop over the boundaries stored in the set
                 for (std::set<unsigned>::iterator it = boundaries.begin();
@@ -1389,7 +1245,6 @@
                 // Add to vector of new nodes
                 new_node_pt.push_back(created_node_pt);
               }
-<<<<<<< HEAD
 
               // Now we set the position and values at the newly created node
 
@@ -1403,21 +1258,6 @@
               // ONCE THEY HAVE BEEN GIVEN POSITIONS) BUT WILL
               // NOT ASSIGN SENSIBLE INITIAL POSITONS!
 
-=======
-
-              // Now we set the position and values at the newly created node
-
-              // In the first instance use macro element or FE representation
-              // to create past and present nodal positions.
-              // (THIS STEP SHOULD NOT BE SKIPPED FOR ALGEBRAIC
-              // ELEMENTS AS NOT ALL OF THEM NECESSARILY IMPLEMENT
-              // NONTRIVIAL NODE UPDATE FUNCTIONS. CALLING
-              // THE NODE UPDATE FOR SUCH ELEMENTS/NODES WILL LEAVE
-              // THEIR NODAL POSITIONS WHERE THEY WERE (THIS IS APPROPRIATE
-              // ONCE THEY HAVE BEEN GIVEN POSITIONS) BUT WILL
-              // NOT ASSIGN SENSIBLE INITIAL POSITONS!
-
->>>>>>> fb5f6804
               // Loop over # of history values
               for (unsigned t = 0; t < ntstorage; t++)
               {
@@ -1490,7 +1330,7 @@
 
         } // End of horizontal loop over nodes in element
 
-<<<<<<< HEAD
+
         // If the element is a MacroElementNodeUpdateElement, set
         // the update parameters for the current element's nodes --
         // all this needs is the vector of (pointers to the)
@@ -1508,26 +1348,6 @@
           MacroElementNodeUpdateElementBase* m_el_pt =
             dynamic_cast<MacroElementNodeUpdateElementBase*>(this);
 
-=======
-
-        // If the element is a MacroElementNodeUpdateElement, set
-        // the update parameters for the current element's nodes --
-        // all this needs is the vector of (pointers to the)
-        // geometric objects that affect the MacroElement-based
-        // node update -- this is the same as that in the father element
-        MacroElementNodeUpdateElementBase* father_m_el_pt =
-          dynamic_cast<MacroElementNodeUpdateElementBase*>(father_el_pt);
-        if (father_m_el_pt != 0)
-        {
-          // Get vector of geometric objects from father (construct vector
-          // via copy operation)
-          Vector<GeomObject*> geom_object_pt(father_m_el_pt->geom_object_pt());
-
-          // Cast current element to MacroElementNodeUpdateElement:
-          MacroElementNodeUpdateElementBase* m_el_pt =
-            dynamic_cast<MacroElementNodeUpdateElementBase*>(this);
-
->>>>>>> fb5f6804
 #ifdef PARANOID
           if (m_el_pt == 0)
           {
@@ -1604,15 +1424,10 @@
           }
         }
 
+
         // Now do further build (if any)
         further_build();
 
-<<<<<<< HEAD
-=======
-        // Now do further build (if any)
-        further_build();
-
->>>>>>> fb5f6804
       } // Sanity check: Father element has been generated
     }
     // Element has already been built
@@ -1630,7 +1445,6 @@
   {
     Vector<double> s(2);
     Vector<double> corner(2);
-<<<<<<< HEAD
 
     outfile << "ZONE I=2,J=2, C=" << colour << std::endl;
 
@@ -1654,42 +1468,12 @@
     get_x(s, corner);
     outfile << corner[0] << " " << corner[1] << " " << Number << std::endl;
 
+
     outfile << "TEXT  CS = GRID, X = " << corner[0] << ",Y = " << corner[1]
             << ", HU = GRID, H = 0.01, AN = MIDCENTER, T =\"" << Number << "\""
             << std::endl;
   }
 
-=======
-
-    outfile << "ZONE I=2,J=2, C=" << colour << std::endl;
-
-    s[0] = -1.0;
-    s[1] = -1.0;
-    get_x(s, corner);
-    outfile << corner[0] << " " << corner[1] << " " << Number << std::endl;
-
-    s[0] = 1.0;
-    s[1] = -1.0;
-    get_x(s, corner);
-    outfile << corner[0] << " " << corner[1] << " " << Number << std::endl;
-
-    s[0] = -1.0;
-    s[1] = 1.0;
-    get_x(s, corner);
-    outfile << corner[0] << " " << corner[1] << " " << Number << std::endl;
-
-    s[0] = 1.0;
-    s[1] = 1.0;
-    get_x(s, corner);
-    outfile << corner[0] << " " << corner[1] << " " << Number << std::endl;
-
-
-    outfile << "TEXT  CS = GRID, X = " << corner[0] << ",Y = " << corner[1]
-            << ", HU = GRID, H = 0.01, AN = MIDCENTER, T =\"" << Number << "\""
-            << std::endl;
-  }
-
->>>>>>> fb5f6804
   //====================================================================
   /// Set up all hanging nodes. If we are documenting the output then
   /// open the output files and pass the open files to the helper function
@@ -1730,10 +1514,7 @@
     quad_hang_helper(value_id, E, dummy_hangfile);
   }
 
-<<<<<<< HEAD
-=======
-
->>>>>>> fb5f6804
+
   //=================================================================
   /// Internal function to set up the hanging nodes on a particular
   /// edge of the element
@@ -2046,6 +1827,7 @@
     }
   }
 
+
   //=================================================================
   /// Check inter-element continuity of
   /// - nodal positions
@@ -2056,19 +1838,6 @@
   {
     using namespace QuadTreeNames;
 
-<<<<<<< HEAD
-=======
-  //=================================================================
-  /// Check inter-element continuity of
-  /// - nodal positions
-  /// - (nodally) interpolated function values
-  //====================================================================
-  // template<unsigned NNODE_1D>
-  void RefineableQElement<2>::check_integrity(double& max_error)
-  {
-    using namespace QuadTreeNames;
-
->>>>>>> fb5f6804
     // Number of nodes along edge
     unsigned n_p = nnode_1d();
 
@@ -2125,7 +1894,6 @@
           Node* local_node_pt = 0;
 
           switch (edge_counter)
-<<<<<<< HEAD
           {
             case 0:
               // Local fraction of node
@@ -2165,47 +1933,6 @@
           Vector<double> s_in_neighb(2);
           for (unsigned i = 0; i < 2; i++)
           {
-=======
-          {
-            case 0:
-              // Local fraction of node
-              s_fraction[0] = local_one_d_fraction_of_node(i0, 0);
-              s_fraction[1] = 0.0;
-              // Get pointer to local node
-              local_node_pt = node_pt(i0);
-              break;
-
-            case 1:
-              // Local fraction of node
-              s_fraction[0] = local_one_d_fraction_of_node(i0, 0);
-              s_fraction[1] = 1.0;
-              // Get pointer to local node
-              local_node_pt = node_pt(i0 + n_p * (n_p - 1));
-              break;
-
-            case 2:
-              // Local fraction of node
-              s_fraction[0] = 0.0;
-              s_fraction[1] = local_one_d_fraction_of_node(i0, 1);
-              // Get pointer to local node
-              local_node_pt = node_pt(n_p * i0);
-              break;
-
-            case 3:
-              // Local fraction of node
-              s_fraction[0] = 1.0;
-              s_fraction[1] = local_one_d_fraction_of_node(i0, 1);
-              // Get pointer to local node
-              local_node_pt = node_pt(n_p - 1 + n_p * i0);
-              break;
-          }
-
-          // Calculate the local coordinate and the local coordinate as viewed
-          // from the neighbour
-          Vector<double> s_in_neighb(2);
-          for (unsigned i = 0; i < 2; i++)
-          {
->>>>>>> fb5f6804
             // Local coordinate in this element
             s[i] = -1.0 + 2.0 * s_fraction[i];
             // Local coordinate in the neighbour
@@ -2258,7 +1985,6 @@
             // Get the values in current element.
             Vector<double> values;
             get_interpolated_values(t, s, values);
-<<<<<<< HEAD
 
             // Now figure out how many continuously interpolated values there
             // are
@@ -2289,37 +2015,6 @@
         }
       }
     }
-=======
-
-            // Now figure out how many continuously interpolated values there
-            // are
-            unsigned num_val =
-              neigh_pt->object_pt()->ncont_interpolated_values();
-
-            // Check error
-            for (unsigned ival = 0; ival < num_val; ival++)
-            {
-              double err = std::fabs(values[ival] - values_in_neighb[ival]);
-
-              if (err > 1.0e-10)
-              {
-                oomph_info << local_node_pt->x(0) << " " << local_node_pt->x(1)
-                           << " \n# "
-                           << "erru (S)" << err << " " << ival << " "
-                           << get_node_number(local_node_pt) << " "
-                           << values[ival] << " " << values_in_neighb[ival]
-                           << std::endl;
-              }
-
-              if (err > max_error_val)
-              {
-                max_error_val = err;
-              }
-            }
-          }
-        }
-      }
-    }
 
     max_error = max_error_x[0];
     if (max_error_x[1] > max_error) max_error = max_error_x[1];
@@ -2333,23 +2028,7 @@
       oomph_info << "#------------------------------------ \n " << std::endl;
     }
   }
->>>>>>> fb5f6804
-
-    max_error = max_error_x[0];
-    if (max_error_x[1] > max_error)
-      max_error = max_error_x[1];
-    if (max_error_val > max_error)
-      max_error = max_error_val;
-
-<<<<<<< HEAD
-    if (max_error > 1e-9)
-    {
-      oomph_info << "\n#------------------------------------ \n#Max error ";
-      oomph_info << max_error_x[0] << " " << max_error_x[1] << " "
-                 << max_error_val << std::endl;
-      oomph_info << "#------------------------------------ \n " << std::endl;
-    }
-  }
+
 
   //========================================================================
   /// Static matrix for coincidence between son nodal points and
@@ -2358,9 +2037,11 @@
   //========================================================================
   std::map<unsigned, DenseMatrix<int>> RefineableQElement<2>::Father_bound;
 
+
   //////////////////////////////////////////////////////////////////////////
   //////////////////////////////////////////////////////////////////////////
   //////////////////////////////////////////////////////////////////////////
+
 
   //==================================================================
   /// Determine vector of solid (positional) boundary conditions along
@@ -2472,130 +2153,6 @@
 
     // Left- and Right-hand nodes
     unsigned left_node, right_node;
-=======
-  //========================================================================
-  /// Static matrix for coincidence between son nodal points and
-  /// father boundaries
-  ///
-  //========================================================================
-  std::map<unsigned, DenseMatrix<int>> RefineableQElement<2>::Father_bound;
-
-
-  //////////////////////////////////////////////////////////////////////////
-  //////////////////////////////////////////////////////////////////////////
-  //////////////////////////////////////////////////////////////////////////
-
-
-  //==================================================================
-  /// Determine vector of solid (positional) boundary conditions along
-  /// the element's boundary (or vertex) bound (S/W/N/E/SW/SE/NW/NE).
-  ///
-  /// This function assumes that the same boundary condition is applied
-  /// along the entire length of an element's edge (of course, the
-  /// vertices combine the boundary conditions of their two adjacent edges
-  /// in the most restrictive combination. Hence, if we're at a vertex,
-  /// we apply the most restrictive boundary condition of the
-  /// two adjacent edges. If we're on an edge (in its proper interior),
-  /// we apply the least restrictive boundary condition of all nodes
-  /// along the edge.
-  ///
-  /// Usual convention:
-  ///   - solid_bound_cons[i]=0 if displacement in coordinate direction i
-  ///                           on this boundary is free.
-  ///   - solid_bound_cons[i]=1 if it's pinned.
-  //==================================================================
-  void RefineableSolidQElement<2>::get_solid_bcs(
-    int bound, Vector<int>& solid_bound_cons) const
-  {
-    using namespace QuadTreeNames;
-
-    // Spatial dimension of all nodes
-    unsigned n_dim = this->nodal_dimension();
-
-    // Set up temporary vectors to hold edge boundary conditions
-    Vector<int> bound_cons1(n_dim), bound_cons2(n_dim);
-
-    // Which boundary are we on?
-    switch (bound)
-    {
-        // If on edge, just get the bcs
-      case N:
-      case S:
-      case W:
-      case E:
-        get_edge_solid_bcs(bound, solid_bound_cons);
-        break;
-
-        // Most restrictive boundary at SE corner
-      case SE:
-        get_edge_solid_bcs(S, bound_cons1);
-        get_edge_solid_bcs(E, bound_cons2);
-
-        for (unsigned k = 0; k < n_dim; k++)
-        {
-          solid_bound_cons[k] = (bound_cons1[k] || bound_cons2[k]);
-        }
-        break;
-
-        // Most restrictive boundary at SW corner
-      case SW:
-        get_edge_solid_bcs(S, bound_cons1);
-        get_edge_solid_bcs(W, bound_cons2);
-
-        for (unsigned k = 0; k < n_dim; k++)
-        {
-          solid_bound_cons[k] = (bound_cons1[k] || bound_cons2[k]);
-        }
-        break;
-
-        // Most restrictive boundary at NW corner
-      case NW:
-        get_edge_solid_bcs(N, bound_cons1);
-        get_edge_solid_bcs(W, bound_cons2);
-
-        for (unsigned k = 0; k < n_dim; k++)
-        {
-          solid_bound_cons[k] = (bound_cons1[k] || bound_cons2[k]);
-        }
-        break;
-
-        // Most restrictive boundary at NE corner
-      case NE:
-        get_edge_solid_bcs(N, bound_cons1);
-        get_edge_solid_bcs(E, bound_cons2);
-
-        for (unsigned k = 0; k < n_dim; k++)
-        {
-          solid_bound_cons[k] = (bound_cons1[k] || bound_cons2[k]);
-        }
-        break;
-
-      default:
-        throw OomphLibError(
-          "Wrong boundary", OOMPH_CURRENT_FUNCTION, OOMPH_EXCEPTION_LOCATION);
-    }
-  }
-
-  //==================================================================
-  /// Determine Vector of solid (positional) boundary conditions along
-  /// the element's edge (S/N/W/E) -- BC is the least restrictive combination
-  /// of all the nodes on this edge
-  ///
-  /// Usual convention:
-  ///   - solid_bound_cons[i]=0 if displacement in coordinate direction i
-  ///                           on this boundary is free
-  ///   - solid_bound_cons[i]=1 if it's pinned
-  //==================================================================
-  void RefineableSolidQElement<2>::get_edge_solid_bcs(
-    const int& edge, Vector<int>& solid_bound_cons) const
-  {
-    using namespace QuadTreeNames;
-
-    // Number of nodes along 1D edge
-    unsigned n_p = nnode_1d();
-
-    // Left- and Right-hand nodes
-    unsigned left_node, right_node;
 
     // Set the left (lower) and right (upper) nodes for the edge
     switch (edge)
@@ -2628,39 +2185,7 @@
         throw OomphLibError(
           error_stream.str(), OOMPH_CURRENT_FUNCTION, OOMPH_EXCEPTION_LOCATION);
     }
->>>>>>> fb5f6804
-
-    // Set the left (lower) and right (upper) nodes for the edge
-    switch (edge)
-    {
-      case N:
-        left_node = n_p * (n_p - 1);
-        right_node = n_p * n_p - 1;
-        break;
-
-      case S:
-        left_node = 0;
-        right_node = n_p - 1;
-        break;
-
-      case W:
-        left_node = 0;
-        right_node = n_p * (n_p - 1);
-        break;
-
-      case E:
-        left_node = n_p - 1;
-        right_node = n_p * n_p - 1;
-        break;
-
-      default:
-        std::ostringstream error_stream;
-        error_stream << "Wrong edge " << edge
-                     << " passed to get_solid_edge_bcs(..)" << std::endl;
-
-        throw OomphLibError(
-          error_stream.str(), OOMPH_CURRENT_FUNCTION, OOMPH_EXCEPTION_LOCATION);
-    }
+
 
     // Cast to SolidNodes
     SolidNode* left_node_pt = dynamic_cast<SolidNode*>(node_pt(left_node));
@@ -2682,15 +2207,10 @@
     }
 #endif
 
+
     // Number of coordinate directions
     unsigned n_dim = this->nodal_dimension();
 
-<<<<<<< HEAD
-=======
-    // Number of coordinate directions
-    unsigned n_dim = this->nodal_dimension();
-
->>>>>>> fb5f6804
     // Loop over all directions, the least restrictive value is
     // the boundary condition at the left multiplied by that at the right
     // Assuming that free is always zero and pinned is one
