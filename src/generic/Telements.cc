// LIC// ====================================================================
// LIC// This file forms part of oomph-lib, the object-oriented,
// LIC// multi-physics finite-element library, available
// LIC// at http://www.oomph-lib.org.
// LIC//
// LIC// Copyright (C) 2006-2021 Matthias Heil and Andrew Hazel
// LIC//
// LIC// This library is free software; you can redistribute it and/or
// LIC// modify it under the terms of the GNU Lesser General Public
// LIC// License as published by the Free Software Foundation; either
// LIC// version 2.1 of the License, or (at your option) any later version.
// LIC//
// LIC// This library is distributed in the hope that it will be useful,
// LIC// but WITHOUT ANY WARRANTY; without even the implied warranty of
// LIC// MERCHANTABILITY or FITNESS FOR A PARTICULAR PURPOSE.  See the GNU
// LIC// Lesser General Public License for more details.
// LIC//
// LIC// You should have received a copy of the GNU Lesser General Public
// LIC// License along with this library; if not, write to the Free Software
// LIC// Foundation, Inc., 51 Franklin Street, Fifth Floor, Boston, MA
// LIC// 02110-1301  USA.
// LIC//
// LIC// The authors may be contacted at oomph-lib@maths.man.ac.uk.
// LIC//
// LIC//====================================================================
// Non-inline member functions for Telements


// oomph-lib headers
#include "Telements.h"

namespace oomph
{
  //=======================================================================
  /// Assign the static integral
  //=======================================================================
  template<unsigned NNODE_1D>
  TGauss<1, NNODE_1D> TElement<1, NNODE_1D>::Default_integration_scheme;
  template<unsigned NNODE_1D>
  TGauss<2, NNODE_1D> TElement<2, NNODE_1D>::Default_integration_scheme;
  template<unsigned NNODE_1D>
  TGauss<3, NNODE_1D> TElement<3, NNODE_1D>::Default_integration_scheme;

  //////////////////////////////////////////////////////////////////
  // 1D Telements
  //////////////////////////////////////////////////////////////////

  //=======================================================================
  /// The output function for general 1D TElements
  //=======================================================================
  template<unsigned NNODE_1D>
  void TElement<1, NNODE_1D>::output(std::ostream& outfile)
  {
    output(outfile, NNODE_1D);
  }

  //=======================================================================
  /// The output function for n_plot points in each coordinate direction
  //=======================================================================
  template<unsigned NNODE_1D>
  void TElement<1, NNODE_1D>::output(std::ostream& outfile,
                                     const unsigned& n_plot)
  {
    // Local variables
    Vector<double> s(1);

    // Tecplot header info
    outfile << "ZONE I=" << n_plot << std::endl;

    // Find the dimension of the nodes
    unsigned n_dim = this->nodal_dimension();

    // Loop over plot points
    for (unsigned l = 0; l < n_plot; l++)
    {
      s[0] = l * 1.0 / (n_plot - 1);
      // Output the coordinates
      for (unsigned i = 0; i < n_dim; i++)
      {
        outfile << interpolated_x(s, i) << " ";
      }
      outfile << std::endl;
    }
    outfile << std::endl;
  }

  //=======================================================================
  /// C style output function for general 1D TElements
  //=======================================================================
  template<unsigned NNODE_1D>
  void TElement<1, NNODE_1D>::output(FILE* file_pt)
  {
    output(file_pt, NNODE_1D);
  }

  //=======================================================================
<<<<<<< HEAD
  /// C style output function for n_plot points in each coordinate direction
  //=======================================================================
  template<unsigned NNODE_1D>
  void TElement<1, NNODE_1D>::output(FILE* file_pt, const unsigned& n_plot)
  {
    // Local variables
    Vector<double> s(1);

    // Tecplot header info
    // outfile << "ZONE I=" << n_plot << std::endl;
    fprintf(file_pt, "ZONE I=%i\n", n_plot);

    // Find the dimension of the first node
    unsigned n_dim = this->nodal_dimension();

    // Loop over plot points
    for (unsigned l = 0; l < n_plot; l++)
    {
      s[0] = l * 1.0 / (n_plot - 1);

      // Output the coordinates
      for (unsigned i = 0; i < n_dim; i++)
      {
        // outfile << interpolated_x(s,i) << " " ;
        fprintf(file_pt, "%g ", interpolated_x(s, i));
      }
      // outfile <<  std::endl;
      fprintf(file_pt, "\n");
    }
    // outfile << std::endl;
    fprintf(file_pt, "\n");
  }

=======
  /// C style output function for general 1D TElements
  //=======================================================================
  template<unsigned NNODE_1D>
  void TElement<1, NNODE_1D>::output(FILE* file_pt)
  {
    output(file_pt, NNODE_1D);
  }

  //=======================================================================
  /// C style output function for n_plot points in each coordinate direction
  //=======================================================================
  template<unsigned NNODE_1D>
  void TElement<1, NNODE_1D>::output(FILE* file_pt, const unsigned& n_plot)
  {
    // Local variables
    Vector<double> s(1);

    // Tecplot header info
    // outfile << "ZONE I=" << n_plot << std::endl;
    fprintf(file_pt, "ZONE I=%i\n", n_plot);

    // Find the dimension of the first node
    unsigned n_dim = this->nodal_dimension();

    // Loop over plot points
    for (unsigned l = 0; l < n_plot; l++)
    {
      s[0] = l * 1.0 / (n_plot - 1);

      // Output the coordinates
      for (unsigned i = 0; i < n_dim; i++)
      {
        // outfile << interpolated_x(s,i) << " " ;
        fprintf(file_pt, "%g ", interpolated_x(s, i));
      }
      // outfile <<  std::endl;
      fprintf(file_pt, "\n");
    }
    // outfile << std::endl;
    fprintf(file_pt, "\n");
  }

>>>>>>> fb5f6804
  //=============================================================
  /// Namespace for helper functions that return the local
  /// coordinates in the bulk elements
  //==============================================================
  namespace TElement1FaceToBulkCoordinates
  {
    /// The translation scheme for the face s0 = 0.0
    void face0(const Vector<double>& s, Vector<double>& s_bulk)
    {
      s_bulk[0] = 0.0;
    }

    /// The translation scheme for the face s0 = 1.0
    void face1(const Vector<double>& s, Vector<double>& s_bulk)
    {
      s_bulk[0] = 1.0;
    }
  } // namespace TElement1FaceToBulkCoordinates

<<<<<<< HEAD
=======

>>>>>>> fb5f6804
  //=============================================================
  /// Namespace for helper functions that calculate derivatives
  /// of the local coordinates in the bulk elements wrt the
  /// local coordinates in the face element.
  //=============================================================
  namespace TElement1BulkCoordinateDerivatives
  {
    /// Function for both faces -- the bulk coordinate is fixed on both
    void faces0(const Vector<double>& s,
                DenseMatrix<double>& dsbulk_dsface,
                unsigned& interior_direction)
    {
      // Bulk coordinate s[0] does not vary along the face
      dsbulk_dsface(0, 0) = 0.0;

      // The interior direction is given by s[0]
      interior_direction = 0;
    }
  } // namespace TElement1BulkCoordinateDerivatives

  //===========================================================
  /// Function to setup geometrical information for lower-dimensional
  /// FaceElements (which are Point Elements).
  //===========================================================
  template<unsigned NNODE_1D>
  void TElement<1, NNODE_1D>::build_face_element(const int& face_index,
                                                 FaceElement* face_element_pt)
  {
    // Overload the nodal dimension
    face_element_pt->set_nodal_dimension(nodal_dimension());

    // Set the pointer to the "bulk" element
    face_element_pt->bulk_element_pt() = this;

#ifdef OOMPH_HAS_MPI
    // Pass on non-halo proc ID
    face_element_pt->set_halo(Non_halo_proc_ID);
#endif

    // Resize the storage for the original number of values at the (one and
    // only) node of the face element.
    face_element_pt->nbulk_value_resize(1);

    // Resize the storage for the bulk node number corresponding to the (one
    // and only) node of the face element
    face_element_pt->bulk_node_number_resize(1);

    // Set the face index in the face element
    face_element_pt->face_index() = face_index;

    // Now set up the node pointer
    // The convention is that the "normal", should always point
    // out of the element
    switch (face_index)
    {
        // Bottom, normal sign is negative (coordinate points into element)
      case (-1):
        face_element_pt->node_pt(0) = node_pt(0);
        face_element_pt->bulk_node_number(0) = 0;
        face_element_pt->normal_sign() = -1;

        // Set the pointer to the function that determines the bulk coordinates
        // in the face element
        face_element_pt->face_to_bulk_coordinate_fct_pt() =
          &TElement1FaceToBulkCoordinates::face0;

        // Set the pointer to the function that determines the mapping of
        // derivatives
        face_element_pt->bulk_coordinate_derivatives_fct_pt() =
          &TElement1BulkCoordinateDerivatives::faces0;

        // Set the number of values stored when the node is part of the "bulk"
        // element. The required_nvalue() must be used, rather than nvalue(),
        // because otherwise nodes on boundaries will be resized multiple
        // times. If you want any other behaviour, you MUST set nbulk_value()
        // manually after construction of your specific face element.
        face_element_pt->nbulk_value(0) = required_nvalue(0);
        break;

        // Top, normal sign is positive (coordinate points out of element)
      case (1):
        face_element_pt->node_pt(0) = node_pt(NNODE_1D - 1);
        face_element_pt->bulk_node_number(0) = NNODE_1D - 1;
        face_element_pt->normal_sign() = +1;

        // Set the pointer to the function that determines the bulk coordinates
        // in the face element
        face_element_pt->face_to_bulk_coordinate_fct_pt() =
          &TElement1FaceToBulkCoordinates::face1;

        // Set the pointer to the function that determines the mapping of
        // derivatives
        face_element_pt->bulk_coordinate_derivatives_fct_pt() =
          &TElement1BulkCoordinateDerivatives::faces0;

<<<<<<< HEAD
=======

>>>>>>> fb5f6804
        // Set the number of values stored when the node is part of the "bulk"
        // element.
        face_element_pt->nbulk_value(0) = required_nvalue(NNODE_1D - 1);
        break;

        // All other cases throw an error
      default:
        std::ostringstream error_message;
        error_message << "Face_index should only take "
                      << "the values +/-1, not " << face_index << std::endl;

        throw OomphLibError(error_message.str(),
                            OOMPH_CURRENT_FUNCTION,
                            OOMPH_EXCEPTION_LOCATION);
    }
  }

  ////////////////////////////////////////////////////////////////
  //       2D Telements
  ////////////////////////////////////////////////////////////////

<<<<<<< HEAD
  /// Assign the nodal translation schemes
  template<>
  const unsigned TElement<2, 2>::Node_on_face[3][2] = {{2, 1}, {2, 0}, {0, 1}};

  template<>
  const unsigned TElement<2, 3>::Node_on_face[3][3] = {
    {2, 4, 1}, {2, 5, 0}, {0, 3, 1}};

  template<>
  const unsigned TElement<2, 4>::Node_on_face[3][4] = {
    {2, 6, 5, 1}, {2, 7, 8, 0}, {0, 3, 4, 1}};

  //===================================================================
  /// Namespace for the functions that translate local face coordinates
  /// to the coordinates in the bulk element
  //==================================================================
  namespace TElement2FaceToBulkCoordinates
  {
    /// The translation scheme for the face s0 = 0
    void face0(const Vector<double>& s, Vector<double>& s_bulk)
    {
      s_bulk[0] = 0.0;
      s_bulk[1] = s[0];
    }

    /// The translation scheme for the face s1 = 0
    void face1(const Vector<double>& s, Vector<double>& s_bulk)
    {
      s_bulk[0] = s[0];
      s_bulk[1] = 0.0;
    }

=======
  ////////////////////////////////////////////////////////////////
  //       2D Telements
  ////////////////////////////////////////////////////////////////

  /// Assign the nodal translation schemes
  template<>
  const unsigned TElement<2, 2>::Node_on_face[3][2] = {{2, 1}, {2, 0}, {0, 1}};

  template<>
  const unsigned TElement<2, 3>::Node_on_face[3][3] = {
    {2, 4, 1}, {2, 5, 0}, {0, 3, 1}};

  template<>
  const unsigned TElement<2, 4>::Node_on_face[3][4] = {
    {2, 6, 5, 1}, {2, 7, 8, 0}, {0, 3, 4, 1}};


  //===================================================================
  /// Namespace for the functions that translate local face coordinates
  /// to the coordinates in the bulk element
  //==================================================================
  namespace TElement2FaceToBulkCoordinates
  {
    /// The translation scheme for the face s0 = 0
    void face0(const Vector<double>& s, Vector<double>& s_bulk)
    {
      s_bulk[0] = 0.0;
      s_bulk[1] = s[0];
    }

    /// The translation scheme for the face s1 = 0
    void face1(const Vector<double>& s, Vector<double>& s_bulk)
    {
      s_bulk[0] = s[0];
      s_bulk[1] = 0.0;
    }

>>>>>>> fb5f6804
    /// The translation scheme for the face s2 = 0
    void face2(const Vector<double>& s, Vector<double>& s_bulk)
    {
      s_bulk[0] = 1.0 - s[0];
      s_bulk[1] = s[0];
    }
  } // namespace TElement2FaceToBulkCoordinates

<<<<<<< HEAD
=======

>>>>>>> fb5f6804
  //=============================================================
  /// Namespace for helper functions that calculate derivatives
  /// of the local coordinates in the bulk elements wrt the
  /// local coordinates in the face element.
  //=============================================================
  namespace TElement2BulkCoordinateDerivatives
  {
    /// Function for the "left" face along which s0 is fixed
    void face0(const Vector<double>& s,
               DenseMatrix<double>& dsbulk_dsface,
               unsigned& interior_direction)
    {
      // Bulk coordinate s[0] does not vary along the face
      dsbulk_dsface(0, 0) = 0.0;
      // Bulk coordinate s[1] is the face coordinate
      dsbulk_dsface(1, 0) = 1.0;
<<<<<<< HEAD

      // The interior direction is given by s[0]
      interior_direction = 0;
    }

    /// Function for the "bottom" face along which s1 is fixed
    void face1(const Vector<double>& s,
               DenseMatrix<double>& dsbulk_dsface,
               unsigned& interior_direction)
    {
      // Bulk coordinate s[0] is the face coordinate
      dsbulk_dsface(0, 0) = 1.0;
      // Bulk coordinate s[1] does not vary along the face
      dsbulk_dsface(1, 0) = 0.0;

      // The interior direction is given by s[1]
      interior_direction = 1;
    }

    /// Function for the sloping face
    void face2(const Vector<double>& s,
               DenseMatrix<double>& dsbulk_dsface,
               unsigned& interior_direction)
    {
      // Bulk coordinate s[0] decreases along the face
      dsbulk_dsface(0, 0) = -1.0;
      // Bulk coordinate s[1] increases along the face
      dsbulk_dsface(1, 0) = 1.0;

      // The interior direction is given by s[0] (or s[1])
      interior_direction = 0;
    }

  } // namespace TElement2BulkCoordinateDerivatives

=======

      // The interior direction is given by s[0]
      interior_direction = 0;
    }


    /// Function for the "bottom" face along which s1 is fixed
    void face1(const Vector<double>& s,
               DenseMatrix<double>& dsbulk_dsface,
               unsigned& interior_direction)
    {
      // Bulk coordinate s[0] is the face coordinate
      dsbulk_dsface(0, 0) = 1.0;
      // Bulk coordinate s[1] does not vary along the face
      dsbulk_dsface(1, 0) = 0.0;

      // The interior direction is given by s[1]
      interior_direction = 1;
    }

    /// Function for the sloping face
    void face2(const Vector<double>& s,
               DenseMatrix<double>& dsbulk_dsface,
               unsigned& interior_direction)
    {
      // Bulk coordinate s[0] decreases along the face
      dsbulk_dsface(0, 0) = -1.0;
      // Bulk coordinate s[1] increases along the face
      dsbulk_dsface(1, 0) = 1.0;

      // The interior direction is given by s[0] (or s[1])
      interior_direction = 0;
    }

  } // namespace TElement2BulkCoordinateDerivatives


>>>>>>> fb5f6804
  //=======================================================================
  /// Function to setup geometrical information for lower-dimensional
  /// FaceElements (which are of type TElement<2,NNODE_1D>).
  //=======================================================================
  template<unsigned NNODE_1D>
  void TElement<2, NNODE_1D>::build_face_element(const int& face_index,
                                                 FaceElement* face_element_pt)
  {
    // Set the nodal dimension from the first node
    face_element_pt->set_nodal_dimension(nodal_dimension());

    // Set the pointer to the orginal "bulk" element
    face_element_pt->bulk_element_pt() = this;

#ifdef OOMPH_HAS_MPI
    // Pass on non-halo proc ID
    face_element_pt->set_halo(Non_halo_proc_ID);
#endif

    // Calculate the number of nodes in the face element
    const unsigned n_face_nodes = NNODE_1D;
<<<<<<< HEAD

    // Resize storage for the number of values originally stored
    // at the face element's nodes.
    face_element_pt->nbulk_value_resize(n_face_nodes);

    // Resize storage for the bulk node numbers corresponding to
    // the nodes of the face
    face_element_pt->bulk_node_number_resize(n_face_nodes);

    // Set the face index in the face element
    face_element_pt->face_index() = face_index;

    // So the faces are
    // 0 : s_0 fixed
    // 1 : s_1 fixed
    // 2 : sloping face

    // Copy nodes across to the face
    for (unsigned i = 0; i < n_face_nodes; i++)
    {
      // The number is just offset by one
      unsigned bulk_number = Node_on_face[face_index][i];
      face_element_pt->node_pt(i) = node_pt(bulk_number);
      face_element_pt->bulk_node_number(i) = bulk_number;
      // set the number of values originally stored at this node
      face_element_pt->nbulk_value(i) = required_nvalue(bulk_number);
    }

    // Now set up the node pointers and the normal vectors
    switch (face_index)
    {
        //
        //-----The face s0 is constant
      case 0:

        // Set the pointer to the function that determines the bulk
        // coordinates in the face element
        face_element_pt->face_to_bulk_coordinate_fct_pt() =
          &TElement2FaceToBulkCoordinates::face0;

        // Set the pointer to the function that determines the mapping of
        // derivatives
        face_element_pt->bulk_coordinate_derivatives_fct_pt() =
          &TElement2BulkCoordinateDerivatives::face0;

        // Outer unit normal is the positive cross product of two in plane
        // tangent vectors
        face_element_pt->normal_sign() = +1;

        break;

        //-----The face s1 is constant
      case 1:

        // Set the pointer to the function that determines the bulk
        // coordinates in the face element
        face_element_pt->face_to_bulk_coordinate_fct_pt() =
          &TElement2FaceToBulkCoordinates::face1;

        // Set the pointer to the function that determines the mapping of
        // derivatives
        face_element_pt->bulk_coordinate_derivatives_fct_pt() =
          &TElement2BulkCoordinateDerivatives::face1;

        // Outer unit normal is the positive cross product of two in plane
        // tangent vectors
        face_element_pt->normal_sign() = +1;

        break;

=======

    // Resize storage for the number of values originally stored
    // at the face element's nodes.
    face_element_pt->nbulk_value_resize(n_face_nodes);

    // Resize storage for the bulk node numbers corresponding to
    // the nodes of the face
    face_element_pt->bulk_node_number_resize(n_face_nodes);

    // Set the face index in the face element
    face_element_pt->face_index() = face_index;

    // So the faces are
    // 0 : s_0 fixed
    // 1 : s_1 fixed
    // 2 : sloping face

    // Copy nodes across to the face
    for (unsigned i = 0; i < n_face_nodes; i++)
    {
      // The number is just offset by one
      unsigned bulk_number = Node_on_face[face_index][i];
      face_element_pt->node_pt(i) = node_pt(bulk_number);
      face_element_pt->bulk_node_number(i) = bulk_number;
      // set the number of values originally stored at this node
      face_element_pt->nbulk_value(i) = required_nvalue(bulk_number);
    }

    // Now set up the node pointers and the normal vectors
    switch (face_index)
    {
        //
        //-----The face s0 is constant
      case 0:

        // Set the pointer to the function that determines the bulk
        // coordinates in the face element
        face_element_pt->face_to_bulk_coordinate_fct_pt() =
          &TElement2FaceToBulkCoordinates::face0;

        // Set the pointer to the function that determines the mapping of
        // derivatives
        face_element_pt->bulk_coordinate_derivatives_fct_pt() =
          &TElement2BulkCoordinateDerivatives::face0;

        // Outer unit normal is the positive cross product of two in plane
        // tangent vectors
        face_element_pt->normal_sign() = +1;

        break;

        //-----The face s1 is constant
      case 1:

        // Set the pointer to the function that determines the bulk
        // coordinates in the face element
        face_element_pt->face_to_bulk_coordinate_fct_pt() =
          &TElement2FaceToBulkCoordinates::face1;

        // Set the pointer to the function that determines the mapping of
        // derivatives
        face_element_pt->bulk_coordinate_derivatives_fct_pt() =
          &TElement2BulkCoordinateDerivatives::face1;

        // Outer unit normal is the positive cross product of two in plane
        // tangent vectors
        face_element_pt->normal_sign() = +1;

        break;

>>>>>>> fb5f6804
        //
        //-----The face s2 is constant
      case 2:

        // Set the pointer to the function that determines the bulk
        // coordinates in the face element
        face_element_pt->face_to_bulk_coordinate_fct_pt() =
          &TElement2FaceToBulkCoordinates::face2;

        // Set the pointer to the function that determines the mapping of
        // derivatives
        face_element_pt->bulk_coordinate_derivatives_fct_pt() =
          &TElement2BulkCoordinateDerivatives::face2;

        // Outer unit normal is the negative cross product of two in plane
        // tangent vectors
        face_element_pt->normal_sign() = -1;

        break;

      default:

        std::ostringstream error_message;
        error_message << "Face_index should only take "
                      << "the values 0, 1 or 2 not " << face_index << std::endl;

        throw OomphLibError(error_message.str(),
                            OOMPH_CURRENT_FUNCTION,
                            OOMPH_EXCEPTION_LOCATION);
    } // end switch
<<<<<<< HEAD
  }

  //=======================================================================
  /// The output function for TElement<2,NNODE_1D>
  //=======================================================================
  template<unsigned NNODE_1D>
  void TElement<2, NNODE_1D>::output(std::ostream& outfile)
  {
    // QUEHACERES want to perform same output, but at each node
    output(outfile, NNODE_1D);
  }

  //=======================================================================
  /// The output function for TElement<2,NNODE_1D>
  //=======================================================================
  template<unsigned NNODE_1D>
  void TElement<2, NNODE_1D>::output(std::ostream& outfile,
                                     const unsigned& nplot)
  {
    // Vector of local coordinates
    Vector<double> s(2);

    // Get the dimension of the node
    unsigned n_dim = this->nodal_dimension();
=======
  }


  //=======================================================================
  /// The output function for TElement<2,NNODE_1D>
  //=======================================================================
  template<unsigned NNODE_1D>
  void TElement<2, NNODE_1D>::output(std::ostream& outfile)
  {
    // QUEHACERES want to perform same output, but at each node
    output(outfile, NNODE_1D);
  }
>>>>>>> fb5f6804

    // Tecplot header info
    outfile << tecplot_zone_string(nplot);

<<<<<<< HEAD
=======
  //=======================================================================
  /// The output function for TElement<2,NNODE_1D>
  //=======================================================================
  template<unsigned NNODE_1D>
  void TElement<2, NNODE_1D>::output(std::ostream& outfile,
                                     const unsigned& nplot)
  {
    // Vector of local coordinates
    Vector<double> s(2);

    // Get the dimension of the node
    unsigned n_dim = this->nodal_dimension();

    // Tecplot header info
    outfile << tecplot_zone_string(nplot);

>>>>>>> fb5f6804
    // Loop over plot points
    unsigned num_plot_points = nplot_points(nplot);
    for (unsigned iplot = 0; iplot < num_plot_points; iplot++)
    {
      // Get local coordinates of plot point
      get_s_plot(iplot, nplot, s);

      for (unsigned i = 0; i < n_dim; i++)
      {
        outfile << interpolated_x(s, i) << " ";
      }
      outfile << std::endl;
    }
<<<<<<< HEAD

    // Write tecplot footer (e.g. FE connectivity lists)
    write_tecplot_zone_footer(outfile, nplot);
  }

  //=======================================================================
  /// The C-style output function for TElement<2,NNODE_1D>
  //=======================================================================
  template<unsigned NNODE_1D>
  void TElement<2, NNODE_1D>::output(FILE* file_pt)
  {
    output(file_pt, NNODE_1D);
=======

    // Write tecplot footer (e.g. FE connectivity lists)
    write_tecplot_zone_footer(outfile, nplot);
>>>>>>> fb5f6804
  }

  //=======================================================================
  /// The C-style output function for TElement<2,NNODE_1D>
  //=======================================================================
  template<unsigned NNODE_1D>
<<<<<<< HEAD
  void TElement<2, NNODE_1D>::output(FILE* file_pt, const unsigned& nplot)
  {
    // Vector of local coordinates
    Vector<double> s(2);

    // Find the dimensions of the nodes
    unsigned n_dim = this->nodal_dimension();

=======
  void TElement<2, NNODE_1D>::output(FILE* file_pt)
  {
    output(file_pt, NNODE_1D);
  }


  //=======================================================================
  /// The C-style output function for TElement<2,NNODE_1D>
  //=======================================================================
  template<unsigned NNODE_1D>
  void TElement<2, NNODE_1D>::output(FILE* file_pt, const unsigned& nplot)
  {
    // Vector of local coordinates
    Vector<double> s(2);

    // Find the dimensions of the nodes
    unsigned n_dim = this->nodal_dimension();

>>>>>>> fb5f6804
    // Tecplot header info
    fprintf(file_pt, "%s \n", tecplot_zone_string(nplot).c_str());

    // Loop over plot points
    unsigned num_plot_points = nplot_points(nplot);
    for (unsigned iplot = 0; iplot < num_plot_points; iplot++)
    {
      // Get local coordinates of plot point
      get_s_plot(iplot, nplot, s);

      for (unsigned i = 0; i < n_dim; i++)
      {
        fprintf(file_pt, "%g ", interpolated_x(s, i));
        // outfile << interpolated_x(s,i) << " ";
      }
      fprintf(file_pt, "\n");
      // outfile << std::endl;
    }

    // Write tecplot footer (e.g. FE connectivity lists)
    write_tecplot_zone_footer(file_pt, nplot);
  }

  ///////////////////////////////////////////////////////////////////////
  ///////////////////////////////////////////////////////////////////////
  ///////////////////////////////////////////////////////////////////////

<<<<<<< HEAD
  //=======================================================================
  /// The output function for TElement<3,NNODE_1D>
  //=======================================================================
  template<unsigned NNODE_1D>
  void TElement<3, NNODE_1D>::output(std::ostream& outfile)
  {
    output(outfile, NNODE_1D);
  }
=======
  ///////////////////////////////////////////////////////////////////////
  ///////////////////////////////////////////////////////////////////////
  ///////////////////////////////////////////////////////////////////////
>>>>>>> fb5f6804

  //=======================================================================
  /// The output function for TElement<3,NNODE_1D>
  //=======================================================================
  template<unsigned NNODE_1D>
  void TElement<3, NNODE_1D>::output(std::ostream& outfile,
                                     const unsigned& nplot)
  {
    // Vector of local coordinates
    Vector<double> s(3);

<<<<<<< HEAD
    // Find the dimension of the nodes
    unsigned n_dim = this->nodal_dimension();

    // Tecplot header info
    outfile << tecplot_zone_string(nplot);

    // Loop over plot points
    unsigned num_plot_points = nplot_points(nplot);
    for (unsigned iplot = 0; iplot < num_plot_points; iplot++)
    {
      // Get local coordinates of plot point
      get_s_plot(iplot, nplot, s);

      for (unsigned i = 0; i < n_dim; i++)
      {
        outfile << interpolated_x(s, i) << " ";
      }
      outfile << "\n";
    }

    // Write tecplot footer (e.g. FE connectivity lists)
    write_tecplot_zone_footer(outfile, nplot);
  }

  //=======================================================================
  /// The C-style output function for TElement<3,NNODE_1D>
  //=======================================================================
  template<unsigned NNODE_1D>
  void TElement<3, NNODE_1D>::output(FILE* file_pt)
  {
    output(file_pt, NNODE_1D);
=======
  //=======================================================================
  /// The output function for TElement<3,NNODE_1D>
  //=======================================================================
  template<unsigned NNODE_1D>
  void TElement<3, NNODE_1D>::output(std::ostream& outfile)
  {
    output(outfile, NNODE_1D);
  }


  //=======================================================================
  /// The output function for TElement<3,NNODE_1D>
  //=======================================================================
  template<unsigned NNODE_1D>
  void TElement<3, NNODE_1D>::output(std::ostream& outfile,
                                     const unsigned& nplot)
  {
    // Vector of local coordinates
    Vector<double> s(3);

    // Find the dimension of the nodes
    unsigned n_dim = this->nodal_dimension();

    // Tecplot header info
    outfile << tecplot_zone_string(nplot);

    // Loop over plot points
    unsigned num_plot_points = nplot_points(nplot);
    for (unsigned iplot = 0; iplot < num_plot_points; iplot++)
    {
      // Get local coordinates of plot point
      get_s_plot(iplot, nplot, s);

      for (unsigned i = 0; i < n_dim; i++)
      {
        outfile << interpolated_x(s, i) << " ";
      }
      outfile << "\n";
    }

    // Write tecplot footer (e.g. FE connectivity lists)
    write_tecplot_zone_footer(outfile, nplot);
>>>>>>> fb5f6804
  }

  //=======================================================================
  /// The C-style output function for TElement<3,NNODE_1D>
  //=======================================================================
  template<unsigned NNODE_1D>
  void TElement<3, NNODE_1D>::output(FILE* file_pt, const unsigned& nplot)
  {
    // Vector of local coordinates
    Vector<double> s(3);

<<<<<<< HEAD
    // Find the dimension of the nodes
    unsigned n_dim = this->nodal_dimension();

=======
  //=======================================================================
  /// The C-style output function for TElement<3,NNODE_1D>
  //=======================================================================
  template<unsigned NNODE_1D>
  void TElement<3, NNODE_1D>::output(FILE* file_pt)
  {
    output(file_pt, NNODE_1D);
  }


  //=======================================================================
  /// The C-style output function for TElement<3,NNODE_1D>
  //=======================================================================
  template<unsigned NNODE_1D>
  void TElement<3, NNODE_1D>::output(FILE* file_pt, const unsigned& nplot)
  {
    // Vector of local coordinates
    Vector<double> s(3);

    // Find the dimension of the nodes
    unsigned n_dim = this->nodal_dimension();

>>>>>>> fb5f6804
    // Tecplot header info
    fprintf(file_pt, "%s \n", tecplot_zone_string(nplot).c_str());

    // Loop over plot points
    unsigned num_plot_points = nplot_points(nplot);
    for (unsigned iplot = 0; iplot < num_plot_points; iplot++)
    {
      // Get local coordinates of plot point
      get_s_plot(iplot, nplot, s);

      for (unsigned i = 0; i < n_dim; i++)
      {
        fprintf(file_pt, "%g ", interpolated_x(s, i));
        // outfile << interpolated_x(s,i) << " ";
      }
      fprintf(file_pt, "\n");
      // outfile << std::endl;
    }

    // Write tecplot footer (e.g. FE connectivity lists)
    write_tecplot_zone_footer(file_pt, nplot);
  }

  //===================================================================
  /// Namespace for the functions that translate local face coordinates
  /// to the coordinates in the bulk element
  //==================================================================
  namespace TElement3FaceToBulkCoordinates
  {
    /// The translation scheme for the face s0 = 0
    void face0(const Vector<double>& s, Vector<double>& s_bulk)
    {
      s_bulk[0] = 0.0;
      s_bulk[1] = s[0];
      s_bulk[2] = s[1];
    }
<<<<<<< HEAD

    /// The translation scheme for the face s1 = 0
    void face1(const Vector<double>& s, Vector<double>& s_bulk)
    {
      s_bulk[0] = s[0];
      s_bulk[1] = 0.0;
      s_bulk[2] = s[1];
    }

    /// The translation scheme for the face s2 = 0
    void face2(const Vector<double>& s, Vector<double>& s_bulk)
    {
      s_bulk[0] = s[0];
      s_bulk[1] = s[1];
      s_bulk[2] = 0.0;
    }

    /// The translation scheme for the sloping face
    void face3(const Vector<double>& s, Vector<double>& s_bulk)
    {
      s_bulk[0] = 1 - s[0] - s[1];
      s_bulk[1] = s[0];
      s_bulk[2] = s[1];
    }

  } // namespace TElement3FaceToBulkCoordinates

  /// Assign the nodal translation scheme for linear elements
  template<>
  const unsigned TElement<3, 2>::Node_on_face[4][3] = {
    {1, 2, 3}, {0, 2, 3}, {0, 1, 3}, {1, 2, 0}};

  /// Assign the nodal translation scheme for quadratic elements
  template<>
  const unsigned TElement<3, 3>::Node_on_face[4][6] = {{1, 2, 3, 7, 8, 9},
                                                       {0, 2, 3, 5, 8, 6},
                                                       {0, 1, 3, 4, 9, 6},
                                                       {1, 2, 0, 7, 5, 4}};

  //=======================================================================
  /// Function to setup geometrical information for lower-dimensional
  /// FaceElements (which are of type TElement<2,NNODE_1D>).
  //=======================================================================
  template<unsigned NNODE_1D>
  void TElement<3, NNODE_1D>::build_face_element(const int& face_index,
                                                 FaceElement* face_element_pt)
  {
    // Set the nodal dimension
    face_element_pt->set_nodal_dimension(nodal_dimension());

    // Set the pointer to the orginal "bulk" element
    face_element_pt->bulk_element_pt() = this;

#ifdef OOMPH_HAS_MPI
    // Pass on non-halo proc ID
    face_element_pt->set_halo(Non_halo_proc_ID);
#endif

    // Calculate the number of nodes in the face element
    const unsigned n_face_nodes = (NNODE_1D * (NNODE_1D + 1)) / 2;

    // Resize storage for the number of values originally stored
    // at the face element's nodes.
    face_element_pt->nbulk_value_resize(n_face_nodes);

    // Resize storage for the bulk node numbers corresponding to
    // the nodes of the face
    face_element_pt->bulk_node_number_resize(n_face_nodes);

    // Set the face index in the face element
    face_element_pt->face_index() = face_index;

    // So the faces are
    // 0 : s_0 fixed
    // 1 : s_1 fixed
    // 2 : s_2 fixed
    // 3 : sloping face

    // Copy nodes across to the face
    for (unsigned i = 0; i < n_face_nodes; i++)
    {
      // The number is just offset by one
      unsigned bulk_number = Node_on_face[face_index][i];
      face_element_pt->node_pt(i) = node_pt(bulk_number);
      face_element_pt->bulk_node_number(i) = bulk_number;
      // set the number of values originally stored at this node
      face_element_pt->nbulk_value(i) = required_nvalue(bulk_number);
    }

    // Now set up the node pointers and the normal vectors
    switch (face_index)
    {
        //
        //-----The face s0 is constant
      case 0:

        // Set the pointer to the function that determines the bulk
        // coordinates in the face element
        face_element_pt->face_to_bulk_coordinate_fct_pt() =
          &TElement3FaceToBulkCoordinates::face0;

        // Outer unit normal is the negative cross product of two in plane
        // tangent vectors
        face_element_pt->normal_sign() = -1;

        break;

        //-----The face s1 is constant
      case 1:

        // Set the pointer to the function that determines the bulk
        // coordinates in the face element
        face_element_pt->face_to_bulk_coordinate_fct_pt() =
          &TElement3FaceToBulkCoordinates::face1;

        // Outer unit normal is the positive cross product of two in plane
        // tangent vectors
        face_element_pt->normal_sign() = +1;

        break;

        //
        //-----The face s2 is constant
      case 2:

        // Set the pointer to the function that determines the bulk
        // coordinates in the face element
        face_element_pt->face_to_bulk_coordinate_fct_pt() =
          &TElement3FaceToBulkCoordinates::face2;
=======

    /// The translation scheme for the face s1 = 0
    void face1(const Vector<double>& s, Vector<double>& s_bulk)
    {
      s_bulk[0] = s[0];
      s_bulk[1] = 0.0;
      s_bulk[2] = s[1];
    }

    /// The translation scheme for the face s2 = 0
    void face2(const Vector<double>& s, Vector<double>& s_bulk)
    {
      s_bulk[0] = s[0];
      s_bulk[1] = s[1];
      s_bulk[2] = 0.0;
    }

    /// The translation scheme for the sloping face
    void face3(const Vector<double>& s, Vector<double>& s_bulk)
    {
      s_bulk[0] = 1 - s[0] - s[1];
      s_bulk[1] = s[0];
      s_bulk[2] = s[1];
    }

  } // namespace TElement3FaceToBulkCoordinates

  /// Assign the nodal translation scheme for linear elements
  template<>
  const unsigned TElement<3, 2>::Node_on_face[4][3] = {
    {1, 2, 3}, {0, 2, 3}, {0, 1, 3}, {1, 2, 0}};

  /// Assign the nodal translation scheme for quadratic elements
  template<>
  const unsigned TElement<3, 3>::Node_on_face[4][6] = {{1, 2, 3, 7, 8, 9},
                                                       {0, 2, 3, 5, 8, 6},
                                                       {0, 1, 3, 4, 9, 6},
                                                       {1, 2, 0, 7, 5, 4}};


  //=======================================================================
  /// Function to setup geometrical information for lower-dimensional
  /// FaceElements (which are of type TElement<2,NNODE_1D>).
  //=======================================================================
  template<unsigned NNODE_1D>
  void TElement<3, NNODE_1D>::build_face_element(const int& face_index,
                                                 FaceElement* face_element_pt)
  {
    // Set the nodal dimension
    face_element_pt->set_nodal_dimension(nodal_dimension());

    // Set the pointer to the orginal "bulk" element
    face_element_pt->bulk_element_pt() = this;

#ifdef OOMPH_HAS_MPI
    // Pass on non-halo proc ID
    face_element_pt->set_halo(Non_halo_proc_ID);
#endif

    // Calculate the number of nodes in the face element
    const unsigned n_face_nodes = (NNODE_1D * (NNODE_1D + 1)) / 2;

    // Resize storage for the number of values originally stored
    // at the face element's nodes.
    face_element_pt->nbulk_value_resize(n_face_nodes);

    // Resize storage for the bulk node numbers corresponding to
    // the nodes of the face
    face_element_pt->bulk_node_number_resize(n_face_nodes);

    // Set the face index in the face element
    face_element_pt->face_index() = face_index;

    // So the faces are
    // 0 : s_0 fixed
    // 1 : s_1 fixed
    // 2 : s_2 fixed
    // 3 : sloping face

    // Copy nodes across to the face
    for (unsigned i = 0; i < n_face_nodes; i++)
    {
      // The number is just offset by one
      unsigned bulk_number = Node_on_face[face_index][i];
      face_element_pt->node_pt(i) = node_pt(bulk_number);
      face_element_pt->bulk_node_number(i) = bulk_number;
      // set the number of values originally stored at this node
      face_element_pt->nbulk_value(i) = required_nvalue(bulk_number);
    }

    // Now set up the node pointers and the normal vectors
    switch (face_index)
    {
        //
        //-----The face s0 is constant
      case 0:

        // Set the pointer to the function that determines the bulk
        // coordinates in the face element
        face_element_pt->face_to_bulk_coordinate_fct_pt() =
          &TElement3FaceToBulkCoordinates::face0;

        // Outer unit normal is the negative cross product of two in plane
        // tangent vectors
        face_element_pt->normal_sign() = -1;

        break;

        //-----The face s1 is constant
      case 1:

        // Set the pointer to the function that determines the bulk
        // coordinates in the face element
        face_element_pt->face_to_bulk_coordinate_fct_pt() =
          &TElement3FaceToBulkCoordinates::face1;

        // Outer unit normal is the positive cross product of two in plane
        // tangent vectors
        face_element_pt->normal_sign() = +1;

        break;

        //
        //-----The face s2 is constant
      case 2:

        // Set the pointer to the function that determines the bulk
        // coordinates in the face element
        face_element_pt->face_to_bulk_coordinate_fct_pt() =
          &TElement3FaceToBulkCoordinates::face2;

        // Outer unit normal is the negative cross product of two in plane
        // tangent vectors
        face_element_pt->normal_sign() = -1;

        break;

        //-----The sloping face of the tetrahedron
      case 3:

        // Set the pointer to the function that determines the bulk
        // coordinates in the face element
        face_element_pt->face_to_bulk_coordinate_fct_pt() =
          &TElement3FaceToBulkCoordinates::face3;

        // Outer unit normal is the positive cross product of two in plane
        // tangent vectors
        face_element_pt->normal_sign() = +1;

        break;
>>>>>>> fb5f6804

        // Outer unit normal is the negative cross product of two in plane
        // tangent vectors
        face_element_pt->normal_sign() = -1;

<<<<<<< HEAD
        break;

        //-----The sloping face of the tetrahedron
      case 3:

        // Set the pointer to the function that determines the bulk
        // coordinates in the face element
        face_element_pt->face_to_bulk_coordinate_fct_pt() =
          &TElement3FaceToBulkCoordinates::face3;

        // Outer unit normal is the positive cross product of two in plane
        // tangent vectors
        face_element_pt->normal_sign() = +1;

        break;

      default:
=======
      default:

        std::ostringstream error_message;
        error_message << "Face_index should only take "
                      << "the values 0, 1, 2 or 3, not " << face_index
                      << std::endl;

        throw OomphLibError(error_message.str(),
                            OOMPH_CURRENT_FUNCTION,
                            OOMPH_EXCEPTION_LOCATION);
    } // end switch
  }


  //==================================================================
  // Default integration scheme for the TBubbleEnrichedElement<2,3>
  //===================================================================
  template<unsigned DIM>
  TBubbleEnrichedGauss<DIM, 3>
    TBubbleEnrichedElement<DIM, 3>::Default_enriched_integration_scheme;

  //===================================================================
  // Central node on the face of the TBubbleEnrichedelement<2,3>
  //===================================================================
  template<>
  const unsigned TBubbleEnrichedElement<2, 3>::Central_node_on_face[3] = {
    4, 5, 3};
>>>>>>> fb5f6804

        std::ostringstream error_message;
        error_message << "Face_index should only take "
                      << "the values 0, 1, 2 or 3, not " << face_index
                      << std::endl;

<<<<<<< HEAD
        throw OomphLibError(error_message.str(),
                            OOMPH_CURRENT_FUNCTION,
                            OOMPH_EXCEPTION_LOCATION);
    } // end switch
=======
  //================================================================
  /// The face element for is the same in the two-dimesional case
  //================================================================
  template<>
  void TBubbleEnrichedElement<2, 3>::build_face_element(
    const int& face_index, FaceElement* face_element_pt)
  {
    TElement<2, 3>::build_face_element(face_index, face_element_pt);
>>>>>>> fb5f6804
  }

  //==================================================================
  // Default integration scheme for the TBubbleEnrichedElement<2,3>
  //===================================================================
  template<unsigned DIM>
  TBubbleEnrichedGauss<DIM, 3>
    TBubbleEnrichedElement<DIM, 3>::Default_enriched_integration_scheme;

  //===================================================================
  // Central node on the face of the TBubbleEnrichedelement<2,3>
  //===================================================================
  template<>
  const unsigned TBubbleEnrichedElement<2, 3>::Central_node_on_face[3] = {
    4, 5, 3};

  //================================================================
  /// The face element for is the same in the two-dimesional case
  //================================================================
  template<>
  void TBubbleEnrichedElement<2, 3>::build_face_element(
    const int& face_index, FaceElement* face_element_pt)
  {
    TElement<2, 3>::build_face_element(face_index, face_element_pt);
  }

  //===================================================================
  // Central node on the face of the TBubbleEnrichedelement<3,3>
  //===================================================================
  template<>
  const unsigned TBubbleEnrichedElement<3, 3>::Central_node_on_face[4] = {
    13, 12, 10, 11};

<<<<<<< HEAD
=======

>>>>>>> fb5f6804
  //=======================================================================
  /// Function to setup geometrical information for lower-dimensional
  /// FaceElements (which are of type TBubbleEnrichedElement<2,3>).
  //=======================================================================
  template<>
  void TBubbleEnrichedElement<3, 3>::build_face_element(
    const int& face_index, FaceElement* face_element_pt)
  {
    // Call the standard unenriched build function
    TElement<3, 3>::build_face_element(face_index, face_element_pt);

    // Set the enriched number of total face nodes
    const unsigned n_face_nodes = 7;

    // Resize storage for the number of values originally stored
    // at the face element's nodes.
    face_element_pt->nbulk_value_resize(n_face_nodes);

    // Resize storage for the bulk node numbers corresponding to
    // the nodes of the face
    face_element_pt->bulk_node_number_resize(n_face_nodes);

    // So the faces are
    // 0 : s_0 fixed
    // 1 : s_1 fixed
    // 2 : s_2 fixed
    // 3 : sloping face

    // Copy central node across
    unsigned bulk_number = Central_node_on_face[face_index];
    face_element_pt->node_pt(n_face_nodes - 1) = node_pt(bulk_number);
    face_element_pt->bulk_node_number(n_face_nodes - 1) = bulk_number;
    // set the number of values originally stored at this node
    face_element_pt->nbulk_value(n_face_nodes - 1) =
      required_nvalue(bulk_number);
  }

  /////////////////////////////////////////////////////////////////////////
  /////////////////////////////////////////////////////////////////////////
  /////////////////////////////////////////////////////////////////////////

  //===========================================================
  /// Final override for
  /// function to setup geometrical information for lower-dimensional
  /// FaceElements (which are of type SolidTBubbleEnrichedElement<1,3>).
  //===========================================================
  template<>
  void SolidTBubbleEnrichedElement<2, 3>::build_face_element(
    const int& face_index, FaceElement* face_element_pt)
  {
    // Build the standard non-solid FaceElement
    TBubbleEnrichedElement<2, 3>::build_face_element(face_index,
                                                     face_element_pt);

    // Set the Lagrangian dimension from the first node of the present element
    dynamic_cast<SolidFiniteElement*>(face_element_pt)
      ->set_lagrangian_dimension(
        static_cast<SolidNode*>(node_pt(0))->nlagrangian());
  }

<<<<<<< HEAD
=======

>>>>>>> fb5f6804
  //===========================================================
  /// Final override for
  /// function to setup geometrical information for lower-dimensional
  /// FaceElements (which are of type SolidTBubbleEnrichedElement<2,3>).
  //===========================================================
  template<>
  void SolidTBubbleEnrichedElement<3, 3>::build_face_element(
    const int& face_index, FaceElement* face_element_pt)
  {
    // Build the standard non-solid FaceElement
    TBubbleEnrichedElement<3, 3>::build_face_element(face_index,
                                                     face_element_pt);

    // Set the Lagrangian dimension from the first node of the present element
    dynamic_cast<SolidFiniteElement*>(face_element_pt)
      ->set_lagrangian_dimension(
        static_cast<SolidNode*>(node_pt(0))->nlagrangian());
  }

<<<<<<< HEAD
=======

>>>>>>> fb5f6804
  //===================================================================
  // Build required templates
  //===================================================================
  template class TElement<1, 2>;
  template class TElement<1, 3>;
  template class TElement<1, 4>;
  template class TElement<2, 2>;
  template class TElement<2, 3>;
  template class TElement<2, 4>;
  template class TElement<3, 2>;
  template class TElement<3, 3>;
  template class TBubbleEnrichedElement<2, 3>;
  template class TBubbleEnrichedElement<3, 3>;
  template class SolidTBubbleEnrichedElement<2, 3>;
  template class SolidTBubbleEnrichedElement<3, 3>;
  template class TBubbleEnrichedGauss<2, 3>;
  template class TBubbleEnrichedGauss<3, 3>;
} // namespace oomph<|MERGE_RESOLUTION|>--- conflicted
+++ resolved
@@ -29,6 +29,7 @@
 // oomph-lib headers
 #include "Telements.h"
 
+
 namespace oomph
 {
   //=======================================================================
@@ -84,6 +85,7 @@
     outfile << std::endl;
   }
 
+
   //=======================================================================
   /// C style output function for general 1D TElements
   //=======================================================================
@@ -94,7 +96,6 @@
   }
 
   //=======================================================================
-<<<<<<< HEAD
   /// C style output function for n_plot points in each coordinate direction
   //=======================================================================
   template<unsigned NNODE_1D>
@@ -128,50 +129,6 @@
     fprintf(file_pt, "\n");
   }
 
-=======
-  /// C style output function for general 1D TElements
-  //=======================================================================
-  template<unsigned NNODE_1D>
-  void TElement<1, NNODE_1D>::output(FILE* file_pt)
-  {
-    output(file_pt, NNODE_1D);
-  }
-
-  //=======================================================================
-  /// C style output function for n_plot points in each coordinate direction
-  //=======================================================================
-  template<unsigned NNODE_1D>
-  void TElement<1, NNODE_1D>::output(FILE* file_pt, const unsigned& n_plot)
-  {
-    // Local variables
-    Vector<double> s(1);
-
-    // Tecplot header info
-    // outfile << "ZONE I=" << n_plot << std::endl;
-    fprintf(file_pt, "ZONE I=%i\n", n_plot);
-
-    // Find the dimension of the first node
-    unsigned n_dim = this->nodal_dimension();
-
-    // Loop over plot points
-    for (unsigned l = 0; l < n_plot; l++)
-    {
-      s[0] = l * 1.0 / (n_plot - 1);
-
-      // Output the coordinates
-      for (unsigned i = 0; i < n_dim; i++)
-      {
-        // outfile << interpolated_x(s,i) << " " ;
-        fprintf(file_pt, "%g ", interpolated_x(s, i));
-      }
-      // outfile <<  std::endl;
-      fprintf(file_pt, "\n");
-    }
-    // outfile << std::endl;
-    fprintf(file_pt, "\n");
-  }
-
->>>>>>> fb5f6804
   //=============================================================
   /// Namespace for helper functions that return the local
   /// coordinates in the bulk elements
@@ -191,10 +148,7 @@
     }
   } // namespace TElement1FaceToBulkCoordinates
 
-<<<<<<< HEAD
-=======
-
->>>>>>> fb5f6804
+
   //=============================================================
   /// Namespace for helper functions that calculate derivatives
   /// of the local coordinates in the bulk elements wrt the
@@ -290,10 +244,7 @@
         face_element_pt->bulk_coordinate_derivatives_fct_pt() =
           &TElement1BulkCoordinateDerivatives::faces0;
 
-<<<<<<< HEAD
-=======
-
->>>>>>> fb5f6804
+
         // Set the number of values stored when the node is part of the "bulk"
         // element.
         face_element_pt->nbulk_value(0) = required_nvalue(NNODE_1D - 1);
@@ -311,11 +262,11 @@
     }
   }
 
+
   ////////////////////////////////////////////////////////////////
   //       2D Telements
   ////////////////////////////////////////////////////////////////
 
-<<<<<<< HEAD
   /// Assign the nodal translation schemes
   template<>
   const unsigned TElement<2, 2>::Node_on_face[3][2] = {{2, 1}, {2, 0}, {0, 1}};
@@ -327,6 +278,7 @@
   template<>
   const unsigned TElement<2, 4>::Node_on_face[3][4] = {
     {2, 6, 5, 1}, {2, 7, 8, 0}, {0, 3, 4, 1}};
+
 
   //===================================================================
   /// Namespace for the functions that translate local face coordinates
@@ -348,45 +300,6 @@
       s_bulk[1] = 0.0;
     }
 
-=======
-  ////////////////////////////////////////////////////////////////
-  //       2D Telements
-  ////////////////////////////////////////////////////////////////
-
-  /// Assign the nodal translation schemes
-  template<>
-  const unsigned TElement<2, 2>::Node_on_face[3][2] = {{2, 1}, {2, 0}, {0, 1}};
-
-  template<>
-  const unsigned TElement<2, 3>::Node_on_face[3][3] = {
-    {2, 4, 1}, {2, 5, 0}, {0, 3, 1}};
-
-  template<>
-  const unsigned TElement<2, 4>::Node_on_face[3][4] = {
-    {2, 6, 5, 1}, {2, 7, 8, 0}, {0, 3, 4, 1}};
-
-
-  //===================================================================
-  /// Namespace for the functions that translate local face coordinates
-  /// to the coordinates in the bulk element
-  //==================================================================
-  namespace TElement2FaceToBulkCoordinates
-  {
-    /// The translation scheme for the face s0 = 0
-    void face0(const Vector<double>& s, Vector<double>& s_bulk)
-    {
-      s_bulk[0] = 0.0;
-      s_bulk[1] = s[0];
-    }
-
-    /// The translation scheme for the face s1 = 0
-    void face1(const Vector<double>& s, Vector<double>& s_bulk)
-    {
-      s_bulk[0] = s[0];
-      s_bulk[1] = 0.0;
-    }
-
->>>>>>> fb5f6804
     /// The translation scheme for the face s2 = 0
     void face2(const Vector<double>& s, Vector<double>& s_bulk)
     {
@@ -395,10 +308,7 @@
     }
   } // namespace TElement2FaceToBulkCoordinates
 
-<<<<<<< HEAD
-=======
-
->>>>>>> fb5f6804
+
   //=============================================================
   /// Namespace for helper functions that calculate derivatives
   /// of the local coordinates in the bulk elements wrt the
@@ -415,11 +325,11 @@
       dsbulk_dsface(0, 0) = 0.0;
       // Bulk coordinate s[1] is the face coordinate
       dsbulk_dsface(1, 0) = 1.0;
-<<<<<<< HEAD
 
       // The interior direction is given by s[0]
       interior_direction = 0;
     }
+
 
     /// Function for the "bottom" face along which s1 is fixed
     void face1(const Vector<double>& s,
@@ -451,45 +361,7 @@
 
   } // namespace TElement2BulkCoordinateDerivatives
 
-=======
-
-      // The interior direction is given by s[0]
-      interior_direction = 0;
-    }
-
-
-    /// Function for the "bottom" face along which s1 is fixed
-    void face1(const Vector<double>& s,
-               DenseMatrix<double>& dsbulk_dsface,
-               unsigned& interior_direction)
-    {
-      // Bulk coordinate s[0] is the face coordinate
-      dsbulk_dsface(0, 0) = 1.0;
-      // Bulk coordinate s[1] does not vary along the face
-      dsbulk_dsface(1, 0) = 0.0;
-
-      // The interior direction is given by s[1]
-      interior_direction = 1;
-    }
-
-    /// Function for the sloping face
-    void face2(const Vector<double>& s,
-               DenseMatrix<double>& dsbulk_dsface,
-               unsigned& interior_direction)
-    {
-      // Bulk coordinate s[0] decreases along the face
-      dsbulk_dsface(0, 0) = -1.0;
-      // Bulk coordinate s[1] increases along the face
-      dsbulk_dsface(1, 0) = 1.0;
-
-      // The interior direction is given by s[0] (or s[1])
-      interior_direction = 0;
-    }
-
-  } // namespace TElement2BulkCoordinateDerivatives
-
-
->>>>>>> fb5f6804
+
   //=======================================================================
   /// Function to setup geometrical information for lower-dimensional
   /// FaceElements (which are of type TElement<2,NNODE_1D>).
@@ -511,7 +383,6 @@
 
     // Calculate the number of nodes in the face element
     const unsigned n_face_nodes = NNODE_1D;
-<<<<<<< HEAD
 
     // Resize storage for the number of values originally stored
     // at the face element's nodes.
@@ -582,78 +453,6 @@
 
         break;
 
-=======
-
-    // Resize storage for the number of values originally stored
-    // at the face element's nodes.
-    face_element_pt->nbulk_value_resize(n_face_nodes);
-
-    // Resize storage for the bulk node numbers corresponding to
-    // the nodes of the face
-    face_element_pt->bulk_node_number_resize(n_face_nodes);
-
-    // Set the face index in the face element
-    face_element_pt->face_index() = face_index;
-
-    // So the faces are
-    // 0 : s_0 fixed
-    // 1 : s_1 fixed
-    // 2 : sloping face
-
-    // Copy nodes across to the face
-    for (unsigned i = 0; i < n_face_nodes; i++)
-    {
-      // The number is just offset by one
-      unsigned bulk_number = Node_on_face[face_index][i];
-      face_element_pt->node_pt(i) = node_pt(bulk_number);
-      face_element_pt->bulk_node_number(i) = bulk_number;
-      // set the number of values originally stored at this node
-      face_element_pt->nbulk_value(i) = required_nvalue(bulk_number);
-    }
-
-    // Now set up the node pointers and the normal vectors
-    switch (face_index)
-    {
-        //
-        //-----The face s0 is constant
-      case 0:
-
-        // Set the pointer to the function that determines the bulk
-        // coordinates in the face element
-        face_element_pt->face_to_bulk_coordinate_fct_pt() =
-          &TElement2FaceToBulkCoordinates::face0;
-
-        // Set the pointer to the function that determines the mapping of
-        // derivatives
-        face_element_pt->bulk_coordinate_derivatives_fct_pt() =
-          &TElement2BulkCoordinateDerivatives::face0;
-
-        // Outer unit normal is the positive cross product of two in plane
-        // tangent vectors
-        face_element_pt->normal_sign() = +1;
-
-        break;
-
-        //-----The face s1 is constant
-      case 1:
-
-        // Set the pointer to the function that determines the bulk
-        // coordinates in the face element
-        face_element_pt->face_to_bulk_coordinate_fct_pt() =
-          &TElement2FaceToBulkCoordinates::face1;
-
-        // Set the pointer to the function that determines the mapping of
-        // derivatives
-        face_element_pt->bulk_coordinate_derivatives_fct_pt() =
-          &TElement2BulkCoordinateDerivatives::face1;
-
-        // Outer unit normal is the positive cross product of two in plane
-        // tangent vectors
-        face_element_pt->normal_sign() = +1;
-
-        break;
-
->>>>>>> fb5f6804
         //
         //-----The face s2 is constant
       case 2:
@@ -684,8 +483,8 @@
                             OOMPH_CURRENT_FUNCTION,
                             OOMPH_EXCEPTION_LOCATION);
     } // end switch
-<<<<<<< HEAD
-  }
+  }
+
 
   //=======================================================================
   /// The output function for TElement<2,NNODE_1D>
@@ -697,6 +496,7 @@
     output(outfile, NNODE_1D);
   }
 
+
   //=======================================================================
   /// The output function for TElement<2,NNODE_1D>
   //=======================================================================
@@ -709,43 +509,10 @@
 
     // Get the dimension of the node
     unsigned n_dim = this->nodal_dimension();
-=======
-  }
-
-
-  //=======================================================================
-  /// The output function for TElement<2,NNODE_1D>
-  //=======================================================================
-  template<unsigned NNODE_1D>
-  void TElement<2, NNODE_1D>::output(std::ostream& outfile)
-  {
-    // QUEHACERES want to perform same output, but at each node
-    output(outfile, NNODE_1D);
-  }
->>>>>>> fb5f6804
 
     // Tecplot header info
     outfile << tecplot_zone_string(nplot);
 
-<<<<<<< HEAD
-=======
-  //=======================================================================
-  /// The output function for TElement<2,NNODE_1D>
-  //=======================================================================
-  template<unsigned NNODE_1D>
-  void TElement<2, NNODE_1D>::output(std::ostream& outfile,
-                                     const unsigned& nplot)
-  {
-    // Vector of local coordinates
-    Vector<double> s(2);
-
-    // Get the dimension of the node
-    unsigned n_dim = this->nodal_dimension();
-
-    // Tecplot header info
-    outfile << tecplot_zone_string(nplot);
-
->>>>>>> fb5f6804
     // Loop over plot points
     unsigned num_plot_points = nplot_points(nplot);
     for (unsigned iplot = 0; iplot < num_plot_points; iplot++)
@@ -759,7 +526,6 @@
       }
       outfile << std::endl;
     }
-<<<<<<< HEAD
 
     // Write tecplot footer (e.g. FE connectivity lists)
     write_tecplot_zone_footer(outfile, nplot);
@@ -772,18 +538,13 @@
   void TElement<2, NNODE_1D>::output(FILE* file_pt)
   {
     output(file_pt, NNODE_1D);
-=======
-
-    // Write tecplot footer (e.g. FE connectivity lists)
-    write_tecplot_zone_footer(outfile, nplot);
->>>>>>> fb5f6804
-  }
+  }
+
 
   //=======================================================================
   /// The C-style output function for TElement<2,NNODE_1D>
   //=======================================================================
   template<unsigned NNODE_1D>
-<<<<<<< HEAD
   void TElement<2, NNODE_1D>::output(FILE* file_pt, const unsigned& nplot)
   {
     // Vector of local coordinates
@@ -792,26 +553,6 @@
     // Find the dimensions of the nodes
     unsigned n_dim = this->nodal_dimension();
 
-=======
-  void TElement<2, NNODE_1D>::output(FILE* file_pt)
-  {
-    output(file_pt, NNODE_1D);
-  }
-
-
-  //=======================================================================
-  /// The C-style output function for TElement<2,NNODE_1D>
-  //=======================================================================
-  template<unsigned NNODE_1D>
-  void TElement<2, NNODE_1D>::output(FILE* file_pt, const unsigned& nplot)
-  {
-    // Vector of local coordinates
-    Vector<double> s(2);
-
-    // Find the dimensions of the nodes
-    unsigned n_dim = this->nodal_dimension();
-
->>>>>>> fb5f6804
     // Tecplot header info
     fprintf(file_pt, "%s \n", tecplot_zone_string(nplot).c_str());
 
@@ -835,11 +576,12 @@
     write_tecplot_zone_footer(file_pt, nplot);
   }
 
+
   ///////////////////////////////////////////////////////////////////////
   ///////////////////////////////////////////////////////////////////////
   ///////////////////////////////////////////////////////////////////////
 
-<<<<<<< HEAD
+
   //=======================================================================
   /// The output function for TElement<3,NNODE_1D>
   //=======================================================================
@@ -848,11 +590,7 @@
   {
     output(outfile, NNODE_1D);
   }
-=======
-  ///////////////////////////////////////////////////////////////////////
-  ///////////////////////////////////////////////////////////////////////
-  ///////////////////////////////////////////////////////////////////////
->>>>>>> fb5f6804
+
 
   //=======================================================================
   /// The output function for TElement<3,NNODE_1D>
@@ -864,7 +602,6 @@
     // Vector of local coordinates
     Vector<double> s(3);
 
-<<<<<<< HEAD
     // Find the dimension of the nodes
     unsigned n_dim = this->nodal_dimension();
 
@@ -889,6 +626,7 @@
     write_tecplot_zone_footer(outfile, nplot);
   }
 
+
   //=======================================================================
   /// The C-style output function for TElement<3,NNODE_1D>
   //=======================================================================
@@ -896,23 +634,14 @@
   void TElement<3, NNODE_1D>::output(FILE* file_pt)
   {
     output(file_pt, NNODE_1D);
-=======
-  //=======================================================================
-  /// The output function for TElement<3,NNODE_1D>
-  //=======================================================================
-  template<unsigned NNODE_1D>
-  void TElement<3, NNODE_1D>::output(std::ostream& outfile)
-  {
-    output(outfile, NNODE_1D);
-  }
-
-
-  //=======================================================================
-  /// The output function for TElement<3,NNODE_1D>
-  //=======================================================================
-  template<unsigned NNODE_1D>
-  void TElement<3, NNODE_1D>::output(std::ostream& outfile,
-                                     const unsigned& nplot)
+  }
+
+
+  //=======================================================================
+  /// The C-style output function for TElement<3,NNODE_1D>
+  //=======================================================================
+  template<unsigned NNODE_1D>
+  void TElement<3, NNODE_1D>::output(FILE* file_pt, const unsigned& nplot)
   {
     // Vector of local coordinates
     Vector<double> s(3);
@@ -920,65 +649,6 @@
     // Find the dimension of the nodes
     unsigned n_dim = this->nodal_dimension();
 
-    // Tecplot header info
-    outfile << tecplot_zone_string(nplot);
-
-    // Loop over plot points
-    unsigned num_plot_points = nplot_points(nplot);
-    for (unsigned iplot = 0; iplot < num_plot_points; iplot++)
-    {
-      // Get local coordinates of plot point
-      get_s_plot(iplot, nplot, s);
-
-      for (unsigned i = 0; i < n_dim; i++)
-      {
-        outfile << interpolated_x(s, i) << " ";
-      }
-      outfile << "\n";
-    }
-
-    // Write tecplot footer (e.g. FE connectivity lists)
-    write_tecplot_zone_footer(outfile, nplot);
->>>>>>> fb5f6804
-  }
-
-  //=======================================================================
-  /// The C-style output function for TElement<3,NNODE_1D>
-  //=======================================================================
-  template<unsigned NNODE_1D>
-  void TElement<3, NNODE_1D>::output(FILE* file_pt, const unsigned& nplot)
-  {
-    // Vector of local coordinates
-    Vector<double> s(3);
-
-<<<<<<< HEAD
-    // Find the dimension of the nodes
-    unsigned n_dim = this->nodal_dimension();
-
-=======
-  //=======================================================================
-  /// The C-style output function for TElement<3,NNODE_1D>
-  //=======================================================================
-  template<unsigned NNODE_1D>
-  void TElement<3, NNODE_1D>::output(FILE* file_pt)
-  {
-    output(file_pt, NNODE_1D);
-  }
-
-
-  //=======================================================================
-  /// The C-style output function for TElement<3,NNODE_1D>
-  //=======================================================================
-  template<unsigned NNODE_1D>
-  void TElement<3, NNODE_1D>::output(FILE* file_pt, const unsigned& nplot)
-  {
-    // Vector of local coordinates
-    Vector<double> s(3);
-
-    // Find the dimension of the nodes
-    unsigned n_dim = this->nodal_dimension();
-
->>>>>>> fb5f6804
     // Tecplot header info
     fprintf(file_pt, "%s \n", tecplot_zone_string(nplot).c_str());
 
@@ -1015,7 +685,6 @@
       s_bulk[1] = s[0];
       s_bulk[2] = s[1];
     }
-<<<<<<< HEAD
 
     /// The translation scheme for the face s1 = 0
     void face1(const Vector<double>& s, Vector<double>& s_bulk)
@@ -1054,6 +723,7 @@
                                                        {0, 2, 3, 5, 8, 6},
                                                        {0, 1, 3, 4, 9, 6},
                                                        {1, 2, 0, 7, 5, 4}};
+
 
   //=======================================================================
   /// Function to setup geometrical information for lower-dimensional
@@ -1145,137 +815,6 @@
         // coordinates in the face element
         face_element_pt->face_to_bulk_coordinate_fct_pt() =
           &TElement3FaceToBulkCoordinates::face2;
-=======
-
-    /// The translation scheme for the face s1 = 0
-    void face1(const Vector<double>& s, Vector<double>& s_bulk)
-    {
-      s_bulk[0] = s[0];
-      s_bulk[1] = 0.0;
-      s_bulk[2] = s[1];
-    }
-
-    /// The translation scheme for the face s2 = 0
-    void face2(const Vector<double>& s, Vector<double>& s_bulk)
-    {
-      s_bulk[0] = s[0];
-      s_bulk[1] = s[1];
-      s_bulk[2] = 0.0;
-    }
-
-    /// The translation scheme for the sloping face
-    void face3(const Vector<double>& s, Vector<double>& s_bulk)
-    {
-      s_bulk[0] = 1 - s[0] - s[1];
-      s_bulk[1] = s[0];
-      s_bulk[2] = s[1];
-    }
-
-  } // namespace TElement3FaceToBulkCoordinates
-
-  /// Assign the nodal translation scheme for linear elements
-  template<>
-  const unsigned TElement<3, 2>::Node_on_face[4][3] = {
-    {1, 2, 3}, {0, 2, 3}, {0, 1, 3}, {1, 2, 0}};
-
-  /// Assign the nodal translation scheme for quadratic elements
-  template<>
-  const unsigned TElement<3, 3>::Node_on_face[4][6] = {{1, 2, 3, 7, 8, 9},
-                                                       {0, 2, 3, 5, 8, 6},
-                                                       {0, 1, 3, 4, 9, 6},
-                                                       {1, 2, 0, 7, 5, 4}};
-
-
-  //=======================================================================
-  /// Function to setup geometrical information for lower-dimensional
-  /// FaceElements (which are of type TElement<2,NNODE_1D>).
-  //=======================================================================
-  template<unsigned NNODE_1D>
-  void TElement<3, NNODE_1D>::build_face_element(const int& face_index,
-                                                 FaceElement* face_element_pt)
-  {
-    // Set the nodal dimension
-    face_element_pt->set_nodal_dimension(nodal_dimension());
-
-    // Set the pointer to the orginal "bulk" element
-    face_element_pt->bulk_element_pt() = this;
-
-#ifdef OOMPH_HAS_MPI
-    // Pass on non-halo proc ID
-    face_element_pt->set_halo(Non_halo_proc_ID);
-#endif
-
-    // Calculate the number of nodes in the face element
-    const unsigned n_face_nodes = (NNODE_1D * (NNODE_1D + 1)) / 2;
-
-    // Resize storage for the number of values originally stored
-    // at the face element's nodes.
-    face_element_pt->nbulk_value_resize(n_face_nodes);
-
-    // Resize storage for the bulk node numbers corresponding to
-    // the nodes of the face
-    face_element_pt->bulk_node_number_resize(n_face_nodes);
-
-    // Set the face index in the face element
-    face_element_pt->face_index() = face_index;
-
-    // So the faces are
-    // 0 : s_0 fixed
-    // 1 : s_1 fixed
-    // 2 : s_2 fixed
-    // 3 : sloping face
-
-    // Copy nodes across to the face
-    for (unsigned i = 0; i < n_face_nodes; i++)
-    {
-      // The number is just offset by one
-      unsigned bulk_number = Node_on_face[face_index][i];
-      face_element_pt->node_pt(i) = node_pt(bulk_number);
-      face_element_pt->bulk_node_number(i) = bulk_number;
-      // set the number of values originally stored at this node
-      face_element_pt->nbulk_value(i) = required_nvalue(bulk_number);
-    }
-
-    // Now set up the node pointers and the normal vectors
-    switch (face_index)
-    {
-        //
-        //-----The face s0 is constant
-      case 0:
-
-        // Set the pointer to the function that determines the bulk
-        // coordinates in the face element
-        face_element_pt->face_to_bulk_coordinate_fct_pt() =
-          &TElement3FaceToBulkCoordinates::face0;
-
-        // Outer unit normal is the negative cross product of two in plane
-        // tangent vectors
-        face_element_pt->normal_sign() = -1;
-
-        break;
-
-        //-----The face s1 is constant
-      case 1:
-
-        // Set the pointer to the function that determines the bulk
-        // coordinates in the face element
-        face_element_pt->face_to_bulk_coordinate_fct_pt() =
-          &TElement3FaceToBulkCoordinates::face1;
-
-        // Outer unit normal is the positive cross product of two in plane
-        // tangent vectors
-        face_element_pt->normal_sign() = +1;
-
-        break;
-
-        //
-        //-----The face s2 is constant
-      case 2:
-
-        // Set the pointer to the function that determines the bulk
-        // coordinates in the face element
-        face_element_pt->face_to_bulk_coordinate_fct_pt() =
-          &TElement3FaceToBulkCoordinates::face2;
 
         // Outer unit normal is the negative cross product of two in plane
         // tangent vectors
@@ -1296,31 +835,8 @@
         face_element_pt->normal_sign() = +1;
 
         break;
->>>>>>> fb5f6804
-
-        // Outer unit normal is the negative cross product of two in plane
-        // tangent vectors
-        face_element_pt->normal_sign() = -1;
-
-<<<<<<< HEAD
-        break;
-
-        //-----The sloping face of the tetrahedron
-      case 3:
-
-        // Set the pointer to the function that determines the bulk
-        // coordinates in the face element
-        face_element_pt->face_to_bulk_coordinate_fct_pt() =
-          &TElement3FaceToBulkCoordinates::face3;
-
-        // Outer unit normal is the positive cross product of two in plane
-        // tangent vectors
-        face_element_pt->normal_sign() = +1;
-
-        break;
-
-      default:
-=======
+
+
       default:
 
         std::ostringstream error_message;
@@ -1348,19 +864,8 @@
   template<>
   const unsigned TBubbleEnrichedElement<2, 3>::Central_node_on_face[3] = {
     4, 5, 3};
->>>>>>> fb5f6804
-
-        std::ostringstream error_message;
-        error_message << "Face_index should only take "
-                      << "the values 0, 1, 2 or 3, not " << face_index
-                      << std::endl;
-
-<<<<<<< HEAD
-        throw OomphLibError(error_message.str(),
-                            OOMPH_CURRENT_FUNCTION,
-                            OOMPH_EXCEPTION_LOCATION);
-    } // end switch
-=======
+
+
   //================================================================
   /// The face element for is the same in the two-dimesional case
   //================================================================
@@ -1369,32 +874,8 @@
     const int& face_index, FaceElement* face_element_pt)
   {
     TElement<2, 3>::build_face_element(face_index, face_element_pt);
->>>>>>> fb5f6804
-  }
-
-  //==================================================================
-  // Default integration scheme for the TBubbleEnrichedElement<2,3>
-  //===================================================================
-  template<unsigned DIM>
-  TBubbleEnrichedGauss<DIM, 3>
-    TBubbleEnrichedElement<DIM, 3>::Default_enriched_integration_scheme;
-
-  //===================================================================
-  // Central node on the face of the TBubbleEnrichedelement<2,3>
-  //===================================================================
-  template<>
-  const unsigned TBubbleEnrichedElement<2, 3>::Central_node_on_face[3] = {
-    4, 5, 3};
-
-  //================================================================
-  /// The face element for is the same in the two-dimesional case
-  //================================================================
-  template<>
-  void TBubbleEnrichedElement<2, 3>::build_face_element(
-    const int& face_index, FaceElement* face_element_pt)
-  {
-    TElement<2, 3>::build_face_element(face_index, face_element_pt);
-  }
+  }
+
 
   //===================================================================
   // Central node on the face of the TBubbleEnrichedelement<3,3>
@@ -1403,10 +884,7 @@
   const unsigned TBubbleEnrichedElement<3, 3>::Central_node_on_face[4] = {
     13, 12, 10, 11};
 
-<<<<<<< HEAD
-=======
-
->>>>>>> fb5f6804
+
   //=======================================================================
   /// Function to setup geometrical information for lower-dimensional
   /// FaceElements (which are of type TBubbleEnrichedElement<2,3>).
@@ -1467,10 +945,7 @@
         static_cast<SolidNode*>(node_pt(0))->nlagrangian());
   }
 
-<<<<<<< HEAD
-=======
-
->>>>>>> fb5f6804
+
   //===========================================================
   /// Final override for
   /// function to setup geometrical information for lower-dimensional
@@ -1490,10 +965,7 @@
         static_cast<SolidNode*>(node_pt(0))->nlagrangian());
   }
 
-<<<<<<< HEAD
-=======
-
->>>>>>> fb5f6804
+
   //===================================================================
   // Build required templates
   //===================================================================
