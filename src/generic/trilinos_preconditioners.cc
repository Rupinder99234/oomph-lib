--- conflicted
+++ resolved
@@ -33,10 +33,7 @@
   ///////////////////////////////////////////////////////////////////////////////
   ///////////////////////////////////////////////////////////////////////////////
 
-<<<<<<< HEAD
-=======
-
->>>>>>> fb5f6804
+
   //=============================================================================
   /// \short Static double that accumulates the preconditioner
   /// solve time of all instantiations of this class. Reset
@@ -44,10 +41,7 @@
   //=============================================================================
   double TrilinosPreconditionerBase::Cumulative_preconditioner_solve_time = 0.0;
 
-<<<<<<< HEAD
-=======
-
->>>>>>> fb5f6804
+
   //=============================================================================
   /// \short Function to set up a preconditioner for the linear system
   /// defined by matrix_pt. This function must be called before using
@@ -74,10 +68,7 @@
     }
 #endif
 
-<<<<<<< HEAD
-=======
-
->>>>>>> fb5f6804
+
     // get a pointer to the cr double matrix
     CRDoubleMatrix* cr_matrix_pt = dynamic_cast<CRDoubleMatrix*>(matrix_pt());
 
@@ -99,7 +90,6 @@
 
     // set up preconditioner
     setup_trilinos_preconditioner(Epetra_matrix_pt);
-<<<<<<< HEAD
   }
 
   //===========================================================================
@@ -127,6 +117,7 @@
     setup_trilinos_preconditioner(epetra_matrix_pt);
   }
 
+
   //=============================================================================
   /// \short preconditioner_solve - applies the preconditioner to the vector r
   /// taking distributed oomph-lib vectors (DistributedVector<double>) as
@@ -179,16 +170,19 @@
     delete epetra_r_pt;
     delete epetra_z_pt;
 
+
     // Add to cumulative solve time
     double t_end = TimingHelpers::timer();
     Cumulative_preconditioner_solve_time += (t_end - t_start);
   }
 
+
   ///////////////////////////////////////////////////////////////////////////////
   ///////////////////////////////////////////////////////////////////////////////
   // function for the TrilinosML class
   ///////////////////////////////////////////////////////////////////////////////
   ///////////////////////////////////////////////////////////////////////////////
+
 
   //=============================================================================
   /// (Static) default number of V cycles (one to be consistent
@@ -205,6 +199,7 @@
     // doc setup time
     oomph_info << "Setting up TrilinosML, ";
     double t_start = TimingHelpers::timer();
+
 
     // create the preconditioner
     Epetra_preconditioner_pt = new ML_Epetra::MultiLevelPreconditioner(
@@ -228,11 +223,13 @@
     //  }
   }
 
+
   ///////////////////////////////////////////////////////////////////////////////
   ///////////////////////////////////////////////////////////////////////////////
   // function for the TrilinosIFPACK
   ///////////////////////////////////////////////////////////////////////////////
   ///////////////////////////////////////////////////////////////////////////////
+
 
   //=============================================================================
   // Function to set up the IFPACK preconditioner.
@@ -259,182 +256,11 @@
     // Now store the pointer to the newly created Ifpack_Preconditioner
     Epetra_preconditioner_pt = tmp_pt;
   }
-=======
-  }
-
-  //===========================================================================
-  /// \short Function to setup a preconditioner for the linear system defined
-  /// by the oomph-lib oomph_matrix_pt and Epetra epetra_matrix_pt matrices.
-  /// This method is called by Trilinos solvers.
-  //===========================================================================
-  void TrilinosPreconditionerBase::setup(Epetra_CrsMatrix* epetra_matrix_pt)
-  {
-    // clean up old data
-    clean_up_memory();
-
-    // first try CRDoubleMatrix
-    CRDoubleMatrix* cr_matrix_pt = dynamic_cast<CRDoubleMatrix*>(matrix_pt());
-    if (cr_matrix_pt == 0)
-    {
-      std::ostringstream error_message;
-      error_message << "TrilinosSolver only work with "
-                    << "DistributedCRDoubleMatrix matrices" << std::endl;
-      throw OomphLibError(
-        error_message.str(), OOMPH_CURRENT_FUNCTION, OOMPH_EXCEPTION_LOCATION);
-    }
-
-    // setup the specific preconditioner
-    setup_trilinos_preconditioner(epetra_matrix_pt);
-  }
-
-
-  //=============================================================================
-  /// \short preconditioner_solve - applies the preconditioner to the vector r
-  /// taking distributed oomph-lib vectors (DistributedVector<double>) as
-  /// arguments.
-  //=============================================================================
-  void TrilinosPreconditionerBase::preconditioner_solve(const DoubleVector& r,
-                                                        DoubleVector& z)
-  {
-    // Get ready to do cumulative timings
-    double t_start = TimingHelpers::timer();
-
-#ifdef PARANOID
-    // check preconditioner data exists
-    if (Epetra_preconditioner_pt == 0)
-    {
-      std::ostringstream error_message;
-      error_message << "preconditioner_solve requires that solver data has "
-                    << "been set up" << std::endl;
-      throw OomphLibError(
-        error_message.str(), OOMPH_CURRENT_FUNCTION, OOMPH_EXCEPTION_LOCATION);
-    }
-
-    if (*this->distribution_pt() != r.distribution_pt())
-    {
-      std::ostringstream error_message;
-      error_message << "The rhs vector and the matrix must have the same "
-                    << "distribution.\n";
-      throw OomphLibError(
-        error_message.str(), OOMPH_CURRENT_FUNCTION, OOMPH_EXCEPTION_LOCATION);
-    }
-#endif
-
-    // create Epetra version of r
-    Epetra_Vector* epetra_r_pt =
-      TrilinosEpetraHelpers::create_distributed_epetra_vector(r);
-
-    // create an empty Epetra vector for z
-    Epetra_Vector* epetra_z_pt =
-      TrilinosEpetraHelpers::create_distributed_epetra_vector(
-        this->distribution_pt());
-
-    // Apply preconditioner
-    Epetra_preconditioner_pt->ApplyInverse(*epetra_r_pt, *epetra_z_pt);
-
-    // Copy result to z
-    z.build(this->distribution_pt(), 0.0);
-    TrilinosEpetraHelpers::copy_to_oomphlib_vector(epetra_z_pt, z);
-
-    // clean up memory
-    delete epetra_r_pt;
-    delete epetra_z_pt;
-
-
-    // Add to cumulative solve time
-    double t_end = TimingHelpers::timer();
-    Cumulative_preconditioner_solve_time += (t_end - t_start);
-  }
-
-
-  ///////////////////////////////////////////////////////////////////////////////
-  ///////////////////////////////////////////////////////////////////////////////
-  // function for the TrilinosML class
-  ///////////////////////////////////////////////////////////////////////////////
-  ///////////////////////////////////////////////////////////////////////////////
-
-
-  //=============================================================================
-  /// (Static) default number of V cycles (one to be consistent
-  /// with previous default). (It's an int because Trilinos wants it to be!)
-  //=============================================================================
-  int TrilinosMLPreconditioner::Default_n_cycles = 1;
-
-  //=============================================================================
-  // Function to set up the ML preconditioner.
-  //=============================================================================
-  void TrilinosMLPreconditioner::setup_trilinos_preconditioner(
-    Epetra_CrsMatrix* epetra_matrix_pt)
-  {
-    // doc setup time
-    oomph_info << "Setting up TrilinosML, ";
-    double t_start = TimingHelpers::timer();
-
-
-    // create the preconditioner
-    Epetra_preconditioner_pt = new ML_Epetra::MultiLevelPreconditioner(
-      *epetra_matrix_pt, ML_parameters, true);
-
-    // doc setup time
-    oomph_info << "time for setup [s] : " << TimingHelpers::timer() - t_start
-               << std::endl;
-
-    // oomph_info << "In here\n";
-    // ML_Epetra::MultiLevelPreconditioner* tmp_pt=0;
-    // tmp_pt=dynamic_cast<ML_Epetra::MultiLevelPreconditioner*>(
-    //  Epetra_preconditioner_pt);
-    // if (tmp_pt!=0)
-    //  {
-    //   oomph_info << "Doing test\n";
-    //   ML_parameters.print(*(oomph_info.stream_pt()));
-    //   oomph_info.stream_pt()->flush();
-    //   // tmp_pt->TestSmoothers();
-    //   oomph_info << "Done test\n";
-    //  }
-  }
-
-
-  ///////////////////////////////////////////////////////////////////////////////
-  ///////////////////////////////////////////////////////////////////////////////
-  // function for the TrilinosIFPACK
-  ///////////////////////////////////////////////////////////////////////////////
-  ///////////////////////////////////////////////////////////////////////////////
-
-
-  //=============================================================================
-  // Function to set up the IFPACK preconditioner.
-  //=============================================================================
-  void TrilinosIFPACKPreconditioner::setup_trilinos_preconditioner(
-    Epetra_CrsMatrix* epetra_matrix_pt)
-  {
-    // set up a parameter list
-    Teuchos::ParameterList ifpack_parameters;
-    ifpack_parameters.set("fact: level-of-fill", ILU_fill_level);
-    ifpack_parameters.set("fact: ilut level-of-fill", ILUT_fill_level);
-    ifpack_parameters.set("fact: absolute threshold", Absolute_threshold);
-    ifpack_parameters.set("fact: relative threshold", Relative_threshold);
-
-    // create the preconditioner
-    Ifpack ifpack_factory;
-    Ifpack_Preconditioner* tmp_pt =
-      ifpack_factory.Create(Preconditioner_type, epetra_matrix_pt, Overlap);
-
-    tmp_pt->SetParameters(ifpack_parameters);
-    tmp_pt->Initialize();
-    tmp_pt->Compute();
-
-    // Now store the pointer to the newly created Ifpack_Preconditioner
-    Epetra_preconditioner_pt = tmp_pt;
-  }
-
-
-  ///////////////////////////////////////////////////////////////////////////////
-  ///////////////////////////////////////////////////////////////////////////////
-  ///////////////////////////////////////////////////////////////////////////////
->>>>>>> fb5f6804
-
-  ///////////////////////////////////////////////////////////////////////////////
-  ///////////////////////////////////////////////////////////////////////////////
-  ///////////////////////////////////////////////////////////////////////////////
+
+
+  ///////////////////////////////////////////////////////////////////////////////
+  ///////////////////////////////////////////////////////////////////////////////
+  ///////////////////////////////////////////////////////////////////////////////
+
 
 } // namespace oomph