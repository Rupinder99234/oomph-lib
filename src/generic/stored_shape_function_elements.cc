--- conflicted
+++ resolved
@@ -29,10 +29,7 @@
 #include "shape.h"
 #include "integral.h"
 
-<<<<<<< HEAD
-=======
-
->>>>>>> fb5f6804
+
 namespace oomph
 {
   ///////////////////////////////////////////////////////////////////////////
@@ -41,10 +38,7 @@
   ///////////////////////////////////////////////////////////////////////////
   ///////////////////////////////////////////////////////////////////////////
 
-<<<<<<< HEAD
-=======
-
->>>>>>> fb5f6804
+
   //=========================================================================
   /// Delete all the objects stored in the vectors:
   /// Shape_stored, DShape_local_stored, and D2Shape_local_stored
@@ -56,10 +50,7 @@
     delete_d2shape_local_stored();
   }
 
-<<<<<<< HEAD
-=======
-
->>>>>>> fb5f6804
+
   //=========================================================================
   /// Delete stored shape functions
   //========================================================================
@@ -84,10 +75,7 @@
     Shape_stored_pt = 0;
   }
 
-<<<<<<< HEAD
-=======
-
->>>>>>> fb5f6804
+
   //=========================================================================
   /// Delete stored derivatives of shape functions w.r.t. to local
   /// coordinates
@@ -109,10 +97,7 @@
     // Reset the pointer to zero, must do this, even if copied
     DShape_local_stored_pt = 0;
   }
-<<<<<<< HEAD
-=======
-
->>>>>>> fb5f6804
+
 
   //=========================================================================
   /// Delete stored second derivatives of shape functions w.r.t. to local
@@ -135,6 +120,7 @@
     // Reset the pointer to zero, must do it, even if copied
     D2Shape_local_stored_pt = 0;
   }
+
 
   //=========================================================================
   /// Delete all stored quantities related to derivatives of shape
@@ -148,28 +134,10 @@
   }
 
   //=========================================================================
-<<<<<<< HEAD
   /// Delete stored derivatives w.r.t. Eulerian coordinates
   //========================================================================
   void StorableShapeElementBase::delete_dshape_eulerian_stored()
   {
-=======
-  /// Delete all stored quantities related to derivatives of shape
-  /// fcts w.r.t. to global Eulerian coordinates
-  //========================================================================
-  void StorableShapeElementBase::delete_all_dshape_eulerian_stored()
-  {
-    delete_dshape_eulerian_stored();
-    delete_d2shape_eulerian_stored();
-    delete_J_eulerian_stored();
-  }
-
-  //=========================================================================
-  /// Delete stored derivatives w.r.t. Eulerian coordinates
-  //========================================================================
-  void StorableShapeElementBase::delete_dshape_eulerian_stored()
-  {
->>>>>>> fb5f6804
     // If the storage has been allocated and we can delete it
     if ((Can_delete_dshape_eulerian_stored) && (DShape_eulerian_stored_pt))
     {
@@ -188,10 +156,7 @@
     DShape_eulerian_stored_pt = 0;
   }
 
-<<<<<<< HEAD
-=======
-
->>>>>>> fb5f6804
+
   //=========================================================================
   /// Delete stored 2nd derivatives w.r.t. Eulerian coordinates
   //========================================================================
@@ -215,10 +180,7 @@
     D2Shape_eulerian_stored_pt = 0;
   }
 
-<<<<<<< HEAD
-=======
-
->>>>>>> fb5f6804
+
   //=========================================================================
   /// Delete stored Jacobian of mapping between local and global Eulerian
   /// coordinates
@@ -235,10 +197,7 @@
     Jacobian_eulerian_stored_pt = 0;
   }
 
-<<<<<<< HEAD
-=======
-
->>>>>>> fb5f6804
+
   //======================================================================
   /// \short The destructor cleans up the memory allocated
   /// for shape function storage.
@@ -280,29 +239,6 @@
 
     // If we are storing Eulerian first and second derivatives, recompute them
     if (D2Shape_eulerian_stored_pt != 0)
-<<<<<<< HEAD
-    {
-      pre_compute_d2shape_eulerian_at_knots();
-    }
-    // If we are storing Eulerian first derivatives, recompute them
-    else if (DShape_eulerian_stored_pt != 0)
-    {
-      pre_compute_dshape_eulerian_at_knots();
-    }
-    // If we are storing the Jacobian of the mapping from local to Eulerian
-    // coordinates, recompute it
-    else if (Jacobian_eulerian_stored_pt != 0)
-    {
-      pre_compute_J_eulerian_at_knots();
-    }
-  }
-
-  //========================================================================
-  /// Calculate the shape functions at the integration points and store in
-  /// internal storage of the element
-  //========================================================================
-  void StorableShapeElementBase::pre_compute_shape_at_knots()
-=======
     {
       pre_compute_d2shape_eulerian_at_knots();
     }
@@ -383,7 +319,6 @@
   /// internal storage of the element
   //========================================================================
   void StorableShapeElementBase::pre_compute_dshape_local_at_knots()
->>>>>>> fb5f6804
   {
     // Find the number of nodes in the element
     unsigned n_node = nnode();
@@ -392,12 +327,8 @@
     {
       std::string error_message =
         "FiniteElement::Node_pt must be resized to a value greater than\n";
-<<<<<<< HEAD
-      error_message += "zero before calling pre_compute_shape_at_knots()";
-=======
       error_message +=
         "zero before calling pre_compute_dshape_local_at_knots()";
->>>>>>> fb5f6804
 
       throw OomphLibError(
         error_message, OOMPH_CURRENT_FUNCTION, OOMPH_EXCEPTION_LOCATION);
@@ -405,53 +336,33 @@
 #endif
     // Find number of interpolated position dofs
     unsigned n_position_type = nnodal_position_type();
-<<<<<<< HEAD
-
-    // In case we have an exisiting integration scheme, wipe the stored data
-    delete_shape_local_stored();
-=======
     // Find spatial dimension of the element
     unsigned Dim = dim();
 
     // In case we have an exisiting integration scheme, wipe the stored data
     delete_shape_local_stored();
     delete_dshape_local_stored();
->>>>>>> fb5f6804
     // Element is now in charge of deleting its own stored data again
     Can_delete_shape_local_stored = true;
 
     // Allocate internal storage for the shape functions
     Shape_stored_pt = new Vector<Shape*>;
-<<<<<<< HEAD
-
-    // Storage for the shape functions and their local derivatives
-    Shape psi(n_node, n_position_type);
-=======
     DShape_local_stored_pt = new Vector<DShape*>;
 
     // Storage for the shape functions and their local derivatives
     Shape psi(n_node, n_position_type);
     DShape dpsids(n_node, n_position_type, Dim);
->>>>>>> fb5f6804
 
     // Loop over the integration points
     unsigned n_intpt = integral_pt()->nweight();
     for (unsigned ipt = 0; ipt < n_intpt; ipt++)
     {
-<<<<<<< HEAD
-      // Get the shape functions
-      FiniteElement::shape_at_knot(ipt, psi);
-
-      // Set up local storage for the shape functions and derivatives
-      Shape* psi_pt = new Shape(n_node, n_position_type);
-=======
       // Get the shape functions and local derivatives at the integration point
       FiniteElement::dshape_local_at_knot(ipt, psi, dpsids);
 
       // Set up local storage for the shape functions and derivatives
       Shape* psi_pt = new Shape(n_node, n_position_type);
       DShape* dpsids_pt = new DShape(n_node, n_position_type, Dim);
->>>>>>> fb5f6804
 
       // Copy the values of the shape functions and their local derivatives
       // into the element storage
@@ -460,13 +371,6 @@
         for (unsigned k = 0; k < n_position_type; k++)
         {
           (*psi_pt)(n, k) = psi(n, k);
-<<<<<<< HEAD
-        }
-      }
-
-      // Add the pointers to the shape functions to the internal storage
-      Shape_stored_pt->push_back(psi_pt);
-=======
 
           for (unsigned i = 0; i < Dim; i++)
           {
@@ -479,66 +383,20 @@
       // storage
       Shape_stored_pt->push_back(psi_pt);
       DShape_local_stored_pt->push_back(dpsids_pt);
->>>>>>> fb5f6804
     } // End of loop over integration points
   }
 
   //========================================================================
-<<<<<<< HEAD
-  /// Calculate the shape functions and thir first derivatives
-  /// w.r.t. local coordinates at the integration points and store in
-  /// internal storage of the element
-  //========================================================================
-  void StorableShapeElementBase::pre_compute_dshape_local_at_knots()
-=======
   /// Calculate the shape functions and thir first and second derivatives
   /// w.r.t. local coordinates at the integration points and store in
   /// internal storage of the element
   //========================================================================
   void StorableShapeElementBase::pre_compute_d2shape_local_at_knots()
->>>>>>> fb5f6804
   {
     // Find the number of nodes in the element
     unsigned n_node = nnode();
 #ifdef PARANOID
     if (n_node == 0)
-<<<<<<< HEAD
-    {
-      std::string error_message =
-        "FiniteElement::Node_pt must be resized to a value greater than\n";
-      error_message +=
-        "zero before calling pre_compute_dshape_local_at_knots()";
-
-      throw OomphLibError(
-        error_message, OOMPH_CURRENT_FUNCTION, OOMPH_EXCEPTION_LOCATION);
-    }
-#endif
-    // Find number of interpolated position dofs
-    unsigned n_position_type = nnodal_position_type();
-    // Find spatial dimension of the element
-    unsigned Dim = dim();
-
-    // In case we have an exisiting integration scheme, wipe the stored data
-    delete_shape_local_stored();
-    delete_dshape_local_stored();
-    // Element is now in charge of deleting its own stored data again
-    Can_delete_shape_local_stored = true;
-
-    // Allocate internal storage for the shape functions
-    Shape_stored_pt = new Vector<Shape*>;
-    DShape_local_stored_pt = new Vector<DShape*>;
-
-    // Storage for the shape functions and their local derivatives
-    Shape psi(n_node, n_position_type);
-    DShape dpsids(n_node, n_position_type, Dim);
-
-    // Loop over the integration points
-    unsigned n_intpt = integral_pt()->nweight();
-    for (unsigned ipt = 0; ipt < n_intpt; ipt++)
-    {
-      // Get the shape functions and local derivatives at the integration point
-      FiniteElement::dshape_local_at_knot(ipt, psi, dpsids);
-=======
     {
       std::string error_message =
         "FiniteElement::Node_pt must be resized to a value greater than\n";
@@ -596,15 +454,11 @@
     {
       // Get the shape functions and local derivatives at the integration point
       FiniteElement::d2shape_local_at_knot(ipt, psi, dpsids, d2psids);
->>>>>>> fb5f6804
 
       // Set up local storage for the shape functions and derivatives
       Shape* psi_pt = new Shape(n_node, n_position_type);
       DShape* dpsids_pt = new DShape(n_node, n_position_type, Dim);
-<<<<<<< HEAD
-=======
       DShape* d2psids_pt = new DShape(n_node, n_position_type, n_deriv);
->>>>>>> fb5f6804
 
       // Copy the values of the shape functions and their local derivatives
       // into the element storage
@@ -618,14 +472,11 @@
           {
             (*dpsids_pt)(n, k, i) = dpsids(n, k, i);
           }
-<<<<<<< HEAD
-=======
 
           for (unsigned i = 0; i < n_deriv; i++)
           {
             (*d2psids_pt)(n, k, i) = d2psids(n, k, i);
           }
->>>>>>> fb5f6804
         }
       }
 
@@ -633,40 +484,114 @@
       // storage
       Shape_stored_pt->push_back(psi_pt);
       DShape_local_stored_pt->push_back(dpsids_pt);
-<<<<<<< HEAD
+      D2Shape_local_stored_pt->push_back(d2psids_pt);
     } // End of loop over integration points
   }
 
-  //========================================================================
-  /// Calculate the shape functions and thir first and second derivatives
-  /// w.r.t. local coordinates at the integration points and store in
-  /// internal storage of the element
-  //========================================================================
-  void StorableShapeElementBase::pre_compute_d2shape_local_at_knots()
-  {
-    // Find the number of nodes in the element
+  //=======================================================================
+  /// Calculate the value of the Jacobian of the mapping from local to
+  /// global coordinates at the integration points and store internally
+  //=======================================================================
+  void StorableShapeElementBase::pre_compute_J_eulerian_at_knots()
+  {
+    // Delete previously existing storage
+    delete_J_eulerian_stored();
+    // Now we're in change of deletion again
+    Can_delete_dshape_eulerian_stored = true;
+
+    // Allocate storage for the stored Jacobian values
+    Jacobian_eulerian_stored_pt = new Vector<double>;
+
+    // Loop over the integration points
+    unsigned n_intpt = integral_pt()->nweight();
+    for (unsigned ipt = 0; ipt < n_intpt; ipt++)
+    {
+      // Add the value of the Jacobian to the internally stored vector
+      Jacobian_eulerian_stored_pt->push_back(
+        FiniteElement::J_eulerian_at_knot(ipt));
+    }
+  }
+
+  //========================================================================
+  /// Calculate the values of the derivatives of the shape functions at the
+  /// integration points and store in the internal storage of the element
+  //========================================================================
+  void StorableShapeElementBase::pre_compute_dshape_eulerian_at_knots()
+  {
+    // Pre-compute the basic shape functions
+    pre_compute_shape_at_knots();
+
+    // Find the number of nodes
     unsigned n_node = nnode();
-#ifdef PARANOID
-    if (n_node == 0)
-    {
-      std::string error_message =
-        "FiniteElement::Node_pt must be resized to a value greater than\n";
-      error_message +=
-        "zero before calling pre_compute_d2shape_local_at_knots()";
-
-      throw OomphLibError(
-        error_message, OOMPH_CURRENT_FUNCTION, OOMPH_EXCEPTION_LOCATION);
-    }
-#endif
-    // Find number of interpolated position dofs
-    unsigned n_position_type = nnodal_position_type();
-    // Find spatial dimension of the element
-    unsigned Dim = dim();
+    // Get the number of position types and the dimension from the element
+    unsigned n_position_type = this->nnodal_position_type();
+    unsigned n_dim = this->nodal_dimension();
+
+    // Delete the exisiting stored objects
+    delete_J_eulerian_stored();
+    delete_dshape_eulerian_stored();
+    // Now we're in change of deletion again
+    Can_delete_dshape_eulerian_stored = true;
+
+    // Allocate storage for the stored shape function derivatives
+    DShape_eulerian_stored_pt = new Vector<DShape*>;
+    Jacobian_eulerian_stored_pt = new Vector<double>;
+
+    // Assign local variables for the shape function and derivatives
+    Shape psi(n_node, n_position_type);
+    DShape dpsidx(n_node, n_position_type, n_dim);
+
+    // Loop over the integration points
+    unsigned n_intpt = integral_pt()->nweight();
+    for (unsigned ipt = 0; ipt < n_intpt; ipt++)
+    {
+      // Get the values of the shape function and derivatives at the
+      // integration point and add to the value of the Jacobian to the
+      // internally stored vector
+      Jacobian_eulerian_stored_pt->push_back(
+        FiniteElement::dshape_eulerian_at_knot(ipt, psi, dpsidx));
+
+      // Set up local storage for the shape function derivatives
+      DShape* dpsidx_pt = new DShape(n_node, n_position_type, n_dim);
+
+      // Now copy the values over
+      for (unsigned l = 0; l < n_node; l++)
+      {
+        for (unsigned k = 0; k < n_position_type; k++)
+        {
+          // First derivatives
+          for (unsigned i = 0; i < n_dim; i++)
+          {
+            (*dpsidx_pt)(l, k, i) = dpsidx(l, k, i);
+          }
+        }
+      }
+
+      // Add the pointer to the vector of stored DShape objects
+      DShape_eulerian_stored_pt->push_back(dpsidx_pt);
+    } // End of loop over integration points
+  }
+
+  //========================================================================
+  /// Calculate the values of the first and second derivatives of the shape
+  /// functions at the integration points and store in the internal storage
+  /// of the element
+  //========================================================================
+  void StorableShapeElementBase::pre_compute_d2shape_eulerian_at_knots()
+  {
+    // Pre-compute the basic shape functions
+    pre_compute_shape_at_knots();
+
+    // Find the number of nodes
+    unsigned n_node = nnode();
+    // Get the number of position types and the dimension from element
+    unsigned n_position_type = this->nnodal_position_type();
+    unsigned n_dim = this->nodal_dimension();
 
     // Find the number of second derivatives required
     // N.B. We are assuming that the mixed derivatives are symmetric here
     unsigned n_deriv = 0;
-    switch (Dim)
+    switch (n_dim)
     {
       case 1:
         n_deriv = 1;
@@ -682,195 +607,36 @@
         break;
     }
 
-    // In case we have an exisiting integration scheme, wipe the stored data
-    delete_shape_local_stored();
-    delete_dshape_local_stored();
-    delete_d2shape_local_stored();
-    // Element is now in charge of deleting its own stored data again
-    Can_delete_shape_local_stored = true;
-
-    // Allocate internal storage for the shape functions
-    Shape_stored_pt = new Vector<Shape*>;
-    DShape_local_stored_pt = new Vector<DShape*>;
-    D2Shape_local_stored_pt = new Vector<DShape*>;
-
-    // Storage for the shape functions and their local derivatives
+    // Delete the existing objects, if there are any
+    delete_J_eulerian_stored();
+    delete_dshape_eulerian_stored();
+    delete_d2shape_eulerian_stored();
+    // Now we're in change of deletion again
+    Can_delete_dshape_eulerian_stored = true;
+
+    // Allocate storage for the stored shape function derivatives
+    DShape_eulerian_stored_pt = new Vector<DShape*>;
+    D2Shape_eulerian_stored_pt = new Vector<DShape*>;
+    Jacobian_eulerian_stored_pt = new Vector<double>;
+
+    // Assign local variables for the shape function and derivatives
     Shape psi(n_node, n_position_type);
-    DShape dpsids(n_node, n_position_type, Dim);
-    DShape d2psids(n_node, n_position_type, n_deriv);
+    DShape dpsidx(n_node, n_position_type, n_dim);
+    DShape d2psidx(n_node, n_position_type, n_deriv);
 
     // Loop over the integration points
     unsigned n_intpt = integral_pt()->nweight();
     for (unsigned ipt = 0; ipt < n_intpt; ipt++)
     {
-      // Get the shape functions and local derivatives at the integration point
-      FiniteElement::d2shape_local_at_knot(ipt, psi, dpsids, d2psids);
-
-      // Set up local storage for the shape functions and derivatives
-      Shape* psi_pt = new Shape(n_node, n_position_type);
-      DShape* dpsids_pt = new DShape(n_node, n_position_type, Dim);
-      DShape* d2psids_pt = new DShape(n_node, n_position_type, n_deriv);
-
-      // Copy the values of the shape functions and their local derivatives
-      // into the element storage
-      for (unsigned n = 0; n < n_node; n++)
-      {
-        for (unsigned k = 0; k < n_position_type; k++)
-        {
-          (*psi_pt)(n, k) = psi(n, k);
-
-          for (unsigned i = 0; i < Dim; i++)
-          {
-            (*dpsids_pt)(n, k, i) = dpsids(n, k, i);
-          }
-
-          for (unsigned i = 0; i < n_deriv; i++)
-          {
-            (*d2psids_pt)(n, k, i) = d2psids(n, k, i);
-          }
-        }
-      }
-
-      // Add the pointers to the shape functions and derivatives to the internal
-      // storage
-      Shape_stored_pt->push_back(psi_pt);
-      DShape_local_stored_pt->push_back(dpsids_pt);
-      D2Shape_local_stored_pt->push_back(d2psids_pt);
-    } // End of loop over integration points
-  }
-
-  //=======================================================================
-  /// Calculate the value of the Jacobian of the mapping from local to
-  /// global coordinates at the integration points and store internally
-  //=======================================================================
-  void StorableShapeElementBase::pre_compute_J_eulerian_at_knots()
-  {
-    // Delete previously existing storage
-    delete_J_eulerian_stored();
-    // Now we're in change of deletion again
-    Can_delete_dshape_eulerian_stored = true;
-
-    // Allocate storage for the stored Jacobian values
-    Jacobian_eulerian_stored_pt = new Vector<double>;
-
-    // Loop over the integration points
-    unsigned n_intpt = integral_pt()->nweight();
-    for (unsigned ipt = 0; ipt < n_intpt; ipt++)
-    {
-      // Add the value of the Jacobian to the internally stored vector
-      Jacobian_eulerian_stored_pt->push_back(
-        FiniteElement::J_eulerian_at_knot(ipt));
-    }
-  }
-
-  //========================================================================
-  /// Calculate the values of the derivatives of the shape functions at the
-  /// integration points and store in the internal storage of the element
-  //========================================================================
-  void StorableShapeElementBase::pre_compute_dshape_eulerian_at_knots()
-  {
-    // Pre-compute the basic shape functions
-    pre_compute_shape_at_knots();
-
-    // Find the number of nodes
-    unsigned n_node = nnode();
-    // Get the number of position types and the dimension from the element
-    unsigned n_position_type = this->nnodal_position_type();
-    unsigned n_dim = this->nodal_dimension();
-
-    // Delete the exisiting stored objects
-    delete_J_eulerian_stored();
-    delete_dshape_eulerian_stored();
-    // Now we're in change of deletion again
-    Can_delete_dshape_eulerian_stored = true;
-
-    // Allocate storage for the stored shape function derivatives
-    DShape_eulerian_stored_pt = new Vector<DShape*>;
-    Jacobian_eulerian_stored_pt = new Vector<double>;
-
-    // Assign local variables for the shape function and derivatives
-    Shape psi(n_node, n_position_type);
-    DShape dpsidx(n_node, n_position_type, n_dim);
-
-    // Loop over the integration points
-    unsigned n_intpt = integral_pt()->nweight();
-    for (unsigned ipt = 0; ipt < n_intpt; ipt++)
-    {
       // Get the values of the shape function and derivatives at the
-      // integration point and add to the value of the Jacobian to the
+      // integration point and assign the value of the Jacobian to the
       // internally stored vector
       Jacobian_eulerian_stored_pt->push_back(
-        FiniteElement::dshape_eulerian_at_knot(ipt, psi, dpsidx));
-=======
-      D2Shape_local_stored_pt->push_back(d2psids_pt);
-    } // End of loop over integration points
-  }
-
-  //=======================================================================
-  /// Calculate the value of the Jacobian of the mapping from local to
-  /// global coordinates at the integration points and store internally
-  //=======================================================================
-  void StorableShapeElementBase::pre_compute_J_eulerian_at_knots()
-  {
-    // Delete previously existing storage
-    delete_J_eulerian_stored();
-    // Now we're in change of deletion again
-    Can_delete_dshape_eulerian_stored = true;
-
-    // Allocate storage for the stored Jacobian values
-    Jacobian_eulerian_stored_pt = new Vector<double>;
-
-    // Loop over the integration points
-    unsigned n_intpt = integral_pt()->nweight();
-    for (unsigned ipt = 0; ipt < n_intpt; ipt++)
-    {
-      // Add the value of the Jacobian to the internally stored vector
-      Jacobian_eulerian_stored_pt->push_back(
-        FiniteElement::J_eulerian_at_knot(ipt));
-    }
-  }
-
-  //========================================================================
-  /// Calculate the values of the derivatives of the shape functions at the
-  /// integration points and store in the internal storage of the element
-  //========================================================================
-  void StorableShapeElementBase::pre_compute_dshape_eulerian_at_knots()
-  {
-    // Pre-compute the basic shape functions
-    pre_compute_shape_at_knots();
-
-    // Find the number of nodes
-    unsigned n_node = nnode();
-    // Get the number of position types and the dimension from the element
-    unsigned n_position_type = this->nnodal_position_type();
-    unsigned n_dim = this->nodal_dimension();
-
-    // Delete the exisiting stored objects
-    delete_J_eulerian_stored();
-    delete_dshape_eulerian_stored();
-    // Now we're in change of deletion again
-    Can_delete_dshape_eulerian_stored = true;
-
-    // Allocate storage for the stored shape function derivatives
-    DShape_eulerian_stored_pt = new Vector<DShape*>;
-    Jacobian_eulerian_stored_pt = new Vector<double>;
-
-    // Assign local variables for the shape function and derivatives
-    Shape psi(n_node, n_position_type);
-    DShape dpsidx(n_node, n_position_type, n_dim);
-
-    // Loop over the integration points
-    unsigned n_intpt = integral_pt()->nweight();
-    for (unsigned ipt = 0; ipt < n_intpt; ipt++)
-    {
-      // Get the values of the shape function and derivatives at the
-      // integration point and add to the value of the Jacobian to the
-      // internally stored vector
-      Jacobian_eulerian_stored_pt->push_back(
-        FiniteElement::dshape_eulerian_at_knot(ipt, psi, dpsidx));
+        FiniteElement::d2shape_eulerian_at_knot(ipt, psi, dpsidx, d2psidx));
 
       // Set up local storage for the shape function derivatives
       DShape* dpsidx_pt = new DShape(n_node, n_position_type, n_dim);
+      DShape* d2psidx_pt = new DShape(n_node, n_position_type, n_deriv);
 
       // Now copy the values over
       for (unsigned l = 0; l < n_node; l++)
@@ -882,11 +648,370 @@
           {
             (*dpsidx_pt)(l, k, i) = dpsidx(l, k, i);
           }
+
+          // Second derivatives
+          for (unsigned i = 0; i < n_deriv; i++)
+          {
+            (*d2psidx_pt)(l, k, i) = d2psidx(l, k, i);
+          }
         }
       }
 
+      // Add the pointers to the shape function derivatives to the internal
+      // storage
+      DShape_eulerian_stored_pt->push_back(dpsidx_pt);
+      D2Shape_eulerian_stored_pt->push_back(d2psidx_pt);
+    } // End of loop over the shape functions
+  }
+
+  //=========================================================================
+  /// \short Return the shape function stored at the ipt-th integration
+  /// point.
+  //=========================================================================
+  void StorableShapeElementBase::shape_at_knot(const unsigned& ipt,
+                                               Shape& psi) const
+  {
+    // If we are not storing the shape functions, calculate the values
+    if (Shape_stored_pt == 0)
+    {
+      FiniteElement::shape_at_knot(ipt, psi);
+    }
+    else
+    {
+      // Read out the stored shape functions
+      // Note this will copy the values by pointer (fast)
+      psi = (*Shape_stored_pt)[ipt];
+    }
+  }
+
+
+  //=========================================================================
+  /// \short Return the shape function and its derivatives w.r.t. the local
+  /// coordinates at the ipt-th integration point.
+  //=========================================================================
+  void StorableShapeElementBase::dshape_local_at_knot(const unsigned& ipt,
+                                                      Shape& psi,
+                                                      DShape& dpsids) const
+  {
+    // If we are not storing the first derivatives, calculate them
+    if (DShape_local_stored_pt == 0)
+    {
+      FiniteElement::dshape_local_at_knot(ipt, psi, dpsids);
+    }
+    else
+    {
+      // Read out the stored shape functions
+      // Set the internal pointers in psi and dpsids
+      psi = (*Shape_stored_pt)[ipt];
+      dpsids = (*DShape_local_stored_pt)[ipt];
+    }
+  }
+
+  //=========================================================================
+  /// \short Return the shape function and its first and second derivatives
+  /// w.r.t. the local coordinates at the ipt-th integration point.
+  //=========================================================================
+  void StorableShapeElementBase::d2shape_local_at_knot(const unsigned& ipt,
+                                                       Shape& psi,
+                                                       DShape& dpsids,
+                                                       DShape& d2psids) const
+  {
+    // If we are not storing the second derivatives, calculate them on the fly
+    if (D2Shape_local_stored_pt == 0)
+    {
+      FiniteElement::d2shape_local_at_knot(ipt, psi, dpsids, d2psids);
+    }
+    else
+    {
+      // Read out the stored shape functions
+      // Set the internal pointers in psi, dpsids, and d2psids
+      psi = (*Shape_stored_pt)[ipt];
+      dpsids = (*DShape_local_stored_pt)[ipt];
+      d2psids = (*D2Shape_local_stored_pt)[ipt];
+    }
+  }
+
+
+  //==========================================================================
+  /// \short Compute the geometric shape functions, and
+  /// derivatives w.r.t eulerian coordinates at the ipt-th integration point.
+  /// If the values have already been computed, return the stored values.
+  //==========================================================================
+  double StorableShapeElementBase::dshape_eulerian_at_knot(const unsigned& ipt,
+                                                           Shape& psi,
+                                                           DShape& dpsidx) const
+  {
+    // If we are not storing the values, return the calculated values
+    if (DShape_eulerian_stored_pt == 0)
+    {
+      return FiniteElement::dshape_eulerian_at_knot(ipt, psi, dpsidx);
+    }
+    else
+    {
+      // Set internal pointers in the shape functions.
+      psi = (*Shape_stored_pt)[ipt];
+      dpsidx = (*DShape_eulerian_stored_pt)[ipt];
+
+      // Return the stored value of the jacobian
+      return ((*Jacobian_eulerian_stored_pt)[ipt]);
+    }
+  }
+
+  //==========================================================================
+  /// \short Return the geometric shape functions, first and second
+  /// derivatives w.r.t eulerian coordinates at the ipt-th integration point.
+  /// If the values have already been computed, return the stored values.
+  //==========================================================================
+  double StorableShapeElementBase::d2shape_eulerian_at_knot(
+    const unsigned& ipt, Shape& psi, DShape& dpsidx, DShape& d2psidx) const
+  {
+    // If we are not storing the values return the calculated values
+    if (D2Shape_eulerian_stored_pt == 0)
+    {
+      return FiniteElement::d2shape_eulerian_at_knot(ipt, psi, dpsidx, d2psidx);
+    }
+    else
+    {
+      // Set internal pointers in the shape functions
+      psi = (*Shape_stored_pt)[ipt];
+      dpsidx = (*DShape_eulerian_stored_pt)[ipt];
+      d2psidx = (*D2Shape_eulerian_stored_pt)[ipt];
+
+      // Return the stored value of the jacobian
+      return ((*Jacobian_eulerian_stored_pt)[ipt]);
+    }
+  }
+
+  //==========================================================================
+  /// \short Return the Jacobian of the mapping between the local and global
+  /// coordinates. If the value has been precomputed return that
+  //==========================================================================
+  double StorableShapeElementBase::J_eulerian_at_knot(const unsigned& ipt) const
+  {
+    // If we are not storing the values, return the calculated values
+    if (Jacobian_eulerian_stored_pt == 0)
+    {
+      return FiniteElement::J_eulerian_at_knot(ipt);
+    }
+    else
+    {
+      // Return the stored value of the jacobian
+      return ((*Jacobian_eulerian_stored_pt)[ipt]);
+    }
+  }
+
+  //========================================================================
+  /// Set the shape functions referenced in the internal vectors to be
+  /// those stored in the StorableShapeElementBase pointed to by element_pt.
+  /// Using this function will allow a saving in the storage required
+  /// for integration schemes in the (most common)
+  /// case when a large number of elements have the same integration scheme
+  //=======================================================================
+  void StorableShapeElementBase::set_shape_local_stored_from_element(
+    StorableShapeElementBase* const& element_pt)
+  {
+#ifdef PARANOID
+    // Check that we aren't nulling out
+    if (element_pt->shape_stored_pt() == 0)
+    {
+      std::string error_message =
+        "Element does not have stored shape functions\n";
+
+      throw OomphLibError(
+        error_message, OOMPH_CURRENT_FUNCTION, OOMPH_EXCEPTION_LOCATION);
+    }
+#endif
+
+    // Only do this if the referenced Shape objects are not already the same
+    // Assume that if the stored shape functions are the same, the rest will be
+    if (Shape_stored_pt != element_pt->shape_stored_pt())
+    {
+      // Delete the existing data
+      delete_all_shape_local_stored();
+      // Now this element can no longer delete the data pointed at by
+      // the internal vectors
+      Can_delete_shape_local_stored = false;
+
+      // Assign the pointers
+      Shape_stored_pt = element_pt->shape_stored_pt();
+      DShape_local_stored_pt = element_pt->dshape_local_stored_pt();
+      D2Shape_local_stored_pt = element_pt->d2shape_local_stored_pt();
+    }
+  }
+
+  //========================================================================
+  /// Set the stored derivatives of shape functions w.r.t Eulerian coordinates
+  /// to be
+  /// those stored in the StorableShapeElementBase pointed to by element_pt.
+  /// Using this function will allow a saving in the storage required
+  /// for integration schemes in the (most common)
+  /// case when a large number of elements have the same integration scheme
+  //=======================================================================
+  void StorableShapeElementBase::set_dshape_eulerian_stored_from_element(
+    StorableShapeElementBase* const& element_pt)
+  {
+    set_shape_local_stored_from_element(element_pt);
+
+    // Only do this if the referenced Shape objects are not already the same
+    // Assume that if the stored shape functions are the same, the rest will be
+    if (DShape_eulerian_stored_pt != element_pt->dshape_eulerian_stored_pt())
+    {
+      // Delete the existing data
+      delete_all_dshape_eulerian_stored();
+      // Now this element can no longer delete the data pointed at by
+      // the internal vectors
+      Can_delete_dshape_eulerian_stored = false;
+
+      // Assign the pointers
+      DShape_eulerian_stored_pt = element_pt->dshape_eulerian_stored_pt();
+      D2Shape_eulerian_stored_pt = element_pt->d2shape_eulerian_stored_pt();
+      Jacobian_eulerian_stored_pt = element_pt->jacobian_eulerian_stored_pt();
+    }
+  }
+
+
+  ///////////////////////////////////////////////////////////////////////////
+  ///////////////////////////////////////////////////////////////////////////
+  //  Functions for solid elements with stored shape functions
+  ///////////////////////////////////////////////////////////////////////////
+  ///////////////////////////////////////////////////////////////////////////
+
+  //=========================================================================
+  /// Delete all the objects and storage associated with stored derivatives
+  /// of shape functions with respect to Lagrangian coordinates
+  //=========================================================================
+  void StorableShapeSolidElementBase::delete_all_dshape_lagrangian_stored()
+  {
+    delete_dshape_lagrangian_stored();
+    delete_d2shape_lagrangian_stored();
+    delete_J_lagrangian_stored();
+  }
+
+
+  //=========================================================================
+  /// Delete all the objects stored in the vectors:
+  /// DShape_lagrangian_stored
+  //========================================================================
+  void StorableShapeSolidElementBase::delete_dshape_lagrangian_stored()
+  {
+    // If storage has been allocated
+    if ((Can_delete_dshape_lagrangian_stored) && (DShape_lagrangian_stored_pt))
+    {
+      // Find the number of entries in the shape function storage vector
+      unsigned n_intpt = DShape_lagrangian_stored_pt->size();
+      // Loop over the entries of the vectors, in reverse and delete them
+      for (unsigned ipt = n_intpt; ipt > 0; ipt--)
+      {
+        delete (*DShape_lagrangian_stored_pt)[ipt - 1];
+        (*DShape_lagrangian_stored_pt)[ipt - 1] = 0;
+      }
+      // Delete the actual vector
+      delete DShape_lagrangian_stored_pt;
+    }
+    // Reset the pointer to zero
+    DShape_lagrangian_stored_pt = 0;
+  }
+
+
+  //=========================================================================
+  /// Delete all the objects stored in the vectors:
+  /// D2Shape_lagrangian_stored
+  //========================================================================
+  void StorableShapeSolidElementBase::delete_d2shape_lagrangian_stored()
+  {
+    // If storage has been allocated
+    if ((Can_delete_dshape_lagrangian_stored) && (D2Shape_lagrangian_stored_pt))
+    {
+      // Now find the number of entries in the second vector
+      unsigned n_intpt = D2Shape_lagrangian_stored_pt->size();
+      // Loop over the entries in reverse and delete them
+      for (unsigned ipt = n_intpt; ipt > 0; ipt--)
+      {
+        delete (*D2Shape_lagrangian_stored_pt)[ipt - 1];
+        (*D2Shape_lagrangian_stored_pt)[ipt - 1] = 0;
+      }
+      // Delete the actual vector
+      delete D2Shape_lagrangian_stored_pt;
+    }
+    // Reset the pointer to zero
+    D2Shape_lagrangian_stored_pt = 0;
+  }
+
+  //=======================================================================
+  /// Delete the stored Jacobian of the mapping between the Lagrangian and
+  /// local coordinates.
+  //=======================================================================
+  void StorableShapeSolidElementBase::delete_J_lagrangian_stored()
+  {
+    // If we allocated the storage, delete it
+    if (Can_delete_dshape_lagrangian_stored)
+    {
+      // Delete the stored Jacobian
+      delete Jacobian_lagrangian_stored_pt;
+    }
+    // Reset the pointer to zero
+    Jacobian_lagrangian_stored_pt = 0;
+  }
+
+  //========================================================================
+  /// Calculate the values of the derivatives of the shape functions at the
+  /// integration points and store in the internal storage of the element
+  //========================================================================
+  void StorableShapeSolidElementBase::pre_compute_dshape_lagrangian_at_knots()
+  {
+    // Pre-compute the basic shape functions
+    pre_compute_shape_at_knots();
+
+    // Find the number of nodes
+    unsigned n_node = nnode();
+    // Get the number of position types and the dimension from first node
+    // N.B. Assume that it is the same for all nodes
+    unsigned n_lagrangian_type =
+      static_cast<SolidNode*>(node_pt(0))->nlagrangian_type();
+    unsigned n_lagrangian = static_cast<SolidNode*>(node_pt(0))->nlagrangian();
+
+    // Delete the exisiting stored objects
+    delete_J_lagrangian_stored();
+    delete_dshape_lagrangian_stored();
+    // Now we're in charge of deletion again
+    Can_delete_dshape_lagrangian_stored = true;
+
+    // Allocate storage for the stored shape function derivatives
+    DShape_lagrangian_stored_pt = new Vector<DShape*>;
+    Jacobian_lagrangian_stored_pt = new Vector<double>;
+
+    // Assign local variables for the shape function and derivatives
+    Shape psi(n_node, n_lagrangian_type);
+    DShape dpsidxi(n_node, n_lagrangian_type, n_lagrangian);
+
+    // Loop over the integration points
+    unsigned n_intpt = integral_pt()->nweight();
+    for (unsigned ipt = 0; ipt < n_intpt; ipt++)
+    {
+      // Get the values of the shape function and derivatives at the
+      // integration point and add to the value of the Jacobian to the
+      // internally stored vector
+      Jacobian_lagrangian_stored_pt->push_back(
+        SolidFiniteElement::dshape_lagrangian_at_knot(ipt, psi, dpsidxi));
+
+      // Set up local storage for the shape function derivatives
+      DShape* dpsidxi_pt = new DShape(n_node, n_lagrangian_type, n_lagrangian);
+
+      // Now copy the values over
+      for (unsigned l = 0; l < n_node; l++)
+      {
+        for (unsigned k = 0; k < n_lagrangian_type; k++)
+        {
+          // First derivatives
+          for (unsigned i = 0; i < n_lagrangian; i++)
+          {
+            (*dpsidxi_pt)(l, k, i) = dpsidxi(l, k, i);
+          }
+        }
+      }
+
       // Add the pointer to the vector of stored DShape objects
-      DShape_eulerian_stored_pt->push_back(dpsidx_pt);
+      DShape_lagrangian_stored_pt->push_back(dpsidxi_pt);
     } // End of loop over integration points
   }
 
@@ -895,21 +1020,23 @@
   /// functions at the integration points and store in the internal storage
   /// of the element
   //========================================================================
-  void StorableShapeElementBase::pre_compute_d2shape_eulerian_at_knots()
+  void StorableShapeSolidElementBase::pre_compute_d2shape_lagrangian_at_knots()
   {
     // Pre-compute the basic shape functions
     pre_compute_shape_at_knots();
 
     // Find the number of nodes
     unsigned n_node = nnode();
-    // Get the number of position types and the dimension from element
-    unsigned n_position_type = this->nnodal_position_type();
-    unsigned n_dim = this->nodal_dimension();
+    // Get the number of position types and the dimension from first node
+    // N.B. Assume that it is the same for all nodes
+    unsigned n_lagrangian_type =
+      static_cast<SolidNode*>(node_pt(0))->nlagrangian_type();
+    unsigned n_lagrangian = static_cast<SolidNode*>(node_pt(0))->nlagrangian();
 
     // Find the number of second derivatives required
     // N.B. We are assuming that the mixed derivatives are symmetric here
     unsigned n_deriv = 0;
-    switch (n_dim)
+    switch (n_lagrangian)
     {
       case 1:
         n_deriv = 1;
@@ -926,21 +1053,21 @@
     }
 
     // Delete the existing objects, if there are any
-    delete_J_eulerian_stored();
-    delete_dshape_eulerian_stored();
-    delete_d2shape_eulerian_stored();
-    // Now we're in change of deletion again
-    Can_delete_dshape_eulerian_stored = true;
+    delete_J_lagrangian_stored();
+    delete_dshape_lagrangian_stored();
+    delete_d2shape_lagrangian_stored();
+    // We are in charge of deleting again
+    Can_delete_dshape_lagrangian_stored = true;
 
     // Allocate storage for the stored shape function derivatives
-    DShape_eulerian_stored_pt = new Vector<DShape*>;
-    D2Shape_eulerian_stored_pt = new Vector<DShape*>;
-    Jacobian_eulerian_stored_pt = new Vector<double>;
+    DShape_lagrangian_stored_pt = new Vector<DShape*>;
+    D2Shape_lagrangian_stored_pt = new Vector<DShape*>;
+    Jacobian_lagrangian_stored_pt = new Vector<double>;
 
     // Assign local variables for the shape function and derivatives
-    Shape psi(n_node, n_position_type);
-    DShape dpsidx(n_node, n_position_type, n_dim);
-    DShape d2psidx(n_node, n_position_type, n_deriv);
+    Shape psi(n_node, n_lagrangian_type);
+    DShape dpsidxi(n_node, n_lagrangian_type, n_lagrangian);
+    DShape d2psidxi(n_node, n_lagrangian_type, n_deriv);
 
     // Loop over the integration points
     unsigned n_intpt = integral_pt()->nweight();
@@ -949,687 +1076,13 @@
       // Get the values of the shape function and derivatives at the
       // integration point and assign the value of the Jacobian to the
       // internally stored vector
-      Jacobian_eulerian_stored_pt->push_back(
-        FiniteElement::d2shape_eulerian_at_knot(ipt, psi, dpsidx, d2psidx));
-
-      // Set up local storage for the shape function derivatives
-      DShape* dpsidx_pt = new DShape(n_node, n_position_type, n_dim);
-      DShape* d2psidx_pt = new DShape(n_node, n_position_type, n_deriv);
-
-      // Now copy the values over
-      for (unsigned l = 0; l < n_node; l++)
-      {
-        for (unsigned k = 0; k < n_position_type; k++)
-        {
-          // First derivatives
-          for (unsigned i = 0; i < n_dim; i++)
-          {
-            (*dpsidx_pt)(l, k, i) = dpsidx(l, k, i);
-          }
-
-          // Second derivatives
-          for (unsigned i = 0; i < n_deriv; i++)
-          {
-            (*d2psidx_pt)(l, k, i) = d2psidx(l, k, i);
-          }
-        }
-      }
-
-      // Add the pointers to the shape function derivatives to the internal
-      // storage
-      DShape_eulerian_stored_pt->push_back(dpsidx_pt);
-      D2Shape_eulerian_stored_pt->push_back(d2psidx_pt);
-    } // End of loop over the shape functions
-  }
-
-  //=========================================================================
-  /// \short Return the shape function stored at the ipt-th integration
-  /// point.
-  //=========================================================================
-  void StorableShapeElementBase::shape_at_knot(const unsigned& ipt,
-                                               Shape& psi) const
-  {
-    // If we are not storing the shape functions, calculate the values
-    if (Shape_stored_pt == 0)
-    {
-      FiniteElement::shape_at_knot(ipt, psi);
-    }
-    else
-    {
-      // Read out the stored shape functions
-      // Note this will copy the values by pointer (fast)
-      psi = (*Shape_stored_pt)[ipt];
-    }
-  }
->>>>>>> fb5f6804
-
-      // Set up local storage for the shape function derivatives
-      DShape* dpsidx_pt = new DShape(n_node, n_position_type, n_dim);
-
-<<<<<<< HEAD
-      // Now copy the values over
-      for (unsigned l = 0; l < n_node; l++)
-      {
-        for (unsigned k = 0; k < n_position_type; k++)
-        {
-          // First derivatives
-          for (unsigned i = 0; i < n_dim; i++)
-          {
-            (*dpsidx_pt)(l, k, i) = dpsidx(l, k, i);
-          }
-        }
-      }
-
-      // Add the pointer to the vector of stored DShape objects
-      DShape_eulerian_stored_pt->push_back(dpsidx_pt);
-    } // End of loop over integration points
-  }
-
-  //========================================================================
-  /// Calculate the values of the first and second derivatives of the shape
-  /// functions at the integration points and store in the internal storage
-  /// of the element
-  //========================================================================
-  void StorableShapeElementBase::pre_compute_d2shape_eulerian_at_knots()
-  {
-    // Pre-compute the basic shape functions
-    pre_compute_shape_at_knots();
-
-    // Find the number of nodes
-    unsigned n_node = nnode();
-    // Get the number of position types and the dimension from element
-    unsigned n_position_type = this->nnodal_position_type();
-    unsigned n_dim = this->nodal_dimension();
-
-    // Find the number of second derivatives required
-    // N.B. We are assuming that the mixed derivatives are symmetric here
-    unsigned n_deriv = 0;
-    switch (n_dim)
-    {
-      case 1:
-        n_deriv = 1;
-        break;
-      case 2:
-        n_deriv = 3;
-        break;
-      case 3:
-        n_deriv = 6;
-        break;
-      default:
-        oomph_info << "Really more than 3 dimensions?" << std::endl;
-        break;
-    }
-
-    // Delete the existing objects, if there are any
-    delete_J_eulerian_stored();
-    delete_dshape_eulerian_stored();
-    delete_d2shape_eulerian_stored();
-    // Now we're in change of deletion again
-    Can_delete_dshape_eulerian_stored = true;
-
-    // Allocate storage for the stored shape function derivatives
-    DShape_eulerian_stored_pt = new Vector<DShape*>;
-    D2Shape_eulerian_stored_pt = new Vector<DShape*>;
-    Jacobian_eulerian_stored_pt = new Vector<double>;
-
-    // Assign local variables for the shape function and derivatives
-    Shape psi(n_node, n_position_type);
-    DShape dpsidx(n_node, n_position_type, n_dim);
-    DShape d2psidx(n_node, n_position_type, n_deriv);
-
-    // Loop over the integration points
-    unsigned n_intpt = integral_pt()->nweight();
-    for (unsigned ipt = 0; ipt < n_intpt; ipt++)
-    {
-      // Get the values of the shape function and derivatives at the
-      // integration point and assign the value of the Jacobian to the
-      // internally stored vector
-      Jacobian_eulerian_stored_pt->push_back(
-        FiniteElement::d2shape_eulerian_at_knot(ipt, psi, dpsidx, d2psidx));
-
-      // Set up local storage for the shape function derivatives
-      DShape* dpsidx_pt = new DShape(n_node, n_position_type, n_dim);
-      DShape* d2psidx_pt = new DShape(n_node, n_position_type, n_deriv);
-
-      // Now copy the values over
-      for (unsigned l = 0; l < n_node; l++)
-      {
-        for (unsigned k = 0; k < n_position_type; k++)
-        {
-          // First derivatives
-          for (unsigned i = 0; i < n_dim; i++)
-          {
-            (*dpsidx_pt)(l, k, i) = dpsidx(l, k, i);
-          }
-
-          // Second derivatives
-          for (unsigned i = 0; i < n_deriv; i++)
-          {
-            (*d2psidx_pt)(l, k, i) = d2psidx(l, k, i);
-          }
-        }
-      }
-
-      // Add the pointers to the shape function derivatives to the internal
-      // storage
-      DShape_eulerian_stored_pt->push_back(dpsidx_pt);
-      D2Shape_eulerian_stored_pt->push_back(d2psidx_pt);
-    } // End of loop over the shape functions
-  }
-
-  //=========================================================================
-  /// \short Return the shape function stored at the ipt-th integration
-  /// point.
-  //=========================================================================
-  void StorableShapeElementBase::shape_at_knot(const unsigned& ipt,
-                                               Shape& psi) const
-  {
-    // If we are not storing the shape functions, calculate the values
-    if (Shape_stored_pt == 0)
-    {
-      FiniteElement::shape_at_knot(ipt, psi);
-    }
-    else
-    {
-      // Read out the stored shape functions
-      // Note this will copy the values by pointer (fast)
-      psi = (*Shape_stored_pt)[ipt];
-    }
-  }
-
-  //=========================================================================
-  /// \short Return the shape function and its derivatives w.r.t. the local
-  /// coordinates at the ipt-th integration point.
-  //=========================================================================
-  void StorableShapeElementBase::dshape_local_at_knot(const unsigned& ipt,
-                                                      Shape& psi,
-                                                      DShape& dpsids) const
-  {
-    // If we are not storing the first derivatives, calculate them
-    if (DShape_local_stored_pt == 0)
-    {
-      FiniteElement::dshape_local_at_knot(ipt, psi, dpsids);
-    }
-    else
-    {
-      // Read out the stored shape functions
-      // Set the internal pointers in psi and dpsids
-      psi = (*Shape_stored_pt)[ipt];
-      dpsids = (*DShape_local_stored_pt)[ipt];
-    }
-  }
-
-  //=========================================================================
-  /// \short Return the shape function and its first and second derivatives
-  /// w.r.t. the local coordinates at the ipt-th integration point.
-  //=========================================================================
-  void StorableShapeElementBase::d2shape_local_at_knot(const unsigned& ipt,
-                                                       Shape& psi,
-                                                       DShape& dpsids,
-                                                       DShape& d2psids) const
-  {
-    // If we are not storing the second derivatives, calculate them on the fly
-    if (D2Shape_local_stored_pt == 0)
-    {
-      FiniteElement::d2shape_local_at_knot(ipt, psi, dpsids, d2psids);
-    }
-    else
-    {
-      // Read out the stored shape functions
-      // Set the internal pointers in psi, dpsids, and d2psids
-      psi = (*Shape_stored_pt)[ipt];
-      dpsids = (*DShape_local_stored_pt)[ipt];
-      d2psids = (*D2Shape_local_stored_pt)[ipt];
-    }
-  }
-
-  //==========================================================================
-  /// \short Compute the geometric shape functions, and
-  /// derivatives w.r.t eulerian coordinates at the ipt-th integration point.
-  /// If the values have already been computed, return the stored values.
-  //==========================================================================
-  double StorableShapeElementBase::dshape_eulerian_at_knot(const unsigned& ipt,
-                                                           Shape& psi,
-                                                           DShape& dpsidx) const
-  {
-    // If we are not storing the values, return the calculated values
-    if (DShape_eulerian_stored_pt == 0)
-    {
-      return FiniteElement::dshape_eulerian_at_knot(ipt, psi, dpsidx);
-    }
-    else
-    {
-      // Set internal pointers in the shape functions.
-      psi = (*Shape_stored_pt)[ipt];
-      dpsidx = (*DShape_eulerian_stored_pt)[ipt];
-
-      // Return the stored value of the jacobian
-      return ((*Jacobian_eulerian_stored_pt)[ipt]);
-    }
-  }
-
-  //==========================================================================
-  /// \short Return the geometric shape functions, first and second
-  /// derivatives w.r.t eulerian coordinates at the ipt-th integration point.
-  /// If the values have already been computed, return the stored values.
-  //==========================================================================
-  double StorableShapeElementBase::d2shape_eulerian_at_knot(
-    const unsigned& ipt, Shape& psi, DShape& dpsidx, DShape& d2psidx) const
-  {
-    // If we are not storing the values return the calculated values
-    if (D2Shape_eulerian_stored_pt == 0)
-    {
-      return FiniteElement::d2shape_eulerian_at_knot(ipt, psi, dpsidx, d2psidx);
-    }
-    else
-    {
-      // Set internal pointers in the shape functions
-      psi = (*Shape_stored_pt)[ipt];
-      dpsidx = (*DShape_eulerian_stored_pt)[ipt];
-      d2psidx = (*D2Shape_eulerian_stored_pt)[ipt];
-
-      // Return the stored value of the jacobian
-      return ((*Jacobian_eulerian_stored_pt)[ipt]);
-    }
-  }
-
-  //==========================================================================
-  /// \short Return the Jacobian of the mapping between the local and global
-  /// coordinates. If the value has been precomputed return that
-  //==========================================================================
-  double StorableShapeElementBase::J_eulerian_at_knot(const unsigned& ipt) const
-  {
-    // If we are not storing the values, return the calculated values
-    if (Jacobian_eulerian_stored_pt == 0)
-    {
-      return FiniteElement::J_eulerian_at_knot(ipt);
-    }
-    else
-    {
-      // Return the stored value of the jacobian
-      return ((*Jacobian_eulerian_stored_pt)[ipt]);
-    }
-  }
-
-  //========================================================================
-  /// Set the shape functions referenced in the internal vectors to be
-  /// those stored in the StorableShapeElementBase pointed to by element_pt.
-  /// Using this function will allow a saving in the storage required
-  /// for integration schemes in the (most common)
-  /// case when a large number of elements have the same integration scheme
-  //=======================================================================
-  void StorableShapeElementBase::set_shape_local_stored_from_element(
-    StorableShapeElementBase* const& element_pt)
-  {
-#ifdef PARANOID
-    // Check that we aren't nulling out
-    if (element_pt->shape_stored_pt() == 0)
-    {
-      std::string error_message =
-        "Element does not have stored shape functions\n";
-=======
-  //=========================================================================
-  /// \short Return the shape function and its derivatives w.r.t. the local
-  /// coordinates at the ipt-th integration point.
-  //=========================================================================
-  void StorableShapeElementBase::dshape_local_at_knot(const unsigned& ipt,
-                                                      Shape& psi,
-                                                      DShape& dpsids) const
-  {
-    // If we are not storing the first derivatives, calculate them
-    if (DShape_local_stored_pt == 0)
-    {
-      FiniteElement::dshape_local_at_knot(ipt, psi, dpsids);
-    }
-    else
-    {
-      // Read out the stored shape functions
-      // Set the internal pointers in psi and dpsids
-      psi = (*Shape_stored_pt)[ipt];
-      dpsids = (*DShape_local_stored_pt)[ipt];
-    }
-  }
-
-  //=========================================================================
-  /// \short Return the shape function and its first and second derivatives
-  /// w.r.t. the local coordinates at the ipt-th integration point.
-  //=========================================================================
-  void StorableShapeElementBase::d2shape_local_at_knot(const unsigned& ipt,
-                                                       Shape& psi,
-                                                       DShape& dpsids,
-                                                       DShape& d2psids) const
-  {
-    // If we are not storing the second derivatives, calculate them on the fly
-    if (D2Shape_local_stored_pt == 0)
-    {
-      FiniteElement::d2shape_local_at_knot(ipt, psi, dpsids, d2psids);
-    }
-    else
-    {
-      // Read out the stored shape functions
-      // Set the internal pointers in psi, dpsids, and d2psids
-      psi = (*Shape_stored_pt)[ipt];
-      dpsids = (*DShape_local_stored_pt)[ipt];
-      d2psids = (*D2Shape_local_stored_pt)[ipt];
-    }
-  }
-
-
-  //==========================================================================
-  /// \short Compute the geometric shape functions, and
-  /// derivatives w.r.t eulerian coordinates at the ipt-th integration point.
-  /// If the values have already been computed, return the stored values.
-  //==========================================================================
-  double StorableShapeElementBase::dshape_eulerian_at_knot(const unsigned& ipt,
-                                                           Shape& psi,
-                                                           DShape& dpsidx) const
-  {
-    // If we are not storing the values, return the calculated values
-    if (DShape_eulerian_stored_pt == 0)
-    {
-      return FiniteElement::dshape_eulerian_at_knot(ipt, psi, dpsidx);
-    }
-    else
-    {
-      // Set internal pointers in the shape functions.
-      psi = (*Shape_stored_pt)[ipt];
-      dpsidx = (*DShape_eulerian_stored_pt)[ipt];
-
-      // Return the stored value of the jacobian
-      return ((*Jacobian_eulerian_stored_pt)[ipt]);
-    }
-  }
-
-  //==========================================================================
-  /// \short Return the geometric shape functions, first and second
-  /// derivatives w.r.t eulerian coordinates at the ipt-th integration point.
-  /// If the values have already been computed, return the stored values.
-  //==========================================================================
-  double StorableShapeElementBase::d2shape_eulerian_at_knot(
-    const unsigned& ipt, Shape& psi, DShape& dpsidx, DShape& d2psidx) const
-  {
-    // If we are not storing the values return the calculated values
-    if (D2Shape_eulerian_stored_pt == 0)
-    {
-      return FiniteElement::d2shape_eulerian_at_knot(ipt, psi, dpsidx, d2psidx);
-    }
-    else
-    {
-      // Set internal pointers in the shape functions
-      psi = (*Shape_stored_pt)[ipt];
-      dpsidx = (*DShape_eulerian_stored_pt)[ipt];
-      d2psidx = (*D2Shape_eulerian_stored_pt)[ipt];
-
-      // Return the stored value of the jacobian
-      return ((*Jacobian_eulerian_stored_pt)[ipt]);
-    }
-  }
-
-  //==========================================================================
-  /// \short Return the Jacobian of the mapping between the local and global
-  /// coordinates. If the value has been precomputed return that
-  //==========================================================================
-  double StorableShapeElementBase::J_eulerian_at_knot(const unsigned& ipt) const
-  {
-    // If we are not storing the values, return the calculated values
-    if (Jacobian_eulerian_stored_pt == 0)
-    {
-      return FiniteElement::J_eulerian_at_knot(ipt);
-    }
-    else
-    {
-      // Return the stored value of the jacobian
-      return ((*Jacobian_eulerian_stored_pt)[ipt]);
-    }
-  }
-
-  //========================================================================
-  /// Set the shape functions referenced in the internal vectors to be
-  /// those stored in the StorableShapeElementBase pointed to by element_pt.
-  /// Using this function will allow a saving in the storage required
-  /// for integration schemes in the (most common)
-  /// case when a large number of elements have the same integration scheme
-  //=======================================================================
-  void StorableShapeElementBase::set_shape_local_stored_from_element(
-    StorableShapeElementBase* const& element_pt)
-  {
-#ifdef PARANOID
-    // Check that we aren't nulling out
-    if (element_pt->shape_stored_pt() == 0)
-    {
-      std::string error_message =
-        "Element does not have stored shape functions\n";
-
-      throw OomphLibError(
-        error_message, OOMPH_CURRENT_FUNCTION, OOMPH_EXCEPTION_LOCATION);
-    }
-#endif
-
-    // Only do this if the referenced Shape objects are not already the same
-    // Assume that if the stored shape functions are the same, the rest will be
-    if (Shape_stored_pt != element_pt->shape_stored_pt())
-    {
-      // Delete the existing data
-      delete_all_shape_local_stored();
-      // Now this element can no longer delete the data pointed at by
-      // the internal vectors
-      Can_delete_shape_local_stored = false;
-
-      // Assign the pointers
-      Shape_stored_pt = element_pt->shape_stored_pt();
-      DShape_local_stored_pt = element_pt->dshape_local_stored_pt();
-      D2Shape_local_stored_pt = element_pt->d2shape_local_stored_pt();
-    }
-  }
-
-  //========================================================================
-  /// Set the stored derivatives of shape functions w.r.t Eulerian coordinates
-  /// to be
-  /// those stored in the StorableShapeElementBase pointed to by element_pt.
-  /// Using this function will allow a saving in the storage required
-  /// for integration schemes in the (most common)
-  /// case when a large number of elements have the same integration scheme
-  //=======================================================================
-  void StorableShapeElementBase::set_dshape_eulerian_stored_from_element(
-    StorableShapeElementBase* const& element_pt)
-  {
-    set_shape_local_stored_from_element(element_pt);
-
-    // Only do this if the referenced Shape objects are not already the same
-    // Assume that if the stored shape functions are the same, the rest will be
-    if (DShape_eulerian_stored_pt != element_pt->dshape_eulerian_stored_pt())
-    {
-      // Delete the existing data
-      delete_all_dshape_eulerian_stored();
-      // Now this element can no longer delete the data pointed at by
-      // the internal vectors
-      Can_delete_dshape_eulerian_stored = false;
-
-      // Assign the pointers
-      DShape_eulerian_stored_pt = element_pt->dshape_eulerian_stored_pt();
-      D2Shape_eulerian_stored_pt = element_pt->d2shape_eulerian_stored_pt();
-      Jacobian_eulerian_stored_pt = element_pt->jacobian_eulerian_stored_pt();
-    }
-  }
->>>>>>> fb5f6804
-
-      throw OomphLibError(
-        error_message, OOMPH_CURRENT_FUNCTION, OOMPH_EXCEPTION_LOCATION);
-    }
-#endif
-
-<<<<<<< HEAD
-    // Only do this if the referenced Shape objects are not already the same
-    // Assume that if the stored shape functions are the same, the rest will be
-    if (Shape_stored_pt != element_pt->shape_stored_pt())
-    {
-      // Delete the existing data
-      delete_all_shape_local_stored();
-      // Now this element can no longer delete the data pointed at by
-      // the internal vectors
-      Can_delete_shape_local_stored = false;
-
-      // Assign the pointers
-      Shape_stored_pt = element_pt->shape_stored_pt();
-      DShape_local_stored_pt = element_pt->dshape_local_stored_pt();
-      D2Shape_local_stored_pt = element_pt->d2shape_local_stored_pt();
-    }
-  }
-
-  //========================================================================
-  /// Set the stored derivatives of shape functions w.r.t Eulerian coordinates
-  /// to be
-  /// those stored in the StorableShapeElementBase pointed to by element_pt.
-  /// Using this function will allow a saving in the storage required
-  /// for integration schemes in the (most common)
-  /// case when a large number of elements have the same integration scheme
-  //=======================================================================
-  void StorableShapeElementBase::set_dshape_eulerian_stored_from_element(
-    StorableShapeElementBase* const& element_pt)
-  {
-    set_shape_local_stored_from_element(element_pt);
-
-    // Only do this if the referenced Shape objects are not already the same
-    // Assume that if the stored shape functions are the same, the rest will be
-    if (DShape_eulerian_stored_pt != element_pt->dshape_eulerian_stored_pt())
-    {
-      // Delete the existing data
-      delete_all_dshape_eulerian_stored();
-      // Now this element can no longer delete the data pointed at by
-      // the internal vectors
-      Can_delete_dshape_eulerian_stored = false;
-
-      // Assign the pointers
-      DShape_eulerian_stored_pt = element_pt->dshape_eulerian_stored_pt();
-      D2Shape_eulerian_stored_pt = element_pt->d2shape_eulerian_stored_pt();
-      Jacobian_eulerian_stored_pt = element_pt->jacobian_eulerian_stored_pt();
-    }
-  }
-
-  ///////////////////////////////////////////////////////////////////////////
-  ///////////////////////////////////////////////////////////////////////////
-  //  Functions for solid elements with stored shape functions
-  ///////////////////////////////////////////////////////////////////////////
-  ///////////////////////////////////////////////////////////////////////////
-
-  //=========================================================================
-  /// Delete all the objects and storage associated with stored derivatives
-  /// of shape functions with respect to Lagrangian coordinates
-  //=========================================================================
-  void StorableShapeSolidElementBase::delete_all_dshape_lagrangian_stored()
-  {
-    delete_dshape_lagrangian_stored();
-    delete_d2shape_lagrangian_stored();
-    delete_J_lagrangian_stored();
-  }
-
-  //=========================================================================
-  /// Delete all the objects stored in the vectors:
-  /// DShape_lagrangian_stored
-  //========================================================================
-  void StorableShapeSolidElementBase::delete_dshape_lagrangian_stored()
-  {
-    // If storage has been allocated
-    if ((Can_delete_dshape_lagrangian_stored) && (DShape_lagrangian_stored_pt))
-    {
-      // Find the number of entries in the shape function storage vector
-      unsigned n_intpt = DShape_lagrangian_stored_pt->size();
-      // Loop over the entries of the vectors, in reverse and delete them
-      for (unsigned ipt = n_intpt; ipt > 0; ipt--)
-      {
-        delete (*DShape_lagrangian_stored_pt)[ipt - 1];
-        (*DShape_lagrangian_stored_pt)[ipt - 1] = 0;
-      }
-      // Delete the actual vector
-      delete DShape_lagrangian_stored_pt;
-    }
-    // Reset the pointer to zero
-    DShape_lagrangian_stored_pt = 0;
-  }
-
-  //=========================================================================
-  /// Delete all the objects stored in the vectors:
-  /// D2Shape_lagrangian_stored
-  //========================================================================
-  void StorableShapeSolidElementBase::delete_d2shape_lagrangian_stored()
-  {
-    // If storage has been allocated
-    if ((Can_delete_dshape_lagrangian_stored) && (D2Shape_lagrangian_stored_pt))
-    {
-      // Now find the number of entries in the second vector
-      unsigned n_intpt = D2Shape_lagrangian_stored_pt->size();
-      // Loop over the entries in reverse and delete them
-      for (unsigned ipt = n_intpt; ipt > 0; ipt--)
-      {
-        delete (*D2Shape_lagrangian_stored_pt)[ipt - 1];
-        (*D2Shape_lagrangian_stored_pt)[ipt - 1] = 0;
-      }
-      // Delete the actual vector
-      delete D2Shape_lagrangian_stored_pt;
-    }
-    // Reset the pointer to zero
-    D2Shape_lagrangian_stored_pt = 0;
-  }
-
-  //=======================================================================
-  /// Delete the stored Jacobian of the mapping between the Lagrangian and
-  /// local coordinates.
-  //=======================================================================
-  void StorableShapeSolidElementBase::delete_J_lagrangian_stored()
-  {
-    // If we allocated the storage, delete it
-    if (Can_delete_dshape_lagrangian_stored)
-    {
-      // Delete the stored Jacobian
-      delete Jacobian_lagrangian_stored_pt;
-    }
-    // Reset the pointer to zero
-    Jacobian_lagrangian_stored_pt = 0;
-  }
-
-  //========================================================================
-  /// Calculate the values of the derivatives of the shape functions at the
-  /// integration points and store in the internal storage of the element
-  //========================================================================
-  void StorableShapeSolidElementBase::pre_compute_dshape_lagrangian_at_knots()
-  {
-    // Pre-compute the basic shape functions
-    pre_compute_shape_at_knots();
-
-    // Find the number of nodes
-    unsigned n_node = nnode();
-    // Get the number of position types and the dimension from first node
-    // N.B. Assume that it is the same for all nodes
-    unsigned n_lagrangian_type =
-      static_cast<SolidNode*>(node_pt(0))->nlagrangian_type();
-    unsigned n_lagrangian = static_cast<SolidNode*>(node_pt(0))->nlagrangian();
-
-    // Delete the exisiting stored objects
-    delete_J_lagrangian_stored();
-    delete_dshape_lagrangian_stored();
-    // Now we're in charge of deletion again
-    Can_delete_dshape_lagrangian_stored = true;
-
-    // Allocate storage for the stored shape function derivatives
-    DShape_lagrangian_stored_pt = new Vector<DShape*>;
-    Jacobian_lagrangian_stored_pt = new Vector<double>;
-
-    // Assign local variables for the shape function and derivatives
-    Shape psi(n_node, n_lagrangian_type);
-    DShape dpsidxi(n_node, n_lagrangian_type, n_lagrangian);
-
-    // Loop over the integration points
-    unsigned n_intpt = integral_pt()->nweight();
-    for (unsigned ipt = 0; ipt < n_intpt; ipt++)
-    {
-      // Get the values of the shape function and derivatives at the
-      // integration point and add to the value of the Jacobian to the
-      // internally stored vector
       Jacobian_lagrangian_stored_pt->push_back(
-        SolidFiniteElement::dshape_lagrangian_at_knot(ipt, psi, dpsidxi));
+        SolidFiniteElement::d2shape_lagrangian_at_knot(
+          ipt, psi, dpsidxi, d2psidxi));
 
       // Set up local storage for the shape function derivatives
       DShape* dpsidxi_pt = new DShape(n_node, n_lagrangian_type, n_lagrangian);
+      DShape* d2psidxi_pt = new DShape(n_node, n_lagrangian_type, n_deriv);
 
       // Now copy the values over
       for (unsigned l = 0; l < n_node; l++)
@@ -1641,93 +1094,6 @@
           {
             (*dpsidxi_pt)(l, k, i) = dpsidxi(l, k, i);
           }
-        }
-      }
-
-      // Add the pointer to the vector of stored DShape objects
-      DShape_lagrangian_stored_pt->push_back(dpsidxi_pt);
-    } // End of loop over integration points
-  }
-
-  //========================================================================
-  /// Calculate the values of the first and second derivatives of the shape
-  /// functions at the integration points and store in the internal storage
-  /// of the element
-  //========================================================================
-  void StorableShapeSolidElementBase::pre_compute_d2shape_lagrangian_at_knots()
-  {
-    // Pre-compute the basic shape functions
-    pre_compute_shape_at_knots();
-
-    // Find the number of nodes
-    unsigned n_node = nnode();
-    // Get the number of position types and the dimension from first node
-    // N.B. Assume that it is the same for all nodes
-    unsigned n_lagrangian_type =
-      static_cast<SolidNode*>(node_pt(0))->nlagrangian_type();
-    unsigned n_lagrangian = static_cast<SolidNode*>(node_pt(0))->nlagrangian();
-
-    // Find the number of second derivatives required
-    // N.B. We are assuming that the mixed derivatives are symmetric here
-    unsigned n_deriv = 0;
-    switch (n_lagrangian)
-    {
-      case 1:
-        n_deriv = 1;
-        break;
-      case 2:
-        n_deriv = 3;
-        break;
-      case 3:
-        n_deriv = 6;
-        break;
-      default:
-        oomph_info << "Really more than 3 dimensions?" << std::endl;
-        break;
-    }
-
-    // Delete the existing objects, if there are any
-    delete_J_lagrangian_stored();
-    delete_dshape_lagrangian_stored();
-    delete_d2shape_lagrangian_stored();
-    // We are in charge of deleting again
-    Can_delete_dshape_lagrangian_stored = true;
-
-    // Allocate storage for the stored shape function derivatives
-    DShape_lagrangian_stored_pt = new Vector<DShape*>;
-    D2Shape_lagrangian_stored_pt = new Vector<DShape*>;
-    Jacobian_lagrangian_stored_pt = new Vector<double>;
-
-    // Assign local variables for the shape function and derivatives
-    Shape psi(n_node, n_lagrangian_type);
-    DShape dpsidxi(n_node, n_lagrangian_type, n_lagrangian);
-    DShape d2psidxi(n_node, n_lagrangian_type, n_deriv);
-
-    // Loop over the integration points
-    unsigned n_intpt = integral_pt()->nweight();
-    for (unsigned ipt = 0; ipt < n_intpt; ipt++)
-    {
-      // Get the values of the shape function and derivatives at the
-      // integration point and assign the value of the Jacobian to the
-      // internally stored vector
-      Jacobian_lagrangian_stored_pt->push_back(
-        SolidFiniteElement::d2shape_lagrangian_at_knot(
-          ipt, psi, dpsidxi, d2psidxi));
-
-      // Set up local storage for the shape function derivatives
-      DShape* dpsidxi_pt = new DShape(n_node, n_lagrangian_type, n_lagrangian);
-      DShape* d2psidxi_pt = new DShape(n_node, n_lagrangian_type, n_deriv);
-
-      // Now copy the values over
-      for (unsigned l = 0; l < n_node; l++)
-      {
-        for (unsigned k = 0; k < n_lagrangian_type; k++)
-        {
-          // First derivatives
-          for (unsigned i = 0; i < n_lagrangian; i++)
-          {
-            (*dpsidxi_pt)(l, k, i) = dpsidxi(l, k, i);
-          }
 
           // Second derivatives
           for (unsigned i = 0; i < n_deriv; i++)
@@ -1743,6 +1109,7 @@
       D2Shape_lagrangian_stored_pt->push_back(d2psidxi_pt);
     } // End of loop over the shape functions
   }
+
 
   //==========================================================================
   /// \short Compute the geometric shape functions, and
@@ -1762,266 +1129,6 @@
       // Set the internal pointers in the shape functions
       psi = shape_stored_pt(ipt);
       dpsidxi = (*DShape_lagrangian_stored_pt)[ipt];
-=======
-  ///////////////////////////////////////////////////////////////////////////
-  ///////////////////////////////////////////////////////////////////////////
-  //  Functions for solid elements with stored shape functions
-  ///////////////////////////////////////////////////////////////////////////
-  ///////////////////////////////////////////////////////////////////////////
-
-  //=========================================================================
-  /// Delete all the objects and storage associated with stored derivatives
-  /// of shape functions with respect to Lagrangian coordinates
-  //=========================================================================
-  void StorableShapeSolidElementBase::delete_all_dshape_lagrangian_stored()
-  {
-    delete_dshape_lagrangian_stored();
-    delete_d2shape_lagrangian_stored();
-    delete_J_lagrangian_stored();
-  }
-
-
-  //=========================================================================
-  /// Delete all the objects stored in the vectors:
-  /// DShape_lagrangian_stored
-  //========================================================================
-  void StorableShapeSolidElementBase::delete_dshape_lagrangian_stored()
-  {
-    // If storage has been allocated
-    if ((Can_delete_dshape_lagrangian_stored) && (DShape_lagrangian_stored_pt))
-    {
-      // Find the number of entries in the shape function storage vector
-      unsigned n_intpt = DShape_lagrangian_stored_pt->size();
-      // Loop over the entries of the vectors, in reverse and delete them
-      for (unsigned ipt = n_intpt; ipt > 0; ipt--)
-      {
-        delete (*DShape_lagrangian_stored_pt)[ipt - 1];
-        (*DShape_lagrangian_stored_pt)[ipt - 1] = 0;
-      }
-      // Delete the actual vector
-      delete DShape_lagrangian_stored_pt;
-    }
-    // Reset the pointer to zero
-    DShape_lagrangian_stored_pt = 0;
-  }
-
-
-  //=========================================================================
-  /// Delete all the objects stored in the vectors:
-  /// D2Shape_lagrangian_stored
-  //========================================================================
-  void StorableShapeSolidElementBase::delete_d2shape_lagrangian_stored()
-  {
-    // If storage has been allocated
-    if ((Can_delete_dshape_lagrangian_stored) && (D2Shape_lagrangian_stored_pt))
-    {
-      // Now find the number of entries in the second vector
-      unsigned n_intpt = D2Shape_lagrangian_stored_pt->size();
-      // Loop over the entries in reverse and delete them
-      for (unsigned ipt = n_intpt; ipt > 0; ipt--)
-      {
-        delete (*D2Shape_lagrangian_stored_pt)[ipt - 1];
-        (*D2Shape_lagrangian_stored_pt)[ipt - 1] = 0;
-      }
-      // Delete the actual vector
-      delete D2Shape_lagrangian_stored_pt;
-    }
-    // Reset the pointer to zero
-    D2Shape_lagrangian_stored_pt = 0;
-  }
-
-  //=======================================================================
-  /// Delete the stored Jacobian of the mapping between the Lagrangian and
-  /// local coordinates.
-  //=======================================================================
-  void StorableShapeSolidElementBase::delete_J_lagrangian_stored()
-  {
-    // If we allocated the storage, delete it
-    if (Can_delete_dshape_lagrangian_stored)
-    {
-      // Delete the stored Jacobian
-      delete Jacobian_lagrangian_stored_pt;
-    }
-    // Reset the pointer to zero
-    Jacobian_lagrangian_stored_pt = 0;
-  }
-
-  //========================================================================
-  /// Calculate the values of the derivatives of the shape functions at the
-  /// integration points and store in the internal storage of the element
-  //========================================================================
-  void StorableShapeSolidElementBase::pre_compute_dshape_lagrangian_at_knots()
-  {
-    // Pre-compute the basic shape functions
-    pre_compute_shape_at_knots();
-
-    // Find the number of nodes
-    unsigned n_node = nnode();
-    // Get the number of position types and the dimension from first node
-    // N.B. Assume that it is the same for all nodes
-    unsigned n_lagrangian_type =
-      static_cast<SolidNode*>(node_pt(0))->nlagrangian_type();
-    unsigned n_lagrangian = static_cast<SolidNode*>(node_pt(0))->nlagrangian();
-
-    // Delete the exisiting stored objects
-    delete_J_lagrangian_stored();
-    delete_dshape_lagrangian_stored();
-    // Now we're in charge of deletion again
-    Can_delete_dshape_lagrangian_stored = true;
-
-    // Allocate storage for the stored shape function derivatives
-    DShape_lagrangian_stored_pt = new Vector<DShape*>;
-    Jacobian_lagrangian_stored_pt = new Vector<double>;
-
-    // Assign local variables for the shape function and derivatives
-    Shape psi(n_node, n_lagrangian_type);
-    DShape dpsidxi(n_node, n_lagrangian_type, n_lagrangian);
-
-    // Loop over the integration points
-    unsigned n_intpt = integral_pt()->nweight();
-    for (unsigned ipt = 0; ipt < n_intpt; ipt++)
-    {
-      // Get the values of the shape function and derivatives at the
-      // integration point and add to the value of the Jacobian to the
-      // internally stored vector
-      Jacobian_lagrangian_stored_pt->push_back(
-        SolidFiniteElement::dshape_lagrangian_at_knot(ipt, psi, dpsidxi));
-
-      // Set up local storage for the shape function derivatives
-      DShape* dpsidxi_pt = new DShape(n_node, n_lagrangian_type, n_lagrangian);
-
-      // Now copy the values over
-      for (unsigned l = 0; l < n_node; l++)
-      {
-        for (unsigned k = 0; k < n_lagrangian_type; k++)
-        {
-          // First derivatives
-          for (unsigned i = 0; i < n_lagrangian; i++)
-          {
-            (*dpsidxi_pt)(l, k, i) = dpsidxi(l, k, i);
-          }
-        }
-      }
-
-      // Add the pointer to the vector of stored DShape objects
-      DShape_lagrangian_stored_pt->push_back(dpsidxi_pt);
-    } // End of loop over integration points
-  }
-
-  //========================================================================
-  /// Calculate the values of the first and second derivatives of the shape
-  /// functions at the integration points and store in the internal storage
-  /// of the element
-  //========================================================================
-  void StorableShapeSolidElementBase::pre_compute_d2shape_lagrangian_at_knots()
-  {
-    // Pre-compute the basic shape functions
-    pre_compute_shape_at_knots();
-
-    // Find the number of nodes
-    unsigned n_node = nnode();
-    // Get the number of position types and the dimension from first node
-    // N.B. Assume that it is the same for all nodes
-    unsigned n_lagrangian_type =
-      static_cast<SolidNode*>(node_pt(0))->nlagrangian_type();
-    unsigned n_lagrangian = static_cast<SolidNode*>(node_pt(0))->nlagrangian();
-
-    // Find the number of second derivatives required
-    // N.B. We are assuming that the mixed derivatives are symmetric here
-    unsigned n_deriv = 0;
-    switch (n_lagrangian)
-    {
-      case 1:
-        n_deriv = 1;
-        break;
-      case 2:
-        n_deriv = 3;
-        break;
-      case 3:
-        n_deriv = 6;
-        break;
-      default:
-        oomph_info << "Really more than 3 dimensions?" << std::endl;
-        break;
-    }
-
-    // Delete the existing objects, if there are any
-    delete_J_lagrangian_stored();
-    delete_dshape_lagrangian_stored();
-    delete_d2shape_lagrangian_stored();
-    // We are in charge of deleting again
-    Can_delete_dshape_lagrangian_stored = true;
-
-    // Allocate storage for the stored shape function derivatives
-    DShape_lagrangian_stored_pt = new Vector<DShape*>;
-    D2Shape_lagrangian_stored_pt = new Vector<DShape*>;
-    Jacobian_lagrangian_stored_pt = new Vector<double>;
-
-    // Assign local variables for the shape function and derivatives
-    Shape psi(n_node, n_lagrangian_type);
-    DShape dpsidxi(n_node, n_lagrangian_type, n_lagrangian);
-    DShape d2psidxi(n_node, n_lagrangian_type, n_deriv);
-
-    // Loop over the integration points
-    unsigned n_intpt = integral_pt()->nweight();
-    for (unsigned ipt = 0; ipt < n_intpt; ipt++)
-    {
-      // Get the values of the shape function and derivatives at the
-      // integration point and assign the value of the Jacobian to the
-      // internally stored vector
-      Jacobian_lagrangian_stored_pt->push_back(
-        SolidFiniteElement::d2shape_lagrangian_at_knot(
-          ipt, psi, dpsidxi, d2psidxi));
-
-      // Set up local storage for the shape function derivatives
-      DShape* dpsidxi_pt = new DShape(n_node, n_lagrangian_type, n_lagrangian);
-      DShape* d2psidxi_pt = new DShape(n_node, n_lagrangian_type, n_deriv);
-
-      // Now copy the values over
-      for (unsigned l = 0; l < n_node; l++)
-      {
-        for (unsigned k = 0; k < n_lagrangian_type; k++)
-        {
-          // First derivatives
-          for (unsigned i = 0; i < n_lagrangian; i++)
-          {
-            (*dpsidxi_pt)(l, k, i) = dpsidxi(l, k, i);
-          }
-
-          // Second derivatives
-          for (unsigned i = 0; i < n_deriv; i++)
-          {
-            (*d2psidxi_pt)(l, k, i) = d2psidxi(l, k, i);
-          }
-        }
-      }
-
-      // Add the pointers to the shape function derivatives to the internal
-      // storage
-      DShape_lagrangian_stored_pt->push_back(dpsidxi_pt);
-      D2Shape_lagrangian_stored_pt->push_back(d2psidxi_pt);
-    } // End of loop over the shape functions
-  }
-
-
-  //==========================================================================
-  /// \short Compute the geometric shape functions, and
-  /// derivatives w.r.t Lagrangian coordinates at the ipt-th integration point.
-  /// If the values have already been computed, return the stored values.
-  //==========================================================================
-  double StorableShapeSolidElementBase::dshape_lagrangian_at_knot(
-    const unsigned& ipt, Shape& psi, DShape& dpsidxi) const
-  {
-    // If we are not storing the values, return the calculated values
-    if (DShape_lagrangian_stored_pt == 0)
-    {
-      return SolidFiniteElement::dshape_lagrangian_at_knot(ipt, psi, dpsidxi);
-    }
-    else
-    {
-      // Set the internal pointers in the shape functions
-      psi = shape_stored_pt(ipt);
-      dpsidxi = (*DShape_lagrangian_stored_pt)[ipt];
 
       // Return the stored value of the jacobian
       return ((*Jacobian_lagrangian_stored_pt)[ipt]);
@@ -2048,38 +1155,12 @@
       psi = shape_stored_pt(ipt);
       dpsidxi = (*DShape_lagrangian_stored_pt)[ipt];
       d2psidxi = (*D2Shape_lagrangian_stored_pt)[ipt];
->>>>>>> fb5f6804
 
       // Return the stored value of the jacobian
       return ((*Jacobian_lagrangian_stored_pt)[ipt]);
     }
   }
 
-<<<<<<< HEAD
-  //==========================================================================
-  /// \short Compute the geometric shape functions, first and second
-  /// derivatives w.r.t Lagrangian coordinates at the ipt-th integration point.
-  /// If the values have already been computed, return the stored values.
-  //==========================================================================
-  double StorableShapeSolidElementBase::d2shape_lagrangian_at_knot(
-    const unsigned& ipt, Shape& psi, DShape& dpsidxi, DShape& d2psidxi) const
-  {
-    // If we are not storing the values return the calculated values
-    if (D2Shape_lagrangian_stored_pt == 0)
-    {
-      return SolidFiniteElement::d2shape_lagrangian_at_knot(
-        ipt, psi, dpsidxi, d2psidxi);
-    }
-    else
-    {
-      // Set the internal values of the pointers in the Shape objects
-      psi = shape_stored_pt(ipt);
-      dpsidxi = (*DShape_lagrangian_stored_pt)[ipt];
-      d2psidxi = (*D2Shape_lagrangian_stored_pt)[ipt];
-
-      // Return the stored value of the jacobian
-      return ((*Jacobian_lagrangian_stored_pt)[ipt]);
-=======
 
   //========================================================================
   /// Set the stored derivatives of shape functions w.r.t Lagrangian coordinates
@@ -2110,40 +1191,8 @@
       D2Shape_lagrangian_stored_pt = element_pt->d2shape_lagrangian_stored_pt();
       Jacobian_lagrangian_stored_pt =
         element_pt->jacobian_lagrangian_stored_pt();
->>>>>>> fb5f6804
-    }
-  }
-
-  //========================================================================
-  /// Set the stored derivatives of shape functions w.r.t Lagrangian coordinates
-  /// to be
-  /// those stored in the StorableShapeElementBase pointed to by element_pt.
-  /// Using this function will allow a saving in the storage required
-  /// for integration schemes in the (most common)
-  /// case when a large number of elements have the same integration scheme
-  //=======================================================================
-  void StorableShapeSolidElementBase::set_dshape_lagrangian_stored_from_element(
-    StorableShapeSolidElementBase* const& element_pt)
-  {
-    set_shape_local_stored_from_element(element_pt);
-
-    // Only do this if the referenced Shape objects are not already the same
-    // Assume that if the stored shape functions are the same, the rest will be
-    if (DShape_lagrangian_stored_pt !=
-        element_pt->dshape_lagrangian_stored_pt())
-    {
-      // Delete the existing data
-      delete_all_dshape_lagrangian_stored();
-      // Now this element can no longer delete the data pointed at by
-      // the internal vectors
-      Can_delete_dshape_lagrangian_stored = false;
-
-      // Assign the pointers
-      DShape_lagrangian_stored_pt = element_pt->dshape_lagrangian_stored_pt();
-      D2Shape_lagrangian_stored_pt = element_pt->d2shape_lagrangian_stored_pt();
-      Jacobian_lagrangian_stored_pt =
-        element_pt->jacobian_lagrangian_stored_pt();
-    }
-  }
+    }
+  }
+
 
 } // namespace oomph