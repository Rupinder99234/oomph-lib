--- conflicted
+++ resolved
@@ -28,16 +28,14 @@
 #include "fsi.h"
 #include "elastic_problems.h"
 
+
 namespace oomph
 {
   //////////////////////////////////////////////////////////////////////////
   //////////////////////////////////////////////////////////////////////////
   //////////////////////////////////////////////////////////////////////////
 
-<<<<<<< HEAD
-=======
-
->>>>>>> fb5f6804
+
   //======================================================================
   /// Setup IC problem by:
   /// - Pinning all nodal values in the mesh
@@ -105,7 +103,7 @@
       }
     }
 
-<<<<<<< HEAD
+
     // Loop over the elements
     unsigned Nelement = mesh_pt()->nelement();
     for (unsigned i = 0; i < Nelement; i++)
@@ -114,17 +112,6 @@
       SolidFiniteElement* elem_pt =
         dynamic_cast<SolidFiniteElement*>(mesh_pt()->element_pt(i));
 
-=======
-
-    // Loop over the elements
-    unsigned Nelement = mesh_pt()->nelement();
-    for (unsigned i = 0; i < Nelement; i++)
-    {
-      // Cast to proper element type
-      SolidFiniteElement* elem_pt =
-        dynamic_cast<SolidFiniteElement*>(mesh_pt()->element_pt(i));
-
->>>>>>> fb5f6804
 #ifdef PARANOID
       if (elem_pt == 0)
       {
@@ -134,22 +121,13 @@
       }
 #endif
 
-<<<<<<< HEAD
+
       // Set flag for setting initial condition
       elem_pt->solid_ic_pt() = IC_pt;
 
       // We've backed up the element's external data: Flush it
       elem_pt->flush_external_data();
 
-=======
-
-      // Set flag for setting initial condition
-      elem_pt->solid_ic_pt() = IC_pt;
-
-      // We've backed up the element's external data: Flush it
-      elem_pt->flush_external_data();
-
->>>>>>> fb5f6804
       // IF it's an FSI wall element then kill external stuff
       if (FSIWallElement* fsi_elem_pt = dynamic_cast<FSIWallElement*>(elem_pt))
       {
@@ -172,7 +150,6 @@
           data_pt->pin(ival);
         }
       }
-<<<<<<< HEAD
 
 #ifdef PARANOID
       // Is there internal solid data
@@ -200,45 +177,12 @@
       //       }
       //     }
     }
-=======
-
-#ifdef PARANOID
-      // Is there internal solid data
-      if (elem_pt->has_internal_solid_data())
-      {
-        std::string error_message =
-          "Automatic assignment of initial conditions doesn't work yet\n";
-        error_message +=
-          "for elasticity elements with internal solid dofs (pressures)\n";
-
-        throw OomphLibError(
-          error_message, OOMPH_CURRENT_FUNCTION, OOMPH_EXCEPTION_LOCATION);
-      }
-#endif
-      //    for(unsigned i=0;i<nint_solid;i++)
-      //     {
-      //      Data* data_pt=elem_pt->internal_solid_data_pt(i);
-
-      //      // Loop over values
-      //      unsigned nval=data_pt->nvalue();
-      //      for (unsigned ival=0;ival<nval;ival++)
-      //       {
-      //        // Pin internal values
-      //        data_pt->pin(ival);
-      //       }
-      //     }
-    }
 
     // Setup equation numbers for IC problem
     oomph_info << "# of dofs for wall initial guess" << assign_eqn_numbers()
                << std::endl;
   }
->>>>>>> fb5f6804
-
-    // Setup equation numbers for IC problem
-    oomph_info << "# of dofs for wall initial guess" << assign_eqn_numbers()
-               << std::endl;
-  }
+
 
   //======================================================================
   /// Backup pinned status of all data associated with the mesh.
@@ -289,10 +233,7 @@
 
       unsigned ntype = elem_pt->nnodal_position_type();
 
-<<<<<<< HEAD
-=======
-
->>>>>>> fb5f6804
+
       // Loop over coordinate directions
       for (unsigned i = 0; i < ndim; i++)
       {
@@ -351,8 +292,6 @@
       for (unsigned j = 0; j < nint; j++)
       {
         Data* data_pt = elem_pt->internal_data_pt(j);
-<<<<<<< HEAD
-=======
 
         // Loop over internal values
         unsigned nval = data_pt->nvalue();
@@ -362,16 +301,7 @@
           Backup_pinned.push_back(data_pt->is_pinned(ival));
         }
       }
->>>>>>> fb5f6804
-
-        // Loop over internal values
-        unsigned nval = data_pt->nvalue();
-        for (unsigned ival = 0; ival < nval; ival++)
-        {
-          // Backup pinned status
-          Backup_pinned.push_back(data_pt->is_pinned(ival));
-        }
-      }
+
 
 #ifdef PARANOID
       // If there is internal solid data, complain
@@ -404,7 +334,7 @@
     // oomph_info << "Number of backed up values " << Backup_pinned.size() <<
     // std::endl;
   }
-<<<<<<< HEAD
+
 
   //======================================================================
   /// Reset pinned status of all data and re-instate the pointers
@@ -418,22 +348,6 @@
     // Initialise counter for backed up dofs
     unsigned count = 0;
 
-=======
-
-
-  //======================================================================
-  /// Reset pinned status of all data and re-instate the pointers
-  /// to the elements' external data.
-  //======================================================================
-  void SolidICProblem::reset_original_state()
-  {
-    // Find out how many nodes there are
-    unsigned long n_node = mesh_pt()->nnode();
-
-    // Initialise counter for backed up dofs
-    unsigned count = 0;
-
->>>>>>> fb5f6804
     // Loop over all the nodes
     for (unsigned n = 0; n < n_node; n++)
     {
@@ -494,6 +408,7 @@
       }
     }
 
+
     // Loop over the elements
     unsigned Nelement = mesh_pt()->nelement();
     for (unsigned i = 0; i < Nelement; i++)
@@ -502,17 +417,6 @@
       SolidFiniteElement* elem_pt =
         dynamic_cast<SolidFiniteElement*>(mesh_pt()->element_pt(i));
 
-<<<<<<< HEAD
-=======
-    // Loop over the elements
-    unsigned Nelement = mesh_pt()->nelement();
-    for (unsigned i = 0; i < Nelement; i++)
-    {
-      // Cast to proper element type
-      SolidFiniteElement* elem_pt =
-        dynamic_cast<SolidFiniteElement*>(mesh_pt()->element_pt(i));
-
->>>>>>> fb5f6804
 #ifdef PARANOID
       if (elem_pt == 0)
       {
@@ -567,10 +471,7 @@
           }
         }
       }
-<<<<<<< HEAD
-=======
-
->>>>>>> fb5f6804
+
 
 #ifdef PARANOID
       // If there is internal solid data, complain
@@ -580,7 +481,6 @@
           "Automatic assignment of initial conditions doesn't work yet\n";
         error_message +=
           "for elasticity elements with internal solid dofs (pressures)\n";
-<<<<<<< HEAD
 
         throw OomphLibError(
           error_message, OOMPH_CURRENT_FUNCTION, OOMPH_EXCEPTION_LOCATION);
@@ -608,45 +508,12 @@
 
     // Flush vector which holds backup of pinned status
     Backup_pinned.clear();
-=======
-
-        throw OomphLibError(
-          error_message, OOMPH_CURRENT_FUNCTION, OOMPH_EXCEPTION_LOCATION);
-      }
-#endif
-      //    for(unsigned i=0;i<nint_solid;i++)
-      //     {
-      //      Data* data_pt=elem_pt->internal_solid_data_pt(i);
-
-      //      // Loop over values
-      //      unsigned nval=data_pt->nvalue();
-      //      for (unsigned ival=0;ival<nval;ival++)
-      //       {
-      //        // Restore pinned status (values were all pinned)
-      //        if (!Backup_pinned[count])
-      //         {
-      //          data_pt->unpin(ival);
-      //         }
-      //       }
-      //     }
-    }
-
-    // Check number of recovered pinned values
-    // oomph_info << "Recovered pin values " << count << std::endl;
-
-    // Flush vector which holds backup of pinned status
-    Backup_pinned.clear();
 
     // Flush vector which holds vectors with backup of (pointers to) external
     // data
     Backup_ext_data.clear();
   }
->>>>>>> fb5f6804
-
-    // Flush vector which holds vectors with backup of (pointers to) external
-    // data
-    Backup_ext_data.clear();
-  }
+
 
   //======================================================================
   /// IC problem for wall: Deform wall into the static initial shape
@@ -670,10 +537,10 @@
     Communicator_pt = new OomphCommunicator(problem_pt->communicator_pt());
 #endif
 
+
     // Backup value of time
     double backup_time = 0.0;
 
-<<<<<<< HEAD
     // Set value of time for IC object (needs to be backed up and
     // restored since it might be pointed to by other objects)
     TimeStepper* timestepper_pt = ic_pt->geom_object_pt()->time_stepper_pt();
@@ -713,50 +580,6 @@
     // Reset the pinned status and re-attach the external data to the elements
     reset_original_state();
 
-=======
-    // Backup value of time
-    double backup_time = 0.0;
-
-    // Set value of time for IC object (needs to be backed up and
-    // restored since it might be pointed to by other objects)
-    TimeStepper* timestepper_pt = ic_pt->geom_object_pt()->time_stepper_pt();
-    if (timestepper_pt != 0)
-    {
-      backup_time = timestepper_pt->time_pt()->time();
-      timestepper_pt->time_pt()->time() = time;
-    }
-
-    // Delete dummy mesh
-    delete mesh_pt();
-
-    // Set pointer to mesh
-    mesh_pt() = wall_mesh_pt;
-
-    // Set pointer to initial condition object
-    IC_pt = ic_pt;
-
-    // Backup the pinned status of all dofs and remove external data
-    // of all elements
-    backup_original_state();
-
-    // Now alter the pinned status so that the IC problem for the
-    // positional variables can be solved; setup equation numbering
-    // scheme
-    setup_problem();
-
-    // Assign displacements
-    IC_pt->ic_time_deriv() = 0;
-
-    // Solve the problem for initial shape
-    newton_solve();
-
-    // Impulsive start
-    assign_initial_values_impulsive();
-
-    // Reset the pinned status and re-attach the external data to the elements
-    reset_original_state();
-
->>>>>>> fb5f6804
     // Reset time
     if (timestepper_pt != 0)
     {
