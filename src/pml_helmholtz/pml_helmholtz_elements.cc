// LIC// ====================================================================
// LIC// This file forms part of oomph-lib, the object-oriented,
// LIC// multi-physics finite-element library, available
// LIC// at http://www.oomph-lib.org.
// LIC//
// LIC// Copyright (C) 2006-2021 Matthias Heil and Andrew Hazel
// LIC//
// LIC// This library is free software; you can redistribute it and/or
// LIC// modify it under the terms of the GNU Lesser General Public
// LIC// License as published by the Free Software Foundation; either
// LIC// version 2.1 of the License, or (at your option) any later version.
// LIC//
// LIC// This library is distributed in the hope that it will be useful,
// LIC// but WITHOUT ANY WARRANTY; without even the implied warranty of
// LIC// MERCHANTABILITY or FITNESS FOR A PARTICULAR PURPOSE.  See the GNU
// LIC// Lesser General Public License for more details.
// LIC//
// LIC// You should have received a copy of the GNU Lesser General Public
// LIC// License along with this library; if not, write to the Free Software
// LIC// Foundation, Inc., 51 Franklin Street, Fifth Floor, Boston, MA
// LIC// 02110-1301  USA.
// LIC//
// LIC// The authors may be contacted at oomph-lib@maths.man.ac.uk.
// LIC//
// LIC//====================================================================
// Non-inline functions for gen Helmholtz elements
#include "pml_helmholtz_elements.h"

<<<<<<< HEAD
=======

>>>>>>> fb5f6804
namespace oomph
{
  //======================================================================
  /// Set the data for the number of Variables at each node, always two
  /// (real and imag part) in every case
  //======================================================================
  template<unsigned DIM, unsigned NNODE_1D>
  const unsigned QPMLHelmholtzElement<DIM, NNODE_1D>::Initial_Nvalue = 2;

  /// PML Helmholtz equations static data, so that by default we can point to a
  /// 0
  template<unsigned DIM>
  double PMLHelmholtzEquations<DIM>::Default_Physical_Constant_Value =
    0.0; // faire: why is this not const (wasn't in navier_stokes.cc), but it is
         // above

  //======================================================================
  /// Compute element residual Vector and/or element Jacobian matrix
  ///
  /// flag=1: compute both
  /// flag=0: compute only residual Vector
  ///
  /// Pure version without hanging nodes
  //======================================================================
  template<unsigned DIM>
  void PMLHelmholtzEquations<DIM>::
    fill_in_generic_residual_contribution_helmholtz(
      Vector<double>& residuals,
      DenseMatrix<double>& jacobian,
      const unsigned& flag)
  {
    // Find out how many nodes there are
    const unsigned n_node = nnode();

    // Set up memory for the shape and test functions
    Shape psi(n_node), test(n_node);
    DShape dpsidx(n_node, DIM), dtestdx(n_node, DIM);

    // Set the value of n_intpt
    const unsigned n_intpt = integral_pt()->nweight();

    // Integers to store the local equation and unknown numbers
    int local_eqn_real = 0, local_unknown_real = 0;
    int local_eqn_imag = 0, local_unknown_imag = 0;

    // Loop over the integration points
    for (unsigned ipt = 0; ipt < n_intpt; ipt++)
    {
      // Get the integral weight
      double w = integral_pt()->weight(ipt);

      // Call the derivatives of the shape and test functions
      double J = dshape_and_dtest_eulerian_at_knot_helmholtz(
        ipt, psi, dpsidx, test, dtestdx);

      // Premultiply the weights and the Jacobian
      double W = w * J;

      // Calculate local values of unknown
      // Allocate and initialise to zero
      std::complex<double> interpolated_u(0.0, 0.0);
      Vector<double> interpolated_x(DIM, 0.0);
      Vector<std::complex<double>> interpolated_dudx(DIM);

      // Calculate function value and derivatives:
      //-----------------------------------------
      // Loop over nodes
      for (unsigned l = 0; l < n_node; l++)
      {
        // Loop over directions
        for (unsigned j = 0; j < DIM; j++)
        {
          interpolated_x[j] += raw_nodal_position(l, j) * psi(l);
        }

        // Get the nodal value of the helmholtz unknown
        const std::complex<double> u_value(
          raw_nodal_value(l, u_index_helmholtz().real()),
          raw_nodal_value(l, u_index_helmholtz().imag()));

        // Add to the interpolated value
        interpolated_u += u_value * psi(l);

        // Loop over directions
        for (unsigned j = 0; j < DIM; j++)
        {
          interpolated_dudx[j] += u_value * dpsidx(l, j);
        }
      }

      // Get source function
      //-------------------
      std::complex<double> source(0.0, 0.0);
      get_source_helmholtz(ipt, interpolated_x, source);

<<<<<<< HEAD
=======

>>>>>>> fb5f6804
      // Declare a vector of complex numbers for pml weights on the Laplace bit
      Vector<std::complex<double>> pml_laplace_factor(DIM);
      // Declare a complex number for pml weights on the mass matrix bit
      std::complex<double> pml_k_squared_factor =
        std::complex<double>(1.0, 0.0);

      // All the PML weights that participate in the assemby process
      // are computed here. pml_laplace_factor will contain the entries
      // for the Laplace bit, while pml_k_squared_factor contains the
      // contributions to the Helmholtz bit. Both default to 1.0, should the PML
      // not be enabled via enable_pml.
      compute_pml_coefficients(
        ipt, interpolated_x, pml_laplace_factor, pml_k_squared_factor);

      // Alpha adjusts the pml factors, the imaginary part produces cross terms
      std::complex<double> alpha_pml_k_squared_factor = std::complex<double>(
        pml_k_squared_factor.real() - alpha() * pml_k_squared_factor.imag(),
        alpha() * pml_k_squared_factor.real() + pml_k_squared_factor.imag());

<<<<<<< HEAD
=======

>>>>>>> fb5f6804
      //  std::complex<double> alpha_pml_k_squared_factor
      //  if(alpha_pt() == 0)
      //  {
      //  std::complex<double> alpha_pml_k_squared_factor =
      //  std::complex<double>(
      //    pml_k_squared_factor.real() -  alpha() *
      //    pml_k_squared_factor.imag(), alpha() * pml_k_squared_factor.real() +
      //    pml_k_squared_factor.imag()
      //  );
      //  }
      // Assemble residuals and Jacobian
      //--------------------------------
      // Loop over the test functions
      for (unsigned l = 0; l < n_node; l++)
      {
        // first, compute the real part contribution
        //-------------------------------------------

        // Get the local equation
        local_eqn_real = nodal_local_eqn(l, u_index_helmholtz().real());
        local_eqn_imag = nodal_local_eqn(l, u_index_helmholtz().imag());

        /*IF it's not a boundary condition*/
        if (local_eqn_real >= 0)
        {
          // Add body force/source term and Helmholtz bit
          residuals[local_eqn_real] +=
            (source.real() - (alpha_pml_k_squared_factor.real() * k_squared() *
                                interpolated_u.real() -
                              alpha_pml_k_squared_factor.imag() * k_squared() *
                                interpolated_u.imag())) *
            test(l) * W;

          // The Laplace bit
          for (unsigned k = 0; k < DIM; k++)
          {
            residuals[local_eqn_real] +=
              (pml_laplace_factor[k].real() * interpolated_dudx[k].real() -
               pml_laplace_factor[k].imag() * interpolated_dudx[k].imag()) *
              dtestdx(l, k) * W;
          }

          // Calculate the jacobian
          //-----------------------
          if (flag)
          {
            // Loop over the velocity shape functions again
            for (unsigned l2 = 0; l2 < n_node; l2++)
            {
              local_unknown_real =
                nodal_local_eqn(l2, u_index_helmholtz().real());
              local_unknown_imag =
                nodal_local_eqn(l2, u_index_helmholtz().imag());

              // If at a non-zero degree of freedom add in the entry
              if (local_unknown_real >= 0)
              {
                // Add contribution to Elemental Matrix
                for (unsigned i = 0; i < DIM; i++)
                {
                  jacobian(local_eqn_real, local_unknown_real) +=
                    pml_laplace_factor[i].real() * dpsidx(l2, i) *
                    dtestdx(l, i) * W;
                }
                // Add the helmholtz contribution
                jacobian(local_eqn_real, local_unknown_real) +=
                  -alpha_pml_k_squared_factor.real() * k_squared() * psi(l2) *
                  test(l) * W;
              }
              // If at a non-zero degree of freedom add in the entry
              if (local_unknown_imag >= 0)
              {
                // Add contribution to Elemental Matrix
                for (unsigned i = 0; i < DIM; i++)
                {
                  jacobian(local_eqn_real, local_unknown_imag) -=
                    pml_laplace_factor[i].imag() * dpsidx(l2, i) *
                    dtestdx(l, i) * W;
                }
                // Add the helmholtz contribution
                jacobian(local_eqn_real, local_unknown_imag) +=
                  alpha_pml_k_squared_factor.imag() * k_squared() * psi(l2) *
                  test(l) * W;
              }
            }
          }
        }
<<<<<<< HEAD

        // Second, compute the imaginary part contribution
        //------------------------------------------------

        // Get the local equation
        local_eqn_imag = nodal_local_eqn(l, u_index_helmholtz().imag());
        local_eqn_real = nodal_local_eqn(l, u_index_helmholtz().real());

=======

        // Second, compute the imaginary part contribution
        //------------------------------------------------

        // Get the local equation
        local_eqn_imag = nodal_local_eqn(l, u_index_helmholtz().imag());
        local_eqn_real = nodal_local_eqn(l, u_index_helmholtz().real());

>>>>>>> fb5f6804
        /*IF it's not a boundary condition*/
        if (local_eqn_imag >= 0)
        {
          // Add body force/source term and Helmholtz bit
          residuals[local_eqn_imag] +=
            (source.imag() - (alpha_pml_k_squared_factor.imag() * k_squared() *
                                interpolated_u.real() +
                              alpha_pml_k_squared_factor.real() * k_squared() *
                                interpolated_u.imag())) *
            test(l) * W;

          // The Laplace bit
          for (unsigned k = 0; k < DIM; k++)
          {
            residuals[local_eqn_imag] +=
              (pml_laplace_factor[k].imag() * interpolated_dudx[k].real() +
               pml_laplace_factor[k].real() * interpolated_dudx[k].imag()) *
              dtestdx(l, k) * W;
          }

          // Calculate the jacobian
          //-----------------------
          if (flag)
          {
            // Loop over the velocity shape functions again
            for (unsigned l2 = 0; l2 < n_node; l2++)
            {
              local_unknown_imag =
                nodal_local_eqn(l2, u_index_helmholtz().imag());
              local_unknown_real =
                nodal_local_eqn(l2, u_index_helmholtz().real());

              // If at a non-zero degree of freedom add in the entry
              if (local_unknown_imag >= 0)
              {
                // Add contribution to Elemental Matrix
                for (unsigned i = 0; i < DIM; i++)
                {
                  jacobian(local_eqn_imag, local_unknown_imag) +=
                    pml_laplace_factor[i].real() * dpsidx(l2, i) *
                    dtestdx(l, i) * W;
                }
                // Add the helmholtz contribution
                jacobian(local_eqn_imag, local_unknown_imag) +=
                  -alpha_pml_k_squared_factor.real() * k_squared() * psi(l2) *
                  test(l) * W;
              }
              if (local_unknown_real >= 0)
              {
                // Add contribution to Elemental Matrix
                for (unsigned i = 0; i < DIM; i++)
                {
                  jacobian(local_eqn_imag, local_unknown_real) +=
                    pml_laplace_factor[i].imag() * dpsidx(l2, i) *
                    dtestdx(l, i) * W;
                }
                // Add the helmholtz contribution
                jacobian(local_eqn_imag, local_unknown_real) +=
                  -alpha_pml_k_squared_factor.imag() * k_squared() * psi(l2) *
                  test(l) * W;
              }
            }
          }
        }
      }
    } // End of loop over integration points
  }

<<<<<<< HEAD
  //======================================================================
  /// Self-test:  Return 0 for OK
  //======================================================================
  template<unsigned DIM>
  unsigned PMLHelmholtzEquations<DIM>::self_test()
  {
    bool passed = true;

=======

  //======================================================================
  /// Self-test:  Return 0 for OK
  //======================================================================
  template<unsigned DIM>
  unsigned PMLHelmholtzEquations<DIM>::self_test()
  {
    bool passed = true;

>>>>>>> fb5f6804
    // Check lower-level stuff
    if (FiniteElement::self_test() != 0)
    {
      passed = false;
    }

    // Return verdict
    if (passed)
    {
      return 0;
    }
    else
<<<<<<< HEAD
    {
      return 1;
    }
  }

  //======================================================================
  /// Output function:
  ///
  ///   x,y,u_re,u_imag   or    x,y,z,u_re,u_imag
  ///
  /// nplot points in each coordinate direction
  //======================================================================
  template<unsigned DIM>
  void PMLHelmholtzEquations<DIM>::output(std::ostream& outfile,
                                          const unsigned& nplot)
=======
    {
      return 1;
    }
  }


  //======================================================================
  /// Output function:
  ///
  ///   x,y,u_re,u_imag   or    x,y,z,u_re,u_imag
  ///
  /// nplot points in each coordinate direction
  //======================================================================
  template<unsigned DIM>
  void PMLHelmholtzEquations<DIM>::output(std::ostream& outfile,
                                          const unsigned& nplot)
  {
    // Vector of local coordinates
    Vector<double> s(DIM);

    // Tecplot header info
    outfile << tecplot_zone_string(nplot);

    // Loop over plot points
    unsigned num_plot_points = nplot_points(nplot);
    for (unsigned iplot = 0; iplot < num_plot_points; iplot++)
    {
      // Get local coordinates of plot point
      get_s_plot(iplot, nplot, s);
      std::complex<double> u(interpolated_u_pml_helmholtz(s));
      for (unsigned i = 0; i < DIM; i++)
      {
        outfile << interpolated_x(s, i) << " ";
      }
      outfile << u.real() << " " << u.imag() << std::endl;
    }

    // Write tecplot footer (e.g. FE connectivity lists)
    write_tecplot_zone_footer(outfile, nplot);
  }


  //======================================================================
  /// Output function for real part of full time-dependent solution
  ///
  ///  u = Re( (u_r +i u_i) exp(-i omega t)
  ///
  /// at phase angle omega t = phi.
  ///
  ///   x,y,u   or    x,y,z,u
  ///
  /// Output at nplot points in each coordinate direction
  //======================================================================
  template<unsigned DIM>
  void PMLHelmholtzEquations<DIM>::output_real(std::ostream& outfile,
                                               const double& phi,
                                               const unsigned& nplot)
>>>>>>> fb5f6804
  {
    // Vector of local coordinates
    Vector<double> s(DIM);

    // Tecplot header info
    outfile << tecplot_zone_string(nplot);

    // Loop over plot points
    unsigned num_plot_points = nplot_points(nplot);
    for (unsigned iplot = 0; iplot < num_plot_points; iplot++)
    {
      // Get local coordinates of plot point
      get_s_plot(iplot, nplot, s);
      std::complex<double> u(interpolated_u_pml_helmholtz(s));
      for (unsigned i = 0; i < DIM; i++)
      {
        outfile << interpolated_x(s, i) << " ";
      }
<<<<<<< HEAD
      outfile << u.real() << " " << u.imag() << std::endl;
=======
      outfile << u.real() * cos(phi) + u.imag() * sin(phi) << std::endl;
>>>>>>> fb5f6804
    }

    // Write tecplot footer (e.g. FE connectivity lists)
    write_tecplot_zone_footer(outfile, nplot);
  }

  //======================================================================
  /// Output function for real part of full time-dependent solution
<<<<<<< HEAD
  ///
  ///  u = Re( (u_r +i u_i) exp(-i omega t)
  ///
  /// at phase angle omega t = phi.
=======
  /// constructed by adding the scattered field
  ///
  ///  u = Re( (u_r +i u_i) exp(-i omega t)
  ///
  /// at phase angle omega t = phi computed here, to the corresponding
  /// incoming wave specified via the function pointer.
>>>>>>> fb5f6804
  ///
  ///   x,y,u   or    x,y,z,u
  ///
  /// Output at nplot points in each coordinate direction
  //======================================================================
  template<unsigned DIM>
<<<<<<< HEAD
  void PMLHelmholtzEquations<DIM>::output_real(std::ostream& outfile,
                                               const double& phi,
                                               const unsigned& nplot)
  {
    // Vector of local coordinates
    Vector<double> s(DIM);

    // Tecplot header info
    outfile << tecplot_zone_string(nplot);

    // Loop over plot points
    unsigned num_plot_points = nplot_points(nplot);
    for (unsigned iplot = 0; iplot < num_plot_points; iplot++)
    {
      // Get local coordinates of plot point
      get_s_plot(iplot, nplot, s);
      std::complex<double> u(interpolated_u_pml_helmholtz(s));
      for (unsigned i = 0; i < DIM; i++)
      {
        outfile << interpolated_x(s, i) << " ";
      }
      outfile << u.real() * cos(phi) + u.imag() * sin(phi) << std::endl;
    }

    // Write tecplot footer (e.g. FE connectivity lists)
    write_tecplot_zone_footer(outfile, nplot);
  }

  //======================================================================
  /// Output function for real part of full time-dependent solution
  /// constructed by adding the scattered field
  ///
  ///  u = Re( (u_r +i u_i) exp(-i omega t)
  ///
  /// at phase angle omega t = phi computed here, to the corresponding
  /// incoming wave specified via the function pointer.
  ///
  ///   x,y,u   or    x,y,z,u
  ///
  /// Output at nplot points in each coordinate direction
  //======================================================================
  template<unsigned DIM>
  void PMLHelmholtzEquations<DIM>::output_total_real(
    std::ostream& outfile,
    FiniteElement::SteadyExactSolutionFctPt incoming_wave_fct_pt,
    const double& phi,
    const unsigned& nplot)
  {
    // Vector of local coordinates
    Vector<double> s(DIM);

    // Vector for coordintes
    Vector<double> x(DIM);

    // Real and imag part of incoming wave
    Vector<double> incoming_soln(2);

    // Tecplot header info
    outfile << tecplot_zone_string(nplot);

    // Loop over plot points
    unsigned num_plot_points = nplot_points(nplot);
    for (unsigned iplot = 0; iplot < num_plot_points; iplot++)
    {
      // Get local coordinates of plot point
      get_s_plot(iplot, nplot, s);
      std::complex<double> u(interpolated_u_pml_helmholtz(s));

      // Get x position as Vector
      interpolated_x(s, x);

      // Get exact solution at this point
      (*incoming_wave_fct_pt)(x, incoming_soln);

      for (unsigned i = 0; i < DIM; i++)
      {
        outfile << interpolated_x(s, i) << " ";
      }

      outfile << (u.real() + incoming_soln[0]) * cos(phi) +
                   (u.imag() + incoming_soln[1]) * sin(phi)
              << std::endl;
    }

    // Write tecplot footer (e.g. FE connectivity lists)
    write_tecplot_zone_footer(outfile, nplot);
  }

  //======================================================================
  /// Output function for imaginary part of full time-dependent solution
  ///
  ///  u = Im( (u_r +i u_i) exp(-i omega t))
  ///
  /// at phase angle omega t = phi.
  ///
  ///   x,y,u   or    x,y,z,u
  ///
  /// Output at nplot points in each coordinate direction
  //======================================================================
  template<unsigned DIM>
  void PMLHelmholtzEquations<DIM>::output_imag(std::ostream& outfile,
                                               const double& phi,
                                               const unsigned& nplot)
  {
    // Vector of local coordinates
    Vector<double> s(DIM);

    // Tecplot header info
    outfile << tecplot_zone_string(nplot);

    // Loop over plot points
    unsigned num_plot_points = nplot_points(nplot);
    for (unsigned iplot = 0; iplot < num_plot_points; iplot++)
    {
      // Get local coordinates of plot point
      get_s_plot(iplot, nplot, s);
      std::complex<double> u(interpolated_u_pml_helmholtz(s));
      for (unsigned i = 0; i < DIM; i++)
      {
        outfile << interpolated_x(s, i) << " ";
      }
      outfile << u.imag() * cos(phi) - u.real() * sin(phi) << std::endl;
    }

    // Write tecplot footer (e.g. FE connectivity lists)
    write_tecplot_zone_footer(outfile, nplot);
  }
=======
  void PMLHelmholtzEquations<DIM>::output_total_real(
    std::ostream& outfile,
    FiniteElement::SteadyExactSolutionFctPt incoming_wave_fct_pt,
    const double& phi,
    const unsigned& nplot)
  {
    // Vector of local coordinates
    Vector<double> s(DIM);

    // Vector for coordintes
    Vector<double> x(DIM);

    // Real and imag part of incoming wave
    Vector<double> incoming_soln(2);

    // Tecplot header info
    outfile << tecplot_zone_string(nplot);

    // Loop over plot points
    unsigned num_plot_points = nplot_points(nplot);
    for (unsigned iplot = 0; iplot < num_plot_points; iplot++)
    {
      // Get local coordinates of plot point
      get_s_plot(iplot, nplot, s);
      std::complex<double> u(interpolated_u_pml_helmholtz(s));

      // Get x position as Vector
      interpolated_x(s, x);

      // Get exact solution at this point
      (*incoming_wave_fct_pt)(x, incoming_soln);

      for (unsigned i = 0; i < DIM; i++)
      {
        outfile << interpolated_x(s, i) << " ";
      }

      outfile << (u.real() + incoming_soln[0]) * cos(phi) +
                   (u.imag() + incoming_soln[1]) * sin(phi)
              << std::endl;
    }

    // Write tecplot footer (e.g. FE connectivity lists)
    write_tecplot_zone_footer(outfile, nplot);
  }

  //======================================================================
  /// Output function for imaginary part of full time-dependent solution
  ///
  ///  u = Im( (u_r +i u_i) exp(-i omega t))
  ///
  /// at phase angle omega t = phi.
  ///
  ///   x,y,u   or    x,y,z,u
  ///
  /// Output at nplot points in each coordinate direction
  //======================================================================
  template<unsigned DIM>
  void PMLHelmholtzEquations<DIM>::output_imag(std::ostream& outfile,
                                               const double& phi,
                                               const unsigned& nplot)
  {
    // Vector of local coordinates
    Vector<double> s(DIM);

    // Tecplot header info
    outfile << tecplot_zone_string(nplot);

    // Loop over plot points
    unsigned num_plot_points = nplot_points(nplot);
    for (unsigned iplot = 0; iplot < num_plot_points; iplot++)
    {
      // Get local coordinates of plot point
      get_s_plot(iplot, nplot, s);
      std::complex<double> u(interpolated_u_pml_helmholtz(s));
      for (unsigned i = 0; i < DIM; i++)
      {
        outfile << interpolated_x(s, i) << " ";
      }
      outfile << u.imag() * cos(phi) - u.real() * sin(phi) << std::endl;
    }

    // Write tecplot footer (e.g. FE connectivity lists)
    write_tecplot_zone_footer(outfile, nplot);
  }

>>>>>>> fb5f6804

  //======================================================================
  /// C-style output function:
  ///
  ///   x,y,u   or    x,y,z,u
  ///
  /// nplot points in each coordinate direction
  //======================================================================
  template<unsigned DIM>
  void PMLHelmholtzEquations<DIM>::output(FILE* file_pt, const unsigned& nplot)
  {
    // Vector of local coordinates
    Vector<double> s(DIM);

    // Tecplot header info
    fprintf(file_pt, "%s", tecplot_zone_string(nplot).c_str());

    // Loop over plot points
    unsigned num_plot_points = nplot_points(nplot);
    for (unsigned iplot = 0; iplot < num_plot_points; iplot++)
    {
      // Get local coordinates of plot point
      get_s_plot(iplot, nplot, s);
      std::complex<double> u(interpolated_u_pml_helmholtz(s));

      for (unsigned i = 0; i < DIM; i++)
      {
        fprintf(file_pt, "%g ", interpolated_x(s, i));
      }
<<<<<<< HEAD

      for (unsigned i = 0; i < DIM; i++)
      {
        fprintf(file_pt, "%g ", interpolated_x(s, i));
      }
      fprintf(file_pt, "%g ", u.real());
      fprintf(file_pt, "%g \n", u.imag());
    }

    // Write tecplot footer (e.g. FE connectivity lists)
    write_tecplot_zone_footer(file_pt, nplot);
  }
=======

      for (unsigned i = 0; i < DIM; i++)
      {
        fprintf(file_pt, "%g ", interpolated_x(s, i));
      }
      fprintf(file_pt, "%g ", u.real());
      fprintf(file_pt, "%g \n", u.imag());
    }

    // Write tecplot footer (e.g. FE connectivity lists)
    write_tecplot_zone_footer(file_pt, nplot);
  }

>>>>>>> fb5f6804

  //======================================================================
  /// Output exact solution
  ///
  /// Solution is provided via function pointer.
  /// Plot at a given number of plot points.
  ///
  ///   x,y,u_exact    or    x,y,z,u_exact
  //======================================================================
  template<unsigned DIM>
  void PMLHelmholtzEquations<DIM>::output_fct(
    std::ostream& outfile,
    const unsigned& nplot,
    FiniteElement::SteadyExactSolutionFctPt exact_soln_pt)
  {
    // Vector of local coordinates
    Vector<double> s(DIM);

    // Vector for coordinates
    Vector<double> x(DIM);

    // Tecplot header info
    outfile << tecplot_zone_string(nplot);

    // Exact solution Vector
    Vector<double> exact_soln(2);

    // Loop over plot points
    unsigned num_plot_points = nplot_points(nplot);
    for (unsigned iplot = 0; iplot < num_plot_points; iplot++)
    {
      // Get local coordinates of plot point
      get_s_plot(iplot, nplot, s);

      // Get x position as Vector
      interpolated_x(s, x);

      // Get exact solution at this point
      (*exact_soln_pt)(x, exact_soln);

      // Output x,y,...,u_exact
      for (unsigned i = 0; i < DIM; i++)
      {
        outfile << x[i] << " ";
      }
      outfile << exact_soln[0] << " " << exact_soln[1] << std::endl;
    }
<<<<<<< HEAD

    // Write tecplot footer (e.g. FE connectivity lists)
    write_tecplot_zone_footer(outfile, nplot);
  }
=======

    // Write tecplot footer (e.g. FE connectivity lists)
    write_tecplot_zone_footer(outfile, nplot);
  }

>>>>>>> fb5f6804

  //======================================================================
  /// Output function for real part of full time-dependent fct
  ///
  ///  u = Re( (u_r +i u_i) exp(-i omega t)
  ///
  /// at phase angle omega t = phi.
  ///
  ///   x,y,u   or    x,y,z,u
  ///
  /// Output at nplot points in each coordinate direction
  //======================================================================
  template<unsigned DIM>
  void PMLHelmholtzEquations<DIM>::output_real_fct(
    std::ostream& outfile,
    const double& phi,
    const unsigned& nplot,
    FiniteElement::SteadyExactSolutionFctPt exact_soln_pt)
  {
    // Vector of local coordinates
    Vector<double> s(DIM);

    // Vector for coordinates
    Vector<double> x(DIM);

    // Tecplot header info
    outfile << tecplot_zone_string(nplot);

    // Exact solution Vector
    Vector<double> exact_soln(2);

    // Loop over plot points
    unsigned num_plot_points = nplot_points(nplot);
    for (unsigned iplot = 0; iplot < num_plot_points; iplot++)
    {
      // Get local coordinates of plot point
      get_s_plot(iplot, nplot, s);

      // Get x position as Vector
      interpolated_x(s, x);

      // Get exact solution at this point
      (*exact_soln_pt)(x, exact_soln);
<<<<<<< HEAD

      // Output x,y,...,u_exact
      for (unsigned i = 0; i < DIM; i++)
      {
        outfile << x[i] << " ";
      }
      outfile << exact_soln[0] * cos(phi) + exact_soln[1] * sin(phi)
              << std::endl;
    }

    // Write tecplot footer (e.g. FE connectivity lists)
    write_tecplot_zone_footer(outfile, nplot);
  }

  //======================================================================
  /// Output function for imaginary part of full time-dependent fct
  ///
  ///  u = Im( (u_r +i u_i) exp(-i omega t))
  ///
  /// at phase angle omega t = phi.
  ///
  ///   x,y,u   or    x,y,z,u
  ///
  /// Output at nplot points in each coordinate direction
  //======================================================================
  template<unsigned DIM>
  void PMLHelmholtzEquations<DIM>::output_imag_fct(
    std::ostream& outfile,
    const double& phi,
    const unsigned& nplot,
    FiniteElement::SteadyExactSolutionFctPt exact_soln_pt)
  {
    // Vector of local coordinates
    Vector<double> s(DIM);

    // Vector for coordintes
    Vector<double> x(DIM);

    // Tecplot header info
    outfile << tecplot_zone_string(nplot);

    // Exact solution Vector
    Vector<double> exact_soln(2);

    // Loop over plot points
    unsigned num_plot_points = nplot_points(nplot);
    for (unsigned iplot = 0; iplot < num_plot_points; iplot++)
    {
      // Get local coordinates of plot point
      get_s_plot(iplot, nplot, s);

      // Get x position as Vector
      interpolated_x(s, x);

      // Get exact solution at this point
      (*exact_soln_pt)(x, exact_soln);

      // Output x,y,...,u_exact
      for (unsigned i = 0; i < DIM; i++)
      {
        outfile << x[i] << " ";
      }
      outfile << exact_soln[1] * cos(phi) - exact_soln[0] * sin(phi)
              << std::endl;
    }

    // Write tecplot footer (e.g. FE connectivity lists)
    write_tecplot_zone_footer(outfile, nplot);
  }
=======

      // Output x,y,...,u_exact
      for (unsigned i = 0; i < DIM; i++)
      {
        outfile << x[i] << " ";
      }
      outfile << exact_soln[0] * cos(phi) + exact_soln[1] * sin(phi)
              << std::endl;
    }

    // Write tecplot footer (e.g. FE connectivity lists)
    write_tecplot_zone_footer(outfile, nplot);
  }

  //======================================================================
  /// Output function for imaginary part of full time-dependent fct
  ///
  ///  u = Im( (u_r +i u_i) exp(-i omega t))
  ///
  /// at phase angle omega t = phi.
  ///
  ///   x,y,u   or    x,y,z,u
  ///
  /// Output at nplot points in each coordinate direction
  //======================================================================
  template<unsigned DIM>
  void PMLHelmholtzEquations<DIM>::output_imag_fct(
    std::ostream& outfile,
    const double& phi,
    const unsigned& nplot,
    FiniteElement::SteadyExactSolutionFctPt exact_soln_pt)
  {
    // Vector of local coordinates
    Vector<double> s(DIM);

    // Vector for coordintes
    Vector<double> x(DIM);

    // Tecplot header info
    outfile << tecplot_zone_string(nplot);

    // Exact solution Vector
    Vector<double> exact_soln(2);

    // Loop over plot points
    unsigned num_plot_points = nplot_points(nplot);
    for (unsigned iplot = 0; iplot < num_plot_points; iplot++)
    {
      // Get local coordinates of plot point
      get_s_plot(iplot, nplot, s);

      // Get x position as Vector
      interpolated_x(s, x);

      // Get exact solution at this point
      (*exact_soln_pt)(x, exact_soln);

      // Output x,y,...,u_exact
      for (unsigned i = 0; i < DIM; i++)
      {
        outfile << x[i] << " ";
      }
      outfile << exact_soln[1] * cos(phi) - exact_soln[0] * sin(phi)
              << std::endl;
    }

    // Write tecplot footer (e.g. FE connectivity lists)
    write_tecplot_zone_footer(outfile, nplot);
  }

>>>>>>> fb5f6804

  //======================================================================
  /// Validate against exact solution
  ///
  /// Solution is provided via function pointer.
  /// Plot error at a given number of plot points.
  ///
  //======================================================================
  template<unsigned DIM>
  void PMLHelmholtzEquations<DIM>::compute_error(
    std::ostream& outfile,
    FiniteElement::SteadyExactSolutionFctPt exact_soln_pt,
    double& error,
    double& norm)
  {
    // Initialise
    error = 0.0;
    norm = 0.0;

    // Vector of local coordinates
    Vector<double> s(DIM);

    // Vector for coordintes
    Vector<double> x(DIM);

    // Find out how many nodes there are in the element
    unsigned n_node = nnode();

    Shape psi(n_node);

    // Set the value of n_intpt
    unsigned n_intpt = integral_pt()->nweight();

    // Tecplot
    outfile << "ZONE" << std::endl;

    // Exact solution Vector
    Vector<double> exact_soln(2);

    // Loop over the integration points
    for (unsigned ipt = 0; ipt < n_intpt; ipt++)
    {
      // Assign values of s
      for (unsigned i = 0; i < DIM; i++)
      {
        s[i] = integral_pt()->knot(ipt, i);
      }
<<<<<<< HEAD

      // Get the integral weight
      double w = integral_pt()->weight(ipt);

      // Get jacobian of mapping
      double J = J_eulerian(s);

      // Premultiply the weights and the Jacobian
      double W = w * J;

      // Get x position as Vector
      interpolated_x(s, x);

      // Get FE function value
      std::complex<double> u_fe = interpolated_u_pml_helmholtz(s);

      // Get exact solution at this point
      (*exact_soln_pt)(x, exact_soln);

      // Output x,y,...,error
      for (unsigned i = 0; i < DIM; i++)
      {
        outfile << x[i] << " ";
      }
      outfile << exact_soln[0] << " " << exact_soln[1] << " "
              << exact_soln[0] - u_fe.real() << " "
              << exact_soln[1] - u_fe.imag() << std::endl;

      // Add to error and norm
      norm +=
        (exact_soln[0] * exact_soln[0] + exact_soln[1] * exact_soln[1]) * W;
      error += ((exact_soln[0] - u_fe.real()) * (exact_soln[0] - u_fe.real()) +
                (exact_soln[1] - u_fe.imag()) * (exact_soln[1] - u_fe.imag())) *
               W;
    }
  }
=======

      // Get the integral weight
      double w = integral_pt()->weight(ipt);

      // Get jacobian of mapping
      double J = J_eulerian(s);

      // Premultiply the weights and the Jacobian
      double W = w * J;

      // Get x position as Vector
      interpolated_x(s, x);

      // Get FE function value
      std::complex<double> u_fe = interpolated_u_pml_helmholtz(s);

      // Get exact solution at this point
      (*exact_soln_pt)(x, exact_soln);

      // Output x,y,...,error
      for (unsigned i = 0; i < DIM; i++)
      {
        outfile << x[i] << " ";
      }
      outfile << exact_soln[0] << " " << exact_soln[1] << " "
              << exact_soln[0] - u_fe.real() << " "
              << exact_soln[1] - u_fe.imag() << std::endl;

      // Add to error and norm
      norm +=
        (exact_soln[0] * exact_soln[0] + exact_soln[1] * exact_soln[1]) * W;
      error += ((exact_soln[0] - u_fe.real()) * (exact_soln[0] - u_fe.real()) +
                (exact_soln[1] - u_fe.imag()) * (exact_soln[1] - u_fe.imag())) *
               W;
    }
  }

>>>>>>> fb5f6804

  //======================================================================
  /// Compute norm of fe solution
  //======================================================================
  template<unsigned DIM>
  void PMLHelmholtzEquations<DIM>::compute_norm(double& norm)
  {
    // Initialise
    norm = 0.0;

    // Vector of local coordinates
    Vector<double> s(2);

    // Vector for coordintes
    Vector<double> x(2);

    // Find out how many nodes there are in the element
    unsigned n_node = nnode();

    Shape psi(n_node);

    // Set the value of n_intpt
    unsigned n_intpt = integral_pt()->nweight();

    // Loop over the integration points
    for (unsigned ipt = 0; ipt < n_intpt; ipt++)
    {
      // Assign values of s
      for (unsigned i = 0; i < 2; i++)
      {
        s[i] = integral_pt()->knot(ipt, i);
      }

      // Get the integral weight
      double w = integral_pt()->weight(ipt);

      // Get jacobian of mapping
      double J = J_eulerian(s);

      // Premultiply the weights and the Jacobian
      double W = w * J;

      // Get FE function value
      std::complex<double> u_fe = interpolated_u_pml_helmholtz(s);

      // Add to  norm
      norm += (u_fe.real() * u_fe.real() + u_fe.imag() * u_fe.imag()) * W;
    }
  }

  //====================================================================
  // Force build of templates
  //====================================================================
  template class PMLHelmholtzEquations<1>;
  template class PMLHelmholtzEquations<2>;
  template class PMLHelmholtzEquations<3>;

  template<unsigned DIM>
  BermudezPMLMapping PMLHelmholtzEquations<DIM>::Default_pml_mapping;

  template class QPMLHelmholtzElement<1, 2>;
  template class QPMLHelmholtzElement<1, 3>;
  template class QPMLHelmholtzElement<1, 4>;

  template class QPMLHelmholtzElement<2, 2>;
  template class QPMLHelmholtzElement<2, 3>;
  template class QPMLHelmholtzElement<2, 4>;

  template class QPMLHelmholtzElement<3, 2>;
  template class QPMLHelmholtzElement<3, 3>;
  template class QPMLHelmholtzElement<3, 4>;

} // namespace oomph<|MERGE_RESOLUTION|>--- conflicted
+++ resolved
@@ -26,10 +26,7 @@
 // Non-inline functions for gen Helmholtz elements
 #include "pml_helmholtz_elements.h"
 
-<<<<<<< HEAD
-=======
-
->>>>>>> fb5f6804
+
 namespace oomph
 {
   //======================================================================
@@ -125,10 +122,7 @@
       std::complex<double> source(0.0, 0.0);
       get_source_helmholtz(ipt, interpolated_x, source);
 
-<<<<<<< HEAD
-=======
-
->>>>>>> fb5f6804
+
       // Declare a vector of complex numbers for pml weights on the Laplace bit
       Vector<std::complex<double>> pml_laplace_factor(DIM);
       // Declare a complex number for pml weights on the mass matrix bit
@@ -148,10 +142,7 @@
         pml_k_squared_factor.real() - alpha() * pml_k_squared_factor.imag(),
         alpha() * pml_k_squared_factor.real() + pml_k_squared_factor.imag());
 
-<<<<<<< HEAD
-=======
-
->>>>>>> fb5f6804
+
       //  std::complex<double> alpha_pml_k_squared_factor
       //  if(alpha_pt() == 0)
       //  {
@@ -239,7 +230,6 @@
             }
           }
         }
-<<<<<<< HEAD
 
         // Second, compute the imaginary part contribution
         //------------------------------------------------
@@ -248,16 +238,6 @@
         local_eqn_imag = nodal_local_eqn(l, u_index_helmholtz().imag());
         local_eqn_real = nodal_local_eqn(l, u_index_helmholtz().real());
 
-=======
-
-        // Second, compute the imaginary part contribution
-        //------------------------------------------------
-
-        // Get the local equation
-        local_eqn_imag = nodal_local_eqn(l, u_index_helmholtz().imag());
-        local_eqn_real = nodal_local_eqn(l, u_index_helmholtz().real());
-
->>>>>>> fb5f6804
         /*IF it's not a boundary condition*/
         if (local_eqn_imag >= 0)
         {
@@ -326,7 +306,7 @@
     } // End of loop over integration points
   }
 
-<<<<<<< HEAD
+
   //======================================================================
   /// Self-test:  Return 0 for OK
   //======================================================================
@@ -335,17 +315,6 @@
   {
     bool passed = true;
 
-=======
-
-  //======================================================================
-  /// Self-test:  Return 0 for OK
-  //======================================================================
-  template<unsigned DIM>
-  unsigned PMLHelmholtzEquations<DIM>::self_test()
-  {
-    bool passed = true;
-
->>>>>>> fb5f6804
     // Check lower-level stuff
     if (FiniteElement::self_test() != 0)
     {
@@ -358,23 +327,6 @@
       return 0;
     }
     else
-<<<<<<< HEAD
-    {
-      return 1;
-    }
-  }
-
-  //======================================================================
-  /// Output function:
-  ///
-  ///   x,y,u_re,u_imag   or    x,y,z,u_re,u_imag
-  ///
-  /// nplot points in each coordinate direction
-  //======================================================================
-  template<unsigned DIM>
-  void PMLHelmholtzEquations<DIM>::output(std::ostream& outfile,
-                                          const unsigned& nplot)
-=======
     {
       return 1;
     }
@@ -429,61 +381,6 @@
   /// Output at nplot points in each coordinate direction
   //======================================================================
   template<unsigned DIM>
-  void PMLHelmholtzEquations<DIM>::output_real(std::ostream& outfile,
-                                               const double& phi,
-                                               const unsigned& nplot)
->>>>>>> fb5f6804
-  {
-    // Vector of local coordinates
-    Vector<double> s(DIM);
-
-    // Tecplot header info
-    outfile << tecplot_zone_string(nplot);
-
-    // Loop over plot points
-    unsigned num_plot_points = nplot_points(nplot);
-    for (unsigned iplot = 0; iplot < num_plot_points; iplot++)
-    {
-      // Get local coordinates of plot point
-      get_s_plot(iplot, nplot, s);
-      std::complex<double> u(interpolated_u_pml_helmholtz(s));
-      for (unsigned i = 0; i < DIM; i++)
-      {
-        outfile << interpolated_x(s, i) << " ";
-      }
-<<<<<<< HEAD
-      outfile << u.real() << " " << u.imag() << std::endl;
-=======
-      outfile << u.real() * cos(phi) + u.imag() * sin(phi) << std::endl;
->>>>>>> fb5f6804
-    }
-
-    // Write tecplot footer (e.g. FE connectivity lists)
-    write_tecplot_zone_footer(outfile, nplot);
-  }
-
-  //======================================================================
-  /// Output function for real part of full time-dependent solution
-<<<<<<< HEAD
-  ///
-  ///  u = Re( (u_r +i u_i) exp(-i omega t)
-  ///
-  /// at phase angle omega t = phi.
-=======
-  /// constructed by adding the scattered field
-  ///
-  ///  u = Re( (u_r +i u_i) exp(-i omega t)
-  ///
-  /// at phase angle omega t = phi computed here, to the corresponding
-  /// incoming wave specified via the function pointer.
->>>>>>> fb5f6804
-  ///
-  ///   x,y,u   or    x,y,z,u
-  ///
-  /// Output at nplot points in each coordinate direction
-  //======================================================================
-  template<unsigned DIM>
-<<<<<<< HEAD
   void PMLHelmholtzEquations<DIM>::output_real(std::ostream& outfile,
                                                const double& phi,
                                                const unsigned& nplot)
@@ -611,24 +508,23 @@
     // Write tecplot footer (e.g. FE connectivity lists)
     write_tecplot_zone_footer(outfile, nplot);
   }
-=======
-  void PMLHelmholtzEquations<DIM>::output_total_real(
-    std::ostream& outfile,
-    FiniteElement::SteadyExactSolutionFctPt incoming_wave_fct_pt,
-    const double& phi,
-    const unsigned& nplot)
+
+
+  //======================================================================
+  /// C-style output function:
+  ///
+  ///   x,y,u   or    x,y,z,u
+  ///
+  /// nplot points in each coordinate direction
+  //======================================================================
+  template<unsigned DIM>
+  void PMLHelmholtzEquations<DIM>::output(FILE* file_pt, const unsigned& nplot)
   {
     // Vector of local coordinates
     Vector<double> s(DIM);
 
-    // Vector for coordintes
-    Vector<double> x(DIM);
-
-    // Real and imag part of incoming wave
-    Vector<double> incoming_soln(2);
-
     // Tecplot header info
-    outfile << tecplot_zone_string(nplot);
+    fprintf(file_pt, "%s", tecplot_zone_string(nplot).c_str());
 
     // Loop over plot points
     unsigned num_plot_points = nplot_points(nplot);
@@ -638,97 +534,10 @@
       get_s_plot(iplot, nplot, s);
       std::complex<double> u(interpolated_u_pml_helmholtz(s));
 
-      // Get x position as Vector
-      interpolated_x(s, x);
-
-      // Get exact solution at this point
-      (*incoming_wave_fct_pt)(x, incoming_soln);
-
-      for (unsigned i = 0; i < DIM; i++)
-      {
-        outfile << interpolated_x(s, i) << " ";
-      }
-
-      outfile << (u.real() + incoming_soln[0]) * cos(phi) +
-                   (u.imag() + incoming_soln[1]) * sin(phi)
-              << std::endl;
-    }
-
-    // Write tecplot footer (e.g. FE connectivity lists)
-    write_tecplot_zone_footer(outfile, nplot);
-  }
-
-  //======================================================================
-  /// Output function for imaginary part of full time-dependent solution
-  ///
-  ///  u = Im( (u_r +i u_i) exp(-i omega t))
-  ///
-  /// at phase angle omega t = phi.
-  ///
-  ///   x,y,u   or    x,y,z,u
-  ///
-  /// Output at nplot points in each coordinate direction
-  //======================================================================
-  template<unsigned DIM>
-  void PMLHelmholtzEquations<DIM>::output_imag(std::ostream& outfile,
-                                               const double& phi,
-                                               const unsigned& nplot)
-  {
-    // Vector of local coordinates
-    Vector<double> s(DIM);
-
-    // Tecplot header info
-    outfile << tecplot_zone_string(nplot);
-
-    // Loop over plot points
-    unsigned num_plot_points = nplot_points(nplot);
-    for (unsigned iplot = 0; iplot < num_plot_points; iplot++)
-    {
-      // Get local coordinates of plot point
-      get_s_plot(iplot, nplot, s);
-      std::complex<double> u(interpolated_u_pml_helmholtz(s));
-      for (unsigned i = 0; i < DIM; i++)
-      {
-        outfile << interpolated_x(s, i) << " ";
-      }
-      outfile << u.imag() * cos(phi) - u.real() * sin(phi) << std::endl;
-    }
-
-    // Write tecplot footer (e.g. FE connectivity lists)
-    write_tecplot_zone_footer(outfile, nplot);
-  }
-
->>>>>>> fb5f6804
-
-  //======================================================================
-  /// C-style output function:
-  ///
-  ///   x,y,u   or    x,y,z,u
-  ///
-  /// nplot points in each coordinate direction
-  //======================================================================
-  template<unsigned DIM>
-  void PMLHelmholtzEquations<DIM>::output(FILE* file_pt, const unsigned& nplot)
-  {
-    // Vector of local coordinates
-    Vector<double> s(DIM);
-
-    // Tecplot header info
-    fprintf(file_pt, "%s", tecplot_zone_string(nplot).c_str());
-
-    // Loop over plot points
-    unsigned num_plot_points = nplot_points(nplot);
-    for (unsigned iplot = 0; iplot < num_plot_points; iplot++)
-    {
-      // Get local coordinates of plot point
-      get_s_plot(iplot, nplot, s);
-      std::complex<double> u(interpolated_u_pml_helmholtz(s));
-
       for (unsigned i = 0; i < DIM; i++)
       {
         fprintf(file_pt, "%g ", interpolated_x(s, i));
       }
-<<<<<<< HEAD
 
       for (unsigned i = 0; i < DIM; i++)
       {
@@ -741,21 +550,7 @@
     // Write tecplot footer (e.g. FE connectivity lists)
     write_tecplot_zone_footer(file_pt, nplot);
   }
-=======
-
-      for (unsigned i = 0; i < DIM; i++)
-      {
-        fprintf(file_pt, "%g ", interpolated_x(s, i));
-      }
-      fprintf(file_pt, "%g ", u.real());
-      fprintf(file_pt, "%g \n", u.imag());
-    }
-
-    // Write tecplot footer (e.g. FE connectivity lists)
-    write_tecplot_zone_footer(file_pt, nplot);
-  }
-
->>>>>>> fb5f6804
+
 
   //======================================================================
   /// Output exact solution
@@ -803,18 +598,11 @@
       }
       outfile << exact_soln[0] << " " << exact_soln[1] << std::endl;
     }
-<<<<<<< HEAD
 
     // Write tecplot footer (e.g. FE connectivity lists)
     write_tecplot_zone_footer(outfile, nplot);
   }
-=======
-
-    // Write tecplot footer (e.g. FE connectivity lists)
-    write_tecplot_zone_footer(outfile, nplot);
-  }
-
->>>>>>> fb5f6804
+
 
   //======================================================================
   /// Output function for real part of full time-dependent fct
@@ -858,7 +646,6 @@
 
       // Get exact solution at this point
       (*exact_soln_pt)(x, exact_soln);
-<<<<<<< HEAD
 
       // Output x,y,...,u_exact
       for (unsigned i = 0; i < DIM; i++)
@@ -928,78 +715,7 @@
     // Write tecplot footer (e.g. FE connectivity lists)
     write_tecplot_zone_footer(outfile, nplot);
   }
-=======
-
-      // Output x,y,...,u_exact
-      for (unsigned i = 0; i < DIM; i++)
-      {
-        outfile << x[i] << " ";
-      }
-      outfile << exact_soln[0] * cos(phi) + exact_soln[1] * sin(phi)
-              << std::endl;
-    }
-
-    // Write tecplot footer (e.g. FE connectivity lists)
-    write_tecplot_zone_footer(outfile, nplot);
-  }
-
-  //======================================================================
-  /// Output function for imaginary part of full time-dependent fct
-  ///
-  ///  u = Im( (u_r +i u_i) exp(-i omega t))
-  ///
-  /// at phase angle omega t = phi.
-  ///
-  ///   x,y,u   or    x,y,z,u
-  ///
-  /// Output at nplot points in each coordinate direction
-  //======================================================================
-  template<unsigned DIM>
-  void PMLHelmholtzEquations<DIM>::output_imag_fct(
-    std::ostream& outfile,
-    const double& phi,
-    const unsigned& nplot,
-    FiniteElement::SteadyExactSolutionFctPt exact_soln_pt)
-  {
-    // Vector of local coordinates
-    Vector<double> s(DIM);
-
-    // Vector for coordintes
-    Vector<double> x(DIM);
-
-    // Tecplot header info
-    outfile << tecplot_zone_string(nplot);
-
-    // Exact solution Vector
-    Vector<double> exact_soln(2);
-
-    // Loop over plot points
-    unsigned num_plot_points = nplot_points(nplot);
-    for (unsigned iplot = 0; iplot < num_plot_points; iplot++)
-    {
-      // Get local coordinates of plot point
-      get_s_plot(iplot, nplot, s);
-
-      // Get x position as Vector
-      interpolated_x(s, x);
-
-      // Get exact solution at this point
-      (*exact_soln_pt)(x, exact_soln);
-
-      // Output x,y,...,u_exact
-      for (unsigned i = 0; i < DIM; i++)
-      {
-        outfile << x[i] << " ";
-      }
-      outfile << exact_soln[1] * cos(phi) - exact_soln[0] * sin(phi)
-              << std::endl;
-    }
-
-    // Write tecplot footer (e.g. FE connectivity lists)
-    write_tecplot_zone_footer(outfile, nplot);
-  }
-
->>>>>>> fb5f6804
+
 
   //======================================================================
   /// Validate against exact solution
@@ -1047,7 +763,6 @@
       {
         s[i] = integral_pt()->knot(ipt, i);
       }
-<<<<<<< HEAD
 
       // Get the integral weight
       double w = integral_pt()->weight(ipt);
@@ -1084,45 +799,7 @@
                W;
     }
   }
-=======
-
-      // Get the integral weight
-      double w = integral_pt()->weight(ipt);
-
-      // Get jacobian of mapping
-      double J = J_eulerian(s);
-
-      // Premultiply the weights and the Jacobian
-      double W = w * J;
-
-      // Get x position as Vector
-      interpolated_x(s, x);
-
-      // Get FE function value
-      std::complex<double> u_fe = interpolated_u_pml_helmholtz(s);
-
-      // Get exact solution at this point
-      (*exact_soln_pt)(x, exact_soln);
-
-      // Output x,y,...,error
-      for (unsigned i = 0; i < DIM; i++)
-      {
-        outfile << x[i] << " ";
-      }
-      outfile << exact_soln[0] << " " << exact_soln[1] << " "
-              << exact_soln[0] - u_fe.real() << " "
-              << exact_soln[1] - u_fe.imag() << std::endl;
-
-      // Add to error and norm
-      norm +=
-        (exact_soln[0] * exact_soln[0] + exact_soln[1] * exact_soln[1]) * W;
-      error += ((exact_soln[0] - u_fe.real()) * (exact_soln[0] - u_fe.real()) +
-                (exact_soln[1] - u_fe.imag()) * (exact_soln[1] - u_fe.imag())) *
-               W;
-    }
-  }
-
->>>>>>> fb5f6804
+
 
   //======================================================================
   /// Compute norm of fe solution
