// LIC// ====================================================================
// LIC// This file forms part of oomph-lib, the object-oriented,
// LIC// multi-physics finite-element library, available
// LIC// at http://www.oomph-lib.org.
// LIC//
// LIC// Copyright (C) 2006-2021 Matthias Heil and Andrew Hazel
// LIC//
// LIC// This library is free software; you can redistribute it and/or
// LIC// modify it under the terms of the GNU Lesser General Public
// LIC// License as published by the Free Software Foundation; either
// LIC// version 2.1 of the License, or (at your option) any later version.
// LIC//
// LIC// This library is distributed in the hope that it will be useful,
// LIC// but WITHOUT ANY WARRANTY; without even the implied warranty of
// LIC// MERCHANTABILITY or FITNESS FOR A PARTICULAR PURPOSE.  See the GNU
// LIC// Lesser General Public License for more details.
// LIC//
// LIC// You should have received a copy of the GNU Lesser General Public
// LIC// License along with this library; if not, write to the Free Software
// LIC// Foundation, Inc., 51 Franklin Street, Fifth Floor, Boston, MA
// LIC// 02110-1301  USA.
// LIC//
// LIC// The authors may be contacted at oomph-lib@maths.man.ac.uk.
// LIC//
// LIC//====================================================================
// Non-inline functions for linearised axisymmetric Navier-Stokes elements

// oomph-lib includes
#include "linearised_axisym_navier_stokes_elements.h"

namespace oomph
{
  //=======================================================================
  /// Linearised axisymmetric Navier--Stokes equations static data
  //=======================================================================

  // Use the stress-divergence form by default (Gamma=1)
  Vector<double> LinearisedAxisymmetricNavierStokesEquations::Gamma(2, 1.0);

  // "Magic" number to indicate pressure is not stored at node
  int LinearisedAxisymmetricNavierStokesEquations::Pressure_not_stored_at_node =
    -100;

  // Physical constants default to zero
  double LinearisedAxisymmetricNavierStokesEquations::
    Default_Physical_Constant_Value = 0.0;

  // Azimuthal mode number defaults to zero
  int LinearisedAxisymmetricNavierStokesEquations::
    Default_Azimuthal_Mode_Number_Value = 0;

  // Density/viscosity ratios default to one
  double
    LinearisedAxisymmetricNavierStokesEquations::Default_Physical_Ratio_Value =
      1.0;

<<<<<<< HEAD
=======

>>>>>>> fb5f6804
  //=======================================================================
  /// Output function in tecplot format: Velocities only
  /// r, z, U^C, U^S, V^C, V^S, W^C, W^S
  /// at specified previous timestep (t=0 present; t>0 previous timestep).
  /// Specified number of plot points in each coordinate direction.
  //=======================================================================
  void LinearisedAxisymmetricNavierStokesEquations::output_veloc(
    std::ostream& outfile, const unsigned& nplot, const unsigned& t)
  {
    // Determine number of nodes in element
    const unsigned n_node = nnode();

    // Provide storage for local shape functions
    Shape psi(n_node);

    // Provide storage for vectors of local coordinates and
    // global coordinates and velocities
    Vector<double> s(2);
    Vector<double> interpolated_x(2);
    Vector<double> interpolated_u(6);

    // Tecplot header info
    outfile << tecplot_zone_string(nplot);

    // Determine number of plot points
    const unsigned n_plot_points = nplot_points(nplot);

    // Loop over plot points
    for (unsigned iplot = 0; iplot < n_plot_points; iplot++)
    {
      // Get local coordinates of plot point
      get_s_plot(iplot, nplot, s);

      // Get shape functions
      shape(s, psi);

      // Loop over coordinate directions
      for (unsigned i = 0; i < 2; i++)
      {
        // Initialise global coordinate
        interpolated_x[i] = 0.0;

        // Loop over the local nodes and sum
        for (unsigned l = 0; l < n_node; l++)
        {
          interpolated_x[i] += nodal_position(t, l, i) * psi[l];
        }
      }

      // Loop over the velocity components
      for (unsigned i = 0; i < 6; i++)
      {
        // Get the index at which the velocity is stored
        const unsigned u_nodal_index = u_index_linearised_axi_nst(i);

        // Initialise velocity
        interpolated_u[i] = 0.0;

        // Loop over the local nodes and sum
        for (unsigned l = 0; l < n_node; l++)
        {
          interpolated_u[i] += nodal_value(t, l, u_nodal_index) * psi[l];
        }
      }

      // Output global coordinates to file
      for (unsigned i = 0; i < 2; i++)
      {
        outfile << interpolated_x[i] << " ";
      }

      // Output velocities to file
      for (unsigned i = 0; i < 6; i++)
      {
        outfile << interpolated_u[i] << " ";
      }

      outfile << std::endl;
    }

    // Write tecplot footer (e.g. FE connectivity lists)
    write_tecplot_zone_footer(outfile, nplot);

  } // End of output_veloc

<<<<<<< HEAD
=======

>>>>>>> fb5f6804
  //=======================================================================
  /// Output function in tecplot format:
  /// r, z, U^C, U^S, V^C, V^S, W^C, W^S, P^C, P^S
  /// in tecplot format. Specified number of plot points in each
  /// coordinate direction.
  //=======================================================================
  void LinearisedAxisymmetricNavierStokesEquations::output(
    std::ostream& outfile, const unsigned& nplot)
  {
    // Provide storage for vector of local coordinates
    Vector<double> s(2);

    // Tecplot header info
    outfile << tecplot_zone_string(nplot);

    // Determine number of plot points
    const unsigned n_plot_points = nplot_points(nplot);

    // Loop over plot points
    for (unsigned iplot = 0; iplot < n_plot_points; iplot++)
    {
      // Get local coordinates of plot point
      get_s_plot(iplot, nplot, s);

      // Output global coordinates to file
      for (unsigned i = 0; i < 2; i++)
      {
        outfile << interpolated_x(s, i) << " ";
      }

      //  Output velocities to file
      for (unsigned i = 0; i < 6; i++)
      {
        outfile << interpolated_u_linearised_axi_nst(s, i) << " ";
      }

      // Output pressure to file
      for (unsigned i = 0; i < 2; i++)
      {
        outfile << interpolated_p_linearised_axi_nst(s, i) << " ";
      }

      outfile << std::endl;
    }
    outfile << std::endl;

    // Write tecplot footer (e.g. FE connectivity lists)
    write_tecplot_zone_footer(outfile, nplot);

  } // End of output

<<<<<<< HEAD
=======

>>>>>>> fb5f6804
  //=======================================================================
  /// Output function in tecplot format:
  /// r, z, U^C, U^S, V^C, V^S, W^C, W^S, P^C, P^S
  /// Specified number of plot points in each coordinate direction.
  //=======================================================================
  void LinearisedAxisymmetricNavierStokesEquations::output(
    FILE* file_pt, const unsigned& nplot)
  {
    // Provide storage for vector of local coordinates
    Vector<double> s(2);

    // Tecplot header info
    fprintf(file_pt, "%s ", tecplot_zone_string(nplot).c_str());

    // Determine number of plot points
    const unsigned n_plot_points = nplot_points(nplot);

    // Loop over plot points
    for (unsigned iplot = 0; iplot < n_plot_points; iplot++)
    {
      // Get local coordinates of plot point
      get_s_plot(iplot, nplot, s);

      // Output global coordinates to file
      for (unsigned i = 0; i < 2; i++)
      {
        fprintf(file_pt, "%g ", interpolated_x(s, i));
      }

      //  Output velocities to file
      for (unsigned i = 0; i < 6; i++)
      {
        fprintf(file_pt, "%g ", interpolated_u_linearised_axi_nst(s, i));
      }

      // Output pressure to file
      for (unsigned i = 0; i < 2; i++)
      {
        fprintf(file_pt, "%g ", interpolated_p_linearised_axi_nst(s, i));
      }

      fprintf(file_pt, "\n");
    }

    fprintf(file_pt, "\n");

    // Write tecplot footer (e.g. FE connectivity lists)
    write_tecplot_zone_footer(file_pt, nplot);

  } // End of output

<<<<<<< HEAD
=======

>>>>>>> fb5f6804
  //=======================================================================
  /// Get strain-rate tensor: \f$ e_{ij} \f$  where
  /// \f$ i,j = r,z,\theta \f$ (in that order). We evaluate this tensor
  /// at a value of theta such that the product of theta and the azimuthal
  /// mode number (k) gives \f$ \pi/4 \f$. Therefore
  /// \f$ \cos(k \theta) = \sin(k \theta) = 1/\sqrt{2} \f$.
  //=======================================================================
  void LinearisedAxisymmetricNavierStokesEquations::strain_rate(
    const Vector<double>& s, DenseMatrix<double>& strainrate) const
  {
#ifdef PARANOID
    if ((strainrate.ncol() != 3) || (strainrate.nrow() != 3))
    {
      std::ostringstream error_message;
      error_message << "The strain rate has incorrect dimensions "
                    << strainrate.ncol() << " x " << strainrate.nrow()
                    << " Not 3" << std::endl;

      throw OomphLibError(
        error_message.str(),
        "LinearisedAxisymmetricNavierStokeEquations::strain_rate()",
        OOMPH_EXCEPTION_LOCATION);
    }
#endif

    // Determine number of nodes in element
    const unsigned n_node = nnode();

    // Set up memory for the shape and test functions
    Shape psi(n_node);
    DShape dpsidx(n_node, 2);

    // Call the derivatives of the shape functions
    dshape_eulerian(s, psi, dpsidx);

    // Radius
    double interpolated_r = 0.0;

    // Velocity components and their derivatives
    double UC = 0.0, US = 0.0;
    double dUCdr = 0.0, dUSdr = 0.0;
    double dUCdz = 0.0, dUSdz = 0.0;
    double WC = 0.0, WS = 0.0;
    double dWCdr = 0.0, dWSdr = 0.0;
    double dWCdz = 0.0, dWSdz = 0.0;
    double VC = 0.0, VS = 0.0;
    double dVCdr = 0.0, dVSdr = 0.0;
    double dVCdz = 0.0, dVSdz = 0.0;

    // Get the local storage for the indices
    unsigned u_nodal_index[6];
    for (unsigned i = 0; i < 6; ++i)
    {
      u_nodal_index[i] = u_index_linearised_axi_nst(i);
    }

    // Loop over nodes to assemble velocities and their derivatives
    // w.r.t. r and z (x_0 and x_1)
    for (unsigned l = 0; l < n_node; l++)
    {
      interpolated_r += nodal_position(l, 0) * psi[l];

      UC += nodal_value(l, u_nodal_index[0]) * psi[l];
      US += nodal_value(l, u_nodal_index[1]) * psi[l];
      WC += nodal_value(l, u_nodal_index[2]) * psi[l];
      WS += nodal_value(l, u_nodal_index[3]) * psi[l];
      VC += nodal_value(l, u_nodal_index[4]) * psi[l];
      VS += nodal_value(l, u_nodal_index[4]) * psi[l];

      dUCdr += nodal_value(l, u_nodal_index[0]) * dpsidx(l, 0);
      dUSdr += nodal_value(l, u_nodal_index[1]) * dpsidx(l, 0);
      dWCdr += nodal_value(l, u_nodal_index[2]) * dpsidx(l, 0);
      dWSdr += nodal_value(l, u_nodal_index[3]) * dpsidx(l, 0);
      dVCdr += nodal_value(l, u_nodal_index[4]) * dpsidx(l, 0);
      dVSdr += nodal_value(l, u_nodal_index[5]) * dpsidx(l, 0);

      dUCdz += nodal_value(l, u_nodal_index[0]) * dpsidx(l, 1);
      dUSdz += nodal_value(l, u_nodal_index[1]) * dpsidx(l, 1);
      dWCdz += nodal_value(l, u_nodal_index[2]) * dpsidx(l, 1);
      dWSdz += nodal_value(l, u_nodal_index[3]) * dpsidx(l, 1);
      dVCdz += nodal_value(l, u_nodal_index[4]) * dpsidx(l, 1);
      dVSdz += nodal_value(l, u_nodal_index[5]) * dpsidx(l, 1);
    }

    // Cache azimuthal mode number
    const int k = this->azimuthal_mode_number();

    // We wish to evaluate the strain-rate tensor at a value of theta
    // such that k*theta = pi/4 radians. That way we pick up equal
    // contributions from the real and imaginary parts of the velocities.
    // sin(pi/4) = cos(pi/4) = 1/sqrt(2)
    const double cosktheta = 1.0 / sqrt(2);
    const double sinktheta = cosktheta;

    // Assemble velocities and their derivatives w.r.t. r, z and theta
    // from real and imaginary parts
    const double ur = UC * cosktheta + US * sinktheta;
    const double utheta = VC * cosktheta + VS * sinktheta;

    const double durdr = dUCdr * cosktheta + dUSdr * sinktheta;
    const double durdz = dUCdz * cosktheta + dUSdz * sinktheta;
    const double durdtheta = k * US * cosktheta - k * UC * sinktheta;

    const double duzdr = dWCdr * cosktheta + dWSdr * sinktheta;
    const double duzdz = dWCdz * cosktheta + dWSdz * sinktheta;
    const double duzdtheta = k * WS * cosktheta - k * WC * sinktheta;

    const double duthetadr = dVCdr * cosktheta + dVSdr * sinktheta;
    const double duthetadz = dVCdz * cosktheta + dVSdz * sinktheta;
    const double duthetadtheta = k * VS * cosktheta - k * VC * sinktheta;

    // Assign strain rates without negative powers of the radius
    // and zero those with:
    strainrate(0, 0) = durdr;
    strainrate(0, 1) = 0.5 * (durdz + duzdr);
    strainrate(1, 0) = strainrate(0, 1);
    strainrate(0, 2) = 0.5 * duthetadr;
    strainrate(2, 0) = strainrate(0, 2);
    strainrate(1, 1) = duzdz;
    strainrate(1, 2) = 0.5 * duthetadz;
    strainrate(2, 1) = strainrate(1, 2);
    strainrate(2, 2) = 0.0;

    // Overwrite the strain rates with negative powers of the radius
    // unless we're at the origin
    if (std::abs(interpolated_r) > 1.0e-16)
    {
      double inverse_radius = 1.0 / interpolated_r;
      strainrate(0, 2) =
        0.5 * (duthetadr + inverse_radius * (durdtheta - utheta));
      strainrate(2, 0) = strainrate(0, 2);
      strainrate(2, 2) = inverse_radius * (ur + duthetadtheta);
      strainrate(1, 2) = 0.5 * (duthetadz + inverse_radius * duzdtheta);
      strainrate(2, 1) = strainrate(1, 2);
    }

  } // End of strain_rate

<<<<<<< HEAD
=======

>>>>>>> fb5f6804
  //=======================================================================
  /// Compute the residuals for the linearised axisymmetric Navier--Stokes
  /// equations; flag=1(or 0): do (or don't) compute the Jacobian as well.
  //=======================================================================
  void LinearisedAxisymmetricNavierStokesEquations::
    fill_in_generic_residual_contribution_linearised_axi_nst(
      Vector<double>& residuals,
      DenseMatrix<double>& jacobian,
      DenseMatrix<double>& mass_matrix,
      unsigned flag)
  {
    // Get the time from the first node in the element
    const double time = this->node_pt(0)->time_stepper_pt()->time();

    // Determine number of nodes in the element
    const unsigned n_node = nnode();

    // Determine how many pressure values there are associated with
    // a single pressure component
    const unsigned n_pres = npres_linearised_axi_nst();

    // Get the nodal indices at which the velocity is stored
    unsigned u_nodal_index[6];
    for (unsigned i = 0; i < 6; ++i)
    {
      u_nodal_index[i] = u_index_linearised_axi_nst(i);
    }

    // Set up memory for the fluid shape and test functions
    // Note that there are two spatial dimensions, r and z, in this problem
    Shape psif(n_node), testf(n_node);
    DShape dpsifdx(n_node, 2), dtestfdx(n_node, 2);

    // Set up memory for the pressure shape and test functions
    Shape psip(n_pres), testp(n_pres);

    // Determine number of integration points
    const unsigned n_intpt = integral_pt()->nweight();

    // Set up memory for the vector to hold local coordinates (two dimensions)
    Vector<double> s(2);

    // Get physical variables from the element
    // (Reynolds number must be multiplied by the density ratio)
    const double scaled_re = re() * density_ratio();
    const double scaled_re_st = re_st() * density_ratio();
    const double visc_ratio = viscosity_ratio();
    const int k = azimuthal_mode_number();

    // Integers used to store the local equation and unknown numbers
    int local_eqn = 0, local_unknown = 0;

    // Loop over the integration points
    for (unsigned ipt = 0; ipt < n_intpt; ipt++)
    {
      // Assign values of the local coordinates s
      for (unsigned i = 0; i < 2; i++)
      {
        s[i] = integral_pt()->knot(ipt, i);
      }

      // Get the integral weight
      const double w = integral_pt()->weight(ipt);

      // Calculate the fluid shape and test functions, and their derivatives
      // w.r.t. the global coordinates
      const double J = dshape_and_dtest_eulerian_at_knot_linearised_axi_nst(
        ipt, psif, dpsifdx, testf, dtestfdx);

      // Calculate the pressure shape and test functions
      pshape_linearised_axi_nst(s, psip, testp);
<<<<<<< HEAD

      // Premultiply the weights and the Jacobian of the mapping between
      // local and global coordinates
      const double W = w * J;

      // Allocate storage for the position and the derivative of the
      // mesh positions w.r.t. time
      Vector<double> interpolated_x(2, 0.0);
      Vector<double> mesh_velocity(2, 0.0);

      // Allocate storage for the velocity components (six of these)
      // and their derivatives w.r.t. time
      Vector<double> interpolated_u(6, 0.0);
      Vector<double> dudt(6, 0.0);

      // Allocate storage for the pressure components (two of these)
      Vector<double> interpolated_p(2, 0.0);

      // Allocate storage for the derivatives of the velocity components
      // w.r.t. global coordinates (r and z)
      DenseMatrix<double> interpolated_dudx(6, 2, 0.0);

=======

      // Premultiply the weights and the Jacobian of the mapping between
      // local and global coordinates
      const double W = w * J;

      // Allocate storage for the position and the derivative of the
      // mesh positions w.r.t. time
      Vector<double> interpolated_x(2, 0.0);
      Vector<double> mesh_velocity(2, 0.0);

      // Allocate storage for the velocity components (six of these)
      // and their derivatives w.r.t. time
      Vector<double> interpolated_u(6, 0.0);
      Vector<double> dudt(6, 0.0);

      // Allocate storage for the pressure components (two of these)
      Vector<double> interpolated_p(2, 0.0);

      // Allocate storage for the derivatives of the velocity components
      // w.r.t. global coordinates (r and z)
      DenseMatrix<double> interpolated_dudx(6, 2, 0.0);

>>>>>>> fb5f6804
      // Calculate pressure at the integration point
      // -------------------------------------------

      // Loop over pressure degrees of freedom (associated with a single
      // pressure component) in the element
      for (unsigned l = 0; l < n_pres; l++)
      {
        // Cache the shape function
        const double psip_ = psip(l);

        // Loop over the two pressure components
        for (unsigned i = 0; i < 2; i++)
        {
          // Get the value
          const double p_value = this->p_linearised_axi_nst(l, i);

          // Add contribution
          interpolated_p[i] += p_value * psip_;
        }
      } // End of loop over the pressure degrees of freedom in the element

      // Calculate velocities and their derivatives at the integration point
      // -------------------------------------------------------------------

      // Loop over the element's nodes
      for (unsigned l = 0; l < n_node; l++)
      {
        // Cache the shape function
        const double psif_ = psif(l);

        // Loop over the two coordinate directions
        for (unsigned i = 0; i < 2; i++)
        {
          interpolated_x[i] += this->raw_nodal_position(l, i) * psif_;
        }
<<<<<<< HEAD

        // Loop over the six velocity components
        for (unsigned i = 0; i < 6; i++)
        {
          // Get the value
          const double u_value = this->raw_nodal_value(l, u_nodal_index[i]);

          // Add contribution
          interpolated_u[i] += u_value * psif_;

          // Add contribution to dudt
          dudt[i] += du_dt_linearised_axi_nst(l, i) * psif_;

          // Loop over two coordinate directions (for derivatives)
          for (unsigned j = 0; j < 2; j++)
          {
            interpolated_dudx(i, j) += u_value * dpsifdx(l, j);
          }
        }
      } // End of loop over the element's nodes

      // Get the mesh velocity if ALE is enabled
      if (!ALE_is_disabled)
      {
        // Loop over the element's nodes
        for (unsigned l = 0; l < n_node; l++)
        {
          // Loop over the two coordinate directions
          for (unsigned i = 0; i < 2; i++)
          {
            mesh_velocity[i] += this->raw_dnodal_position_dt(l, i) * psif(l);
          }
        }
      }

      // Get velocities and their derivatives from base flow problem
      // -----------------------------------------------------------

      // Allocate storage for the velocity components of the base state
      // solution (initialise to zero)
      Vector<double> base_flow_u(3, 0.0);

      // Get the user-defined base state solution velocity components
      get_base_flow_u(time, ipt, interpolated_x, base_flow_u);

      // Allocate storage for the derivatives of the base state solution's
      // velocity components w.r.t. global coordinate (r and z)
      // N.B. the derivatives of the base flow components w.r.t. the
      // azimuthal coordinate direction (theta) are always zero since the
      // base flow is axisymmetric
      DenseMatrix<double> base_flow_dudx(3, 2, 0.0);

      // Get the derivatives of the user-defined base state solution
      // velocity components w.r.t. global coordinates
      get_base_flow_dudx(time, ipt, interpolated_x, base_flow_dudx);

      // Cache base flow velocities and their derivatives
      const double interpolated_ur = base_flow_u[0];
      const double interpolated_uz = base_flow_u[1];
      const double interpolated_utheta = base_flow_u[2];
      const double interpolated_durdr = base_flow_dudx(0, 0);
      const double interpolated_durdz = base_flow_dudx(0, 1);
      const double interpolated_duzdr = base_flow_dudx(1, 0);
      const double interpolated_duzdz = base_flow_dudx(1, 1);
      const double interpolated_duthetadr = base_flow_dudx(2, 0);
      const double interpolated_duthetadz = base_flow_dudx(2, 1);

      // Cache r-component of position
      const double r = interpolated_x[0];

      // Cache unknowns
      const double interpolated_UC = interpolated_u[0];
      const double interpolated_US = interpolated_u[1];
      const double interpolated_WC = interpolated_u[2];
      const double interpolated_WS = interpolated_u[3];
      const double interpolated_VC = interpolated_u[4];
      const double interpolated_VS = interpolated_u[5];
      const double interpolated_PC = interpolated_p[0];
      const double interpolated_PS = interpolated_p[1];

      // Cache derivatives of the unknowns
      const double interpolated_dUCdr = interpolated_dudx(0, 0);
      const double interpolated_dUCdz = interpolated_dudx(0, 1);
      const double interpolated_dUSdr = interpolated_dudx(1, 0);
      const double interpolated_dUSdz = interpolated_dudx(1, 1);
      const double interpolated_dWCdr = interpolated_dudx(2, 0);
      const double interpolated_dWCdz = interpolated_dudx(2, 1);
      const double interpolated_dWSdr = interpolated_dudx(3, 0);
      const double interpolated_dWSdz = interpolated_dudx(3, 1);
      const double interpolated_dVCdr = interpolated_dudx(4, 0);
      const double interpolated_dVCdz = interpolated_dudx(4, 1);
      const double interpolated_dVSdr = interpolated_dudx(5, 0);
      const double interpolated_dVSdz = interpolated_dudx(5, 1);

      // ==================
      // MOMENTUM EQUATIONS
      // ==================

      // Loop over the test functions
      for (unsigned l = 0; l < n_node; l++)
      {
        // Cache test functions and their derivatives
        const double testf_ = testf(l);
        const double dtestfdr = dtestfdx(l, 0);
        const double dtestfdz = dtestfdx(l, 1);
=======

        // Loop over the six velocity components
        for (unsigned i = 0; i < 6; i++)
        {
          // Get the value
          const double u_value = this->raw_nodal_value(l, u_nodal_index[i]);

          // Add contribution
          interpolated_u[i] += u_value * psif_;

          // Add contribution to dudt
          dudt[i] += du_dt_linearised_axi_nst(l, i) * psif_;

          // Loop over two coordinate directions (for derivatives)
          for (unsigned j = 0; j < 2; j++)
          {
            interpolated_dudx(i, j) += u_value * dpsifdx(l, j);
          }
        }
      } // End of loop over the element's nodes

      // Get the mesh velocity if ALE is enabled
      if (!ALE_is_disabled)
      {
        // Loop over the element's nodes
        for (unsigned l = 0; l < n_node; l++)
        {
          // Loop over the two coordinate directions
          for (unsigned i = 0; i < 2; i++)
          {
            mesh_velocity[i] += this->raw_dnodal_position_dt(l, i) * psif(l);
          }
        }
      }

      // Get velocities and their derivatives from base flow problem
      // -----------------------------------------------------------

      // Allocate storage for the velocity components of the base state
      // solution (initialise to zero)
      Vector<double> base_flow_u(3, 0.0);

      // Get the user-defined base state solution velocity components
      get_base_flow_u(time, ipt, interpolated_x, base_flow_u);

      // Allocate storage for the derivatives of the base state solution's
      // velocity components w.r.t. global coordinate (r and z)
      // N.B. the derivatives of the base flow components w.r.t. the
      // azimuthal coordinate direction (theta) are always zero since the
      // base flow is axisymmetric
      DenseMatrix<double> base_flow_dudx(3, 2, 0.0);

      // Get the derivatives of the user-defined base state solution
      // velocity components w.r.t. global coordinates
      get_base_flow_dudx(time, ipt, interpolated_x, base_flow_dudx);

      // Cache base flow velocities and their derivatives
      const double interpolated_ur = base_flow_u[0];
      const double interpolated_uz = base_flow_u[1];
      const double interpolated_utheta = base_flow_u[2];
      const double interpolated_durdr = base_flow_dudx(0, 0);
      const double interpolated_durdz = base_flow_dudx(0, 1);
      const double interpolated_duzdr = base_flow_dudx(1, 0);
      const double interpolated_duzdz = base_flow_dudx(1, 1);
      const double interpolated_duthetadr = base_flow_dudx(2, 0);
      const double interpolated_duthetadz = base_flow_dudx(2, 1);

      // Cache r-component of position
      const double r = interpolated_x[0];

      // Cache unknowns
      const double interpolated_UC = interpolated_u[0];
      const double interpolated_US = interpolated_u[1];
      const double interpolated_WC = interpolated_u[2];
      const double interpolated_WS = interpolated_u[3];
      const double interpolated_VC = interpolated_u[4];
      const double interpolated_VS = interpolated_u[5];
      const double interpolated_PC = interpolated_p[0];
      const double interpolated_PS = interpolated_p[1];

      // Cache derivatives of the unknowns
      const double interpolated_dUCdr = interpolated_dudx(0, 0);
      const double interpolated_dUCdz = interpolated_dudx(0, 1);
      const double interpolated_dUSdr = interpolated_dudx(1, 0);
      const double interpolated_dUSdz = interpolated_dudx(1, 1);
      const double interpolated_dWCdr = interpolated_dudx(2, 0);
      const double interpolated_dWCdz = interpolated_dudx(2, 1);
      const double interpolated_dWSdr = interpolated_dudx(3, 0);
      const double interpolated_dWSdz = interpolated_dudx(3, 1);
      const double interpolated_dVCdr = interpolated_dudx(4, 0);
      const double interpolated_dVCdz = interpolated_dudx(4, 1);
      const double interpolated_dVSdr = interpolated_dudx(5, 0);
      const double interpolated_dVSdz = interpolated_dudx(5, 1);

      // ==================
      // MOMENTUM EQUATIONS
      // ==================

      // Loop over the test functions
      for (unsigned l = 0; l < n_node; l++)
      {
        // Cache test functions and their derivatives
        const double testf_ = testf(l);
        const double dtestfdr = dtestfdx(l, 0);
        const double dtestfdz = dtestfdx(l, 1);

        // ---------------------------------------------
        // FIRST (RADIAL) MOMENTUM EQUATION: COSINE PART
        // ---------------------------------------------

        // Get local equation number of first velocity value at this node
        local_eqn = nodal_local_eqn(l, u_nodal_index[0]);

        // If it's not a boundary condition
        if (local_eqn >= 0)
        {
          // Pressure gradient term
          residuals[local_eqn] += interpolated_PC * (testf_ + r * dtestfdr) * W;

          // Stress tensor terms
          residuals[local_eqn] -= visc_ratio * r * (1.0 + Gamma[0]) *
                                  interpolated_dUCdr * dtestfdr * W;

          residuals[local_eqn] -=
            visc_ratio * r *
            (interpolated_dUCdz + Gamma[0] * interpolated_dWCdr) * dtestfdz * W;

          residuals[local_eqn] +=
            visc_ratio *
            ((k * Gamma[0] * interpolated_dVSdr) -
             (k * (2.0 + Gamma[0]) * interpolated_VS / r) -
             ((1.0 + Gamma[0] + (k * k)) * interpolated_UC / r)) *
            testf_ * W;

          // Inertial terms (du/dt)
          residuals[local_eqn] -= scaled_re_st * r * dudt[0] * testf_ * W;

          // Inertial terms (convective)
          residuals[local_eqn] -= scaled_re *
                                  (r * interpolated_ur * interpolated_dUCdr +
                                   r * interpolated_durdr * interpolated_UC +
                                   k * interpolated_utheta * interpolated_US -
                                   2 * interpolated_utheta * interpolated_VC +
                                   r * interpolated_uz * interpolated_dUCdz +
                                   r * interpolated_durdz * interpolated_WC) *
                                  testf_ * W;

          // Mesh velocity terms
          if (!ALE_is_disabled)
          {
            for (unsigned j = 0; j < 2; j++)
            {
              residuals[local_eqn] += scaled_re_st * r * mesh_velocity[j] *
                                      interpolated_dudx(0, j) * testf_ * W;
            }
          }

          // Calculate the Jacobian
          // ----------------------

          if (flag)
          {
            // Loop over the velocity shape functions again
            for (unsigned l2 = 0; l2 < n_node; l2++)
            {
              // Cache velocity shape functions and their derivatives
              const double psif_ = psif[l2];
              const double dpsifdr = dpsifdx(l2, 0);
              const double dpsifdz = dpsifdx(l2, 1);

              // Radial velocity component (cosine part) U_k^C
              local_unknown = nodal_local_eqn(l2, u_nodal_index[0]);
              if (local_unknown >= 0)
              {
                if (flag == 2)
                {
                  // Add the mass matrix
                  mass_matrix(local_eqn, local_unknown) +=
                    scaled_re_st * r * psif_ * testf_ * W;
                }

                // Add contributions to the Jacobian matrix

                // Stress tensor terms
                jacobian(local_eqn, local_unknown) -=
                  visc_ratio * r * (1.0 + Gamma[0]) * dpsifdr * dtestfdr * W;

                jacobian(local_eqn, local_unknown) -=
                  visc_ratio * r * dpsifdz * dtestfdz * W;

                jacobian(local_eqn, local_unknown) -=
                  visc_ratio * (1.0 + Gamma[0] + (k * k)) * psif_ * testf_ * W /
                  r;

                // Inertial terms (du/dt)
                jacobian(local_eqn, local_unknown) -=
                  scaled_re_st * r *
                  node_pt(l2)->time_stepper_pt()->weight(1, 0) * psif_ *
                  testf_ * W;

                // Inertial terms (convective)
                jacobian(local_eqn, local_unknown) -=
                  scaled_re * r *
                  (psif_ * interpolated_durdr + interpolated_ur * dpsifdr +
                   interpolated_uz * dpsifdz) *
                  testf_ * W;

                // Mesh velocity terms
                if (!ALE_is_disabled)
                {
                  for (unsigned j = 0; j < 2; j++)
                  {
                    jacobian(local_eqn, local_unknown) +=
                      scaled_re_st * r * mesh_velocity[j] * dpsifdx(l2, j) *
                      testf_ * W;
                  }
                }
              }

              // Radial velocity component (sine part) U_k^S
              local_unknown = nodal_local_eqn(l2, u_nodal_index[1]);
              if (local_unknown >= 0)
              {
                // Convective term
                jacobian(local_eqn, local_unknown) -=
                  scaled_re * k * interpolated_utheta * psif_ * testf_ * W;
              }

              // Axial velocity component (cosine part) W_k^C
              local_unknown = nodal_local_eqn(l2, u_nodal_index[2]);
              if (local_unknown >= 0)
              {
                // Stress tensor term
                jacobian(local_eqn, local_unknown) -=
                  visc_ratio * Gamma[0] * r * dpsifdr * dtestfdz * W;

                // Convective term
                jacobian(local_eqn, local_unknown) -=
                  scaled_re * r * interpolated_durdz * psif_ * testf_ * W;
              }

              // Axial velocity component (sine part) W_k^S
              // has no contribution

              // Azimuthal velocity component (cosine part) V_k^C
              local_unknown = nodal_local_eqn(l2, u_nodal_index[4]);
              if (local_unknown >= 0)
              {
                // Convective term
                jacobian(local_eqn, local_unknown) +=
                  scaled_re * 2 * interpolated_utheta * psif_ * testf_ * W;
              }

              // Azimuthal velocity component (sine part) V_k^S
              local_unknown = nodal_local_eqn(l2, u_nodal_index[5]);
              if (local_unknown >= 0)
              {
                // Stress tensor term
                jacobian(local_eqn, local_unknown) +=
                  visc_ratio *
                  ((Gamma[0] * k * dpsifdr) -
                   (k * (2.0 + Gamma[0]) * psif_ / r)) *
                  testf_ * W;
              }
            } // End of loop over velocity shape functions

            // Now loop over pressure shape functions
            // (This is the contribution from pressure gradient)
            for (unsigned l2 = 0; l2 < n_pres; l2++)
            {
              // Cosine part P_k^C
              local_unknown = p_local_eqn(l2, 0);
              if (local_unknown >= 0)
              {
                jacobian(local_eqn, local_unknown) +=
                  psip[l2] * (testf_ + r * dtestfdr) * W;
              }

              // Sine part P_k^S has no contribution

            } // End of loop over pressure shape functions
          } // End of Jacobian calculation

        } // End of if not boundary condition statement

        // --------------------------------------------
        // SECOND (RADIAL) MOMENTUM EQUATION: SINE PART
        // --------------------------------------------

        // Get local equation number of second velocity value at this node
        local_eqn = nodal_local_eqn(l, u_nodal_index[1]);

        // If it's not a boundary condition
        if (local_eqn >= 0)
        {
          // Pressure gradient term
          residuals[local_eqn] += interpolated_PS * (testf_ + r * dtestfdr) * W;

          // Stress tensor terms
          residuals[local_eqn] -= visc_ratio * r * (1.0 + Gamma[0]) *
                                  interpolated_dUSdr * dtestfdr * W;

          residuals[local_eqn] -=
            visc_ratio * r *
            (interpolated_dUSdz + Gamma[0] * interpolated_dWSdr) * dtestfdz * W;

          residuals[local_eqn] -=
            visc_ratio *
            ((k * Gamma[0] * interpolated_dVCdr) -
             (k * (2.0 + Gamma[0]) * interpolated_VC / r) +
             ((1.0 + Gamma[0] + (k * k)) * interpolated_US / r)) *
            testf_ * W;

          // Inertial terms (du/dt)
          residuals[local_eqn] -= scaled_re_st * r * dudt[1] * testf_ * W;

          // Inertial terms (convective)
          residuals[local_eqn] -= scaled_re *
                                  (r * interpolated_ur * interpolated_dUSdr +
                                   r * interpolated_durdr * interpolated_US -
                                   k * interpolated_utheta * interpolated_UC -
                                   2 * interpolated_utheta * interpolated_VS +
                                   r * interpolated_uz * interpolated_dUSdz +
                                   r * interpolated_durdz * interpolated_WS) *
                                  testf_ * W;

          // Mesh velocity terms
          if (!ALE_is_disabled)
          {
            for (unsigned j = 0; j < 2; j++)
            {
              residuals[local_eqn] += scaled_re_st * r * mesh_velocity[j] *
                                      interpolated_dudx(1, j) * testf_ * W;
            }
          }

          // Calculate the Jacobian
          // ----------------------

          if (flag)
          {
            // Loop over the velocity shape functions again
            for (unsigned l2 = 0; l2 < n_node; l2++)
            {
              // Cache velocity shape functions and their derivatives
              const double psif_ = psif[l2];
              const double dpsifdr = dpsifdx(l2, 0);
              const double dpsifdz = dpsifdx(l2, 1);

              // Radial velocity component (cosine part) U_k^C
              local_unknown = nodal_local_eqn(l2, u_nodal_index[0]);
              if (local_unknown >= 0)
              {
                // Convective term
                jacobian(local_eqn, local_unknown) +=
                  scaled_re * k * interpolated_utheta * psif_ * testf_ * W;
              }

              // Radial velocity component (sine part) U_k^S
              local_unknown = nodal_local_eqn(l2, u_nodal_index[1]);
              if (local_unknown >= 0)
              {
                if (flag == 2)
                {
                  // Add the mass matrix
                  mass_matrix(local_eqn, local_unknown) +=
                    scaled_re_st * r * psif_ * testf_ * W;
                }

                // Add contributions to the Jacobian matrix

                // Stress tensor terms
                jacobian(local_eqn, local_unknown) -=
                  visc_ratio * r * (1.0 + Gamma[0]) * dpsifdr * dtestfdr * W;

                jacobian(local_eqn, local_unknown) -=
                  visc_ratio * r * dpsifdz * dtestfdz * W;

                jacobian(local_eqn, local_unknown) -=
                  visc_ratio * (1.0 + Gamma[0] + (k * k)) * psif_ * testf_ * W /
                  r;

                // Inertial terms (du/dt)
                jacobian(local_eqn, local_unknown) -=
                  scaled_re_st * r *
                  node_pt(l2)->time_stepper_pt()->weight(1, 0) * psif_ *
                  testf_ * W;

                // Inertial terms (convective)
                jacobian(local_eqn, local_unknown) -=
                  scaled_re * r *
                  (psif_ * interpolated_durdr + interpolated_ur * dpsifdr +
                   interpolated_uz * dpsifdz) *
                  testf_ * W;

                // Mesh velocity terms
                if (!ALE_is_disabled)
                {
                  for (unsigned j = 0; j < 2; j++)
                  {
                    jacobian(local_eqn, local_unknown) +=
                      scaled_re_st * r * mesh_velocity[j] * dpsifdx(l2, j) *
                      testf_ * W;
                  }
                }
              }

              // Axial velocity component (cosine part) W_k^C
              // has no contribution

              // Axial velocity component (sine part) W_k^S
              local_unknown = nodal_local_eqn(l2, u_nodal_index[3]);
              if (local_unknown >= 0)
              {
                // Stress tensor term
                jacobian(local_eqn, local_unknown) -=
                  visc_ratio * Gamma[0] * r * dpsifdr * dtestfdz * W;

                // Convective term
                jacobian(local_eqn, local_unknown) -=
                  scaled_re * r * interpolated_durdz * psif_ * testf_ * W;
              }

              // Azimuthal velocity component (cosine part) V_k^C
              local_unknown = nodal_local_eqn(l2, u_nodal_index[4]);
              if (local_unknown >= 0)
              {
                // Stress tensor terms
                jacobian(local_eqn, local_unknown) -=
                  visc_ratio *
                  ((Gamma[0] * k * dpsifdr) -
                   (k * (2.0 + Gamma[0]) * psif_ / r)) *
                  testf_ * W;
              }

              // Azimuthal velocity component (sine part) V_k^S
              local_unknown = nodal_local_eqn(l2, u_nodal_index[5]);
              if (local_unknown >= 0)
              {
                // Convective term
                jacobian(local_eqn, local_unknown) +=
                  scaled_re * 2 * interpolated_utheta * psif_ * testf_ * W;
              }
            } // End of loop over velocity shape functions

            // Now loop over pressure shape functions
            // (This is the contribution from pressure gradient)
            for (unsigned l2 = 0; l2 < n_pres; l2++)
            {
              // Cosine part P_k^C has no contribution

              // Sine part P_k^S
              local_unknown = p_local_eqn(l2, 1);
              if (local_unknown >= 0)
              {
                jacobian(local_eqn, local_unknown) +=
                  psip[l2] * (testf_ + r * dtestfdr) * W;
              }
            } // End of loop over pressure shape functions
          } // End of Jacobian calculation

        } // End of if not boundary condition statement

        // --------------------------------------------
        // THIRD (AXIAL) MOMENTUM EQUATION: COSINE PART
        // --------------------------------------------

        // Get local equation number of third velocity value at this node
        local_eqn = nodal_local_eqn(l, u_nodal_index[2]);

        // If it's not a boundary condition
        if (local_eqn >= 0)
        {
          // Pressure gradient term
          residuals[local_eqn] += r * interpolated_PC * dtestfdz * W;

          // Stress tensor terms
          residuals[local_eqn] -=
            visc_ratio * r *
            (interpolated_dWCdr + Gamma[1] * interpolated_dUCdz) * dtestfdr * W;

          residuals[local_eqn] -= visc_ratio * r * (1.0 + Gamma[1]) *
                                  interpolated_dWCdz * dtestfdz * W;

          residuals[local_eqn] +=
            visc_ratio * k *
            (Gamma[1] * interpolated_dVSdz - k * interpolated_WC / r) * testf_ *
            W;

          // Inertial terms (du/dt)
          residuals[local_eqn] -= scaled_re_st * r * dudt[2] * testf_ * W;

          // Inertial terms (convective)
          residuals[local_eqn] -= scaled_re *
                                  (r * interpolated_ur * interpolated_dWCdr +
                                   r * interpolated_duzdr * interpolated_UC +
                                   k * interpolated_utheta * interpolated_WS +
                                   r * interpolated_uz * interpolated_dWCdz +
                                   r * interpolated_duzdz * interpolated_WC) *
                                  testf_ * W;

          // Mesh velocity terms
          if (!ALE_is_disabled)
          {
            for (unsigned j = 0; j < 2; j++)
            {
              residuals[local_eqn] += scaled_re_st * r * mesh_velocity[j] *
                                      interpolated_dudx(2, j) * testf_ * W;
            }
          }

          // Calculate the Jacobian
          // ----------------------

          if (flag)
          {
            // Loop over the velocity shape functions again
            for (unsigned l2 = 0; l2 < n_node; l2++)
            {
              // Cache velocity shape functions and their derivatives
              const double psif_ = psif[l2];
              const double dpsifdr = dpsifdx(l2, 0);
              const double dpsifdz = dpsifdx(l2, 1);

              // Radial velocity component (cosine part) U_k^C
              local_unknown = nodal_local_eqn(l2, u_nodal_index[0]);
              if (local_unknown >= 0)
              {
                // Stress tensor term
                jacobian(local_eqn, local_unknown) -=
                  visc_ratio * r * Gamma[1] * dpsifdz * dtestfdr * W;

                // Convective term
                jacobian(local_eqn, local_unknown) -=
                  scaled_re * r * psif_ * interpolated_duzdr * testf_ * W;
              }

              // Radial velocity component (sine part) U_k^S
              // has no contribution

              // Axial velocity component (cosine part) W_k^C
              local_unknown = nodal_local_eqn(l2, u_nodal_index[2]);
              if (local_unknown >= 0)
              {
                if (flag == 2)
                {
                  // Add the mass matrix
                  mass_matrix(local_eqn, local_unknown) +=
                    scaled_re_st * r * psif_ * testf_ * W;
                }

                // Add contributions to the Jacobian matrix

                // Stress tensor terms
                jacobian(local_eqn, local_unknown) -=
                  visc_ratio * r * dpsifdr * dtestfdr * W;

                jacobian(local_eqn, local_unknown) -=
                  visc_ratio * r * (1.0 + Gamma[1]) * dpsifdz * dtestfdz * W;

                jacobian(local_eqn, local_unknown) -=
                  visc_ratio * k * k * psif_ * testf_ * W / r;

                // Inertial terms (du/dt)
                jacobian(local_eqn, local_unknown) -=
                  scaled_re_st * r *
                  node_pt(l2)->time_stepper_pt()->weight(1, 0) * psif_ *
                  testf_ * W;

                // Inertial terms (convective)
                jacobian(local_eqn, local_unknown) -=
                  scaled_re * r *
                  (interpolated_ur * dpsifdr + psif_ * interpolated_duzdz +
                   interpolated_uz * dpsifdz) *
                  testf_ * W;


                // Mesh velocity terms
                if (!ALE_is_disabled)
                {
                  for (unsigned j = 0; j < 2; j++)
                  {
                    jacobian(local_eqn, local_unknown) +=
                      scaled_re_st * r * mesh_velocity[j] * dpsifdx(l2, j) *
                      testf_ * W;
                  }
                }
              }

              // Axial velocity component (sine part) W_k^S
              local_unknown = nodal_local_eqn(l2, u_nodal_index[3]);
              if (local_unknown >= 0)
              {
                // Convective term
                jacobian(local_eqn, local_unknown) -=
                  scaled_re * k * interpolated_utheta * psif_ * testf_ * W;
              }

              // Azimuthal velocity component (cosine part) V_k^C
              // has no contribution

              // Azimuthal velocity component (sine part) V_k^S
              local_unknown = nodal_local_eqn(l2, u_nodal_index[5]);
              if (local_unknown >= 0)
              {
                // Stress tensor term
                jacobian(local_eqn, local_unknown) +=
                  visc_ratio * Gamma[1] * k * dpsifdz * testf_ * W;
              }
            } // End of loop over velocity shape functions

            // Now loop over pressure shape functions
            // (This is the contribution from pressure gradient)
            for (unsigned l2 = 0; l2 < n_pres; l2++)
            {
              // Cosine part P_k^C
              local_unknown = p_local_eqn(l2, 0);
              if (local_unknown >= 0)
              {
                jacobian(local_eqn, local_unknown) +=
                  r * psip[l2] * dtestfdz * W;
              }

              // Sine part P_k^S has no contribution

            } // End of loop over pressure shape functions
          } // End of Jacobian calculation

        } // End of if not boundary condition statement

        // -------------------------------------------
        // FOURTH (AXIAL) MOMENTUM EQUATION: SINE PART
        // -------------------------------------------

        // Get local equation number of fourth velocity value at this node
        local_eqn = nodal_local_eqn(l, u_nodal_index[3]);

        // If it's not a boundary condition
        if (local_eqn >= 0)
        {
          // Pressure gradient term
          residuals[local_eqn] += r * interpolated_PS * dtestfdz * W;

          // Stress tensor terms
          residuals[local_eqn] -=
            visc_ratio * r *
            (interpolated_dWSdr + Gamma[1] * interpolated_dUSdz) * dtestfdr * W;

          residuals[local_eqn] -= visc_ratio * r * (1.0 + Gamma[1]) *
                                  interpolated_dWSdz * dtestfdz * W;

          residuals[local_eqn] -=
            visc_ratio * k *
            (Gamma[1] * interpolated_dVCdz + k * interpolated_WS / r) * testf_ *
            W;

          // Inertial terms (du/dt)
          residuals[local_eqn] -= scaled_re_st * r * dudt[3] * testf_ * W;

          // Inertial terms (convective)
          residuals[local_eqn] -= scaled_re *
                                  (r * interpolated_ur * interpolated_dWSdr +
                                   r * interpolated_duzdr * interpolated_US -
                                   k * interpolated_utheta * interpolated_WC +
                                   r * interpolated_uz * interpolated_dWSdz +
                                   r * interpolated_duzdz * interpolated_WS) *
                                  testf_ * W;

          // Mesh velocity terms
          if (!ALE_is_disabled)
          {
            for (unsigned j = 0; j < 2; j++)
            {
              residuals[local_eqn] += scaled_re_st * r * mesh_velocity[j] *
                                      interpolated_dudx(3, j) * testf_ * W;
            }
          }

          // Calculate the Jacobian
          // ----------------------

          if (flag)
          {
            // Loop over the velocity shape functions again
            for (unsigned l2 = 0; l2 < n_node; l2++)
            {
              // Cache velocity shape functions and their derivatives
              const double psif_ = psif[l2];
              const double dpsifdr = dpsifdx(l2, 0);
              const double dpsifdz = dpsifdx(l2, 1);

              // Radial velocity component (cosine part) U_k^C
              // has no contribution

              // Radial velocity component (sine part) U_k^S
              local_unknown = nodal_local_eqn(l2, u_nodal_index[1]);
              if (local_unknown >= 0)
              {
                // Stress tensor term
                jacobian(local_eqn, local_unknown) -=
                  visc_ratio * r * Gamma[1] * dpsifdz * dtestfdr * W;

                // Convective term
                jacobian(local_eqn, local_unknown) -=
                  scaled_re * r * psif_ * interpolated_duzdr * testf_ * W;
              }

              // Axial velocity component (cosine part) W_k^S
              local_unknown = nodal_local_eqn(l2, u_nodal_index[2]);
              if (local_unknown >= 0)
              {
                // Convective term
                jacobian(local_eqn, local_unknown) +=
                  scaled_re * k * interpolated_utheta * psif_ * testf_ * W;
              }

              // Axial velocity component (sine part) W_k^S
              local_unknown = nodal_local_eqn(l2, u_nodal_index[3]);
              if (local_unknown >= 0)
              {
                if (flag == 2)
                {
                  // Add the mass matrix
                  mass_matrix(local_eqn, local_unknown) +=
                    scaled_re_st * r * psif_ * testf_ * W;
                }

                // Add contributions to the Jacobian matrix

                // Stress tensor terms
                jacobian(local_eqn, local_unknown) -=
                  visc_ratio * r * dpsifdr * dtestfdr * W;

                jacobian(local_eqn, local_unknown) -=
                  visc_ratio * r * (1.0 + Gamma[1]) * dpsifdz * dtestfdz * W;

                jacobian(local_eqn, local_unknown) -=
                  visc_ratio * k * k * psif_ * testf_ * W / r;

                // Inertial terms (du/dt)
                jacobian(local_eqn, local_unknown) -=
                  scaled_re_st * r *
                  node_pt(l2)->time_stepper_pt()->weight(1, 0) * psif_ *
                  testf_ * W;

                // Inertial terms (convective)
                jacobian(local_eqn, local_unknown) -=
                  scaled_re * r *
                  (interpolated_ur * dpsifdr + psif_ * interpolated_duzdz +
                   interpolated_uz * dpsifdz) *
                  testf_ * W;


                // Mesh velocity terms
                if (!ALE_is_disabled)
                {
                  for (unsigned j = 0; j < 2; j++)
                  {
                    jacobian(local_eqn, local_unknown) +=
                      scaled_re_st * r * mesh_velocity[j] * dpsifdx(l2, j) *
                      testf_ * W;
                  }
                }
              }

              // Azimuthal velocity component (cosine part) V_k^C
              local_unknown = nodal_local_eqn(l2, u_nodal_index[4]);
              if (local_unknown >= 0)
              {
                // Stress tensor term
                jacobian(local_eqn, local_unknown) -=
                  visc_ratio * Gamma[1] * k * dpsifdz * testf_ * W;
              }

              // Azimuthal velocity component (sine part) V_k^S
              // has no contribution

            } // End of loop over velocity shape functions

            // Now loop over pressure shape functions
            // (This is the contribution from pressure gradient)
            for (unsigned l2 = 0; l2 < n_pres; l2++)
            {
              // Cosine part P_k^C has no contribution

              // Sine part P_k^S
              local_unknown = p_local_eqn(l2, 1);
              if (local_unknown >= 0)
              {
                jacobian(local_eqn, local_unknown) +=
                  r * psip[l2] * dtestfdz * W;
              }
            } // End of loop over pressure shape functions
          } // End of Jacobian calculation

        } // End of if not boundary condition statement

        // ------------------------------------------------
        // FIFTH (AZIMUTHAL) MOMENTUM EQUATION: COSINE PART
        // ------------------------------------------------

        // Get local equation number of fifth velocity value at this node
        local_eqn = nodal_local_eqn(l, u_nodal_index[4]);

        // If it's not a boundary condition
        if (local_eqn >= 0)
        {
          // Pressure gradient term
          residuals[local_eqn] -= k * interpolated_PS * testf_ * W;

          // Stress tensor terms
          residuals[local_eqn] +=
            visc_ratio *
            (-r * interpolated_dVCdr - k * Gamma[0] * interpolated_US +
             Gamma[0] * interpolated_VC) *
            dtestfdr * W;

          residuals[local_eqn] -=
            visc_ratio *
            (k * Gamma[0] * interpolated_WS + r * interpolated_dVCdz) *
            dtestfdz * W;

          residuals[local_eqn] +=
            visc_ratio *
            (Gamma[0] * interpolated_dVCdr +
             k * (2.0 + Gamma[0]) * interpolated_US / r -
             (1.0 + (k * k) + (k * k * Gamma[0])) * interpolated_VC / r) *
            testf_ * W;

          // Inertial terms (du/dt)
          residuals[local_eqn] -= scaled_re_st * r * dudt[4] * testf_ * W;

          // Inertial terms (convective)
          residuals[local_eqn] -=
            scaled_re *
            (r * interpolated_ur * interpolated_dVCdr +
             r * interpolated_duthetadr * interpolated_UC +
             k * interpolated_utheta * interpolated_VS +
             interpolated_utheta * interpolated_UC +
             interpolated_ur * interpolated_VC +
             r * interpolated_uz * interpolated_dVCdz +
             r * interpolated_duthetadz * interpolated_WC) *
            testf_ * W;

          // Mesh velocity terms
          if (!ALE_is_disabled)
          {
            for (unsigned j = 0; j < 2; j++)
            {
              residuals[local_eqn] += scaled_re_st * r * mesh_velocity[j] *
                                      interpolated_dudx(4, j) * testf_ * W;
            }
          }

          // Calculate the Jacobian
          // ----------------------

          if (flag)
          {
            // Loop over the velocity shape functions again
            for (unsigned l2 = 0; l2 < n_node; l2++)
            {
              // Cache velocity shape functions and their derivatives
              const double psif_ = psif[l2];
              const double dpsifdr = dpsifdx(l2, 0);
              const double dpsifdz = dpsifdx(l2, 1);

              // Radial velocity component (cosine part) U_k^C
              local_unknown = nodal_local_eqn(l2, u_nodal_index[0]);
              if (local_unknown >= 0)
              {
                // Convective terms
                jacobian(local_eqn, local_unknown) -=
                  scaled_re *
                  (r * interpolated_duthetadr + interpolated_utheta) * psif_ *
                  testf_ * W;
              }

              // Radial velocity component (sine part) U_k^S
              local_unknown = nodal_local_eqn(l2, u_nodal_index[1]);
              if (local_unknown >= 0)
              {
                // Stress tensor terms
                jacobian(local_eqn, local_unknown) +=
                  visc_ratio * k * psif_ *
                  (((2.0 + Gamma[0]) * testf_ / r) - (Gamma[0] * dtestfdr)) * W;
              }

              // Axial velocity component (cosine part) W_k^C
              local_unknown = nodal_local_eqn(l2, u_nodal_index[2]);
              if (local_unknown >= 0)
              {
                // Convective term
                jacobian(local_eqn, local_unknown) -=
                  scaled_re * r * psif_ * interpolated_duthetadz * testf_ * W;
              }

              // Axial velocity component (sine part) W_k^S
              local_unknown = nodal_local_eqn(l2, u_nodal_index[3]);
              if (local_unknown >= 0)
              {
                // Stress tensor term
                jacobian(local_eqn, local_unknown) -=
                  visc_ratio * k * Gamma[0] * psif_ * dtestfdz * W;
              }

              // Azimuthal velocity component (cosine part) V_k^C
              local_unknown = nodal_local_eqn(l2, u_nodal_index[4]);
              if (local_unknown >= 0)
              {
                if (flag == 2)
                {
                  // Add the mass matrix
                  mass_matrix(local_eqn, local_unknown) +=
                    scaled_re_st * r * psif_ * testf_ * W;
                }

                // Add contributions to the Jacobian matrix

                // Stress tensor terms
                jacobian(local_eqn, local_unknown) +=
                  visc_ratio * (Gamma[0] * psif_ - r * dpsifdr) * dtestfdr * W;

                jacobian(local_eqn, local_unknown) -=
                  visc_ratio * r * dpsifdz * dtestfdz * W;

                jacobian(local_eqn, local_unknown) +=
                  visc_ratio *
                  (Gamma[0] * dpsifdr -
                   (1.0 + (k * k) + (k * k * Gamma[0])) * psif_ / r) *
                  testf_ * W;

                // Inertial terms (du/dt)
                jacobian(local_eqn, local_unknown) -=
                  scaled_re_st * r *
                  node_pt(l2)->time_stepper_pt()->weight(1, 0) * psif_ *
                  testf_ * W;

                // Inertial terms (convective)
                jacobian(local_eqn, local_unknown) -=
                  scaled_re *
                  (r * interpolated_ur * dpsifdr + interpolated_ur * psif_ +
                   r * interpolated_uz * dpsifdz) *
                  testf_ * W;

                // Mesh velocity terms
                if (!ALE_is_disabled)
                {
                  for (unsigned j = 0; j < 2; j++)
                  {
                    jacobian(local_eqn, local_unknown) +=
                      scaled_re_st * r * mesh_velocity[j] * dpsifdx(l2, j) *
                      testf_ * W;
                  }
                }
              }

              // Azimuthal velocity component (sine part) V_k^S
              local_unknown = nodal_local_eqn(l2, u_nodal_index[5]);
              if (local_unknown >= 0)
              {
                // Convective term
                jacobian(local_eqn, local_unknown) -=
                  scaled_re * k * interpolated_utheta * psif_ * testf_ * W;
              }
            } // End of loop over velocity shape functions

            // Now loop over pressure shape functions
            // (This is the contribution from pressure gradient)
            for (unsigned l2 = 0; l2 < n_pres; l2++)
            {
              // Cosine part P_k^C has no contribution

              // Sine part P_k^S
              local_unknown = p_local_eqn(l2, 1);
              if (local_unknown >= 0)
              {
                jacobian(local_eqn, local_unknown) -= k * psip[l2] * testf_ * W;
              }
            } // End of loop over pressure shape functions
          } // End of Jacobian calculation

        } // End of if not boundary condition statement

        // ----------------------------------------------
        // SIXTH (AZIMUTHAL) MOMENTUM EQUATION: SINE PART
        // ----------------------------------------------

        // Get local equation number of sixth velocity value at this node
        local_eqn = nodal_local_eqn(l, u_nodal_index[5]);

        // If it's not a boundary condition
        if (local_eqn >= 0)
        {
          // Pressure gradient term
          residuals[local_eqn] += k * interpolated_PC * testf_ * W;

          // Stress tensor terms
          residuals[local_eqn] +=
            visc_ratio *
            (-r * interpolated_dVSdr + k * Gamma[0] * interpolated_UC +
             Gamma[0] * interpolated_VS) *
            dtestfdr * W;

          residuals[local_eqn] +=
            visc_ratio *
            (k * Gamma[0] * interpolated_WC - r * interpolated_dVSdz) *
            dtestfdz * W;

          residuals[local_eqn] +=
            visc_ratio *
            (Gamma[0] * interpolated_dVSdr -
             k * (2.0 + Gamma[0]) * interpolated_UC / r -
             (1.0 + (k * k) + (k * k * Gamma[0])) * interpolated_VS / r) *
            testf_ * W;

          // Inertial terms (du/dt)
          residuals[local_eqn] -= scaled_re_st * r * dudt[5] * testf_ * W;

          // Inertial terms (convective)
          residuals[local_eqn] -=
            scaled_re *
            (r * interpolated_ur * interpolated_dVSdr +
             r * interpolated_duthetadr * interpolated_US -
             k * interpolated_utheta * interpolated_VC +
             interpolated_utheta * interpolated_US +
             interpolated_ur * interpolated_VS +
             r * interpolated_uz * interpolated_dVSdz +
             r * interpolated_duthetadz * interpolated_WS) *
            testf_ * W;

          // Mesh velocity terms
          if (!ALE_is_disabled)
          {
            for (unsigned j = 0; j < 2; j++)
            {
              residuals[local_eqn] += scaled_re_st * r * mesh_velocity[j] *
                                      interpolated_dudx(5, j) * testf_ * W;
            }
          }

          // Calculate the Jacobian
          // ----------------------

          if (flag)
          {
            // Loop over the velocity shape functions again
            for (unsigned l2 = 0; l2 < n_node; l2++)
            {
              // Cache velocity shape functions and their derivatives
              const double psif_ = psif[l2];
              const double dpsifdr = dpsifdx(l2, 0);
              const double dpsifdz = dpsifdx(l2, 1);

              // Radial velocity component (cosine part) U_k^C
              local_unknown = nodal_local_eqn(l2, u_nodal_index[0]);
              if (local_unknown >= 0)
              {
                // Stress tensor terms
                jacobian(local_eqn, local_unknown) +=
                  visc_ratio * k * psif_ *
                  ((Gamma[0] * dtestfdr) - ((2.0 + Gamma[0]) * testf_ / r)) * W;
              }

              // Radial velocity component (sine part) U_k^S
              local_unknown = nodal_local_eqn(l2, u_nodal_index[1]);
              if (local_unknown >= 0)
              {
                // Convective terms
                jacobian(local_eqn, local_unknown) -=
                  scaled_re *
                  (r * interpolated_duthetadr + interpolated_utheta) * psif_ *
                  testf_ * W;
              }

              // Axial velocity component (cosine part) W_k^C
              local_unknown = nodal_local_eqn(l2, u_nodal_index[2]);
              if (local_unknown >= 0)
              {
                // Stress tensor term
                jacobian(local_eqn, local_unknown) +=
                  visc_ratio * k * Gamma[0] * psif_ * dtestfdz * W;
              }

              // Axial velocity component (sine part) W_k^S
              local_unknown = nodal_local_eqn(l2, u_nodal_index[3]);
              if (local_unknown >= 0)
              {
                // Convective term
                jacobian(local_eqn, local_unknown) -=
                  scaled_re * r * psif_ * interpolated_duthetadz * testf_ * W;
              }

              // Azimuthal velocity component (cosine part) V_k^C
              local_unknown = nodal_local_eqn(l2, u_nodal_index[4]);
              if (local_unknown >= 0)
              {
                // Convective term
                jacobian(local_eqn, local_unknown) +=
                  scaled_re * k * interpolated_utheta * psif_ * testf_ * W;
              }

              // Azimuthal velocity component (sine part) V_k^S
              local_unknown = nodal_local_eqn(l2, u_nodal_index[5]);
              if (local_unknown >= 0)
              {
                if (flag == 2)
                {
                  // Add the mass matrix
                  mass_matrix(local_eqn, local_unknown) +=
                    scaled_re_st * r * psif_ * testf_ * W;
                }

                // Add contributions to the Jacobian matrix

                // Stress tensor terms
                jacobian(local_eqn, local_unknown) +=
                  visc_ratio * (Gamma[0] * psif_ - r * dpsifdr) * dtestfdr * W;

                jacobian(local_eqn, local_unknown) -=
                  visc_ratio * r * dpsifdz * dtestfdz * W;

                jacobian(local_eqn, local_unknown) +=
                  visc_ratio *
                  (Gamma[0] * dpsifdr -
                   (1.0 + (k * k) + (k * k * Gamma[0])) * psif_ / r) *
                  testf_ * W;

                // Inertial terms (du/dt)
                jacobian(local_eqn, local_unknown) -=
                  scaled_re_st * r *
                  node_pt(l2)->time_stepper_pt()->weight(1, 0) * psif_ *
                  testf_ * W;

                // Convective terms
                jacobian(local_eqn, local_unknown) -=
                  scaled_re *
                  (r * interpolated_ur * dpsifdr + interpolated_ur * psif_ +
                   r * interpolated_uz * dpsifdz) *
                  testf_ * W;

                // Mesh velocity terms
                if (!ALE_is_disabled)
                {
                  for (unsigned j = 0; j < 2; j++)
                  {
                    jacobian(local_eqn, local_unknown) +=
                      scaled_re_st * r * mesh_velocity[j] * dpsifdx(l2, j) *
                      testf_ * W;
                  }
                }
              }
            } // End of loop over velocity shape functions

            // Now loop over pressure shape functions
            // (This is the contribution from pressure gradient)
            for (unsigned l2 = 0; l2 < n_pres; l2++)
            {
              // Cosine part P_k^C
              local_unknown = p_local_eqn(l2, 0);
              if (local_unknown >= 0)
              {
                jacobian(local_eqn, local_unknown) += k * psip[l2] * testf_ * W;
              }

              // Sine part P_k^S has no contribution

            } // End of loop over pressure shape functions
          } // End of Jacobian calculation

        } // End of if not boundary condition statement

      } // End of loop over shape functions


      // ====================
      // CONTINUITY EQUATIONS
      // ====================

      // Loop over the pressure shape functions
      for (unsigned l = 0; l < n_pres; l++)
      {
        // Cache test function
        const double testp_ = testp[l];

        // --------------------------------------
        // FIRST CONTINUITY EQUATION: COSINE PART
        // --------------------------------------

        // Get local equation number of first pressure value at this node
        local_eqn = p_local_eqn(l, 0);

        // If it's not a boundary condition
        if (local_eqn >= 0)
        {
          // Gradient terms
          residuals[local_eqn] +=
            (interpolated_UC + r * interpolated_dUCdr + k * interpolated_VS +
             r * interpolated_dWCdz) *
            testp_ * W;

          // Calculate the Jacobian
          // ----------------------

          if (flag)
          {
            // Loop over the velocity shape functions
            for (unsigned l2 = 0; l2 < n_node; l2++)
            {
              // Cache velocity shape functions and their derivatives
              const double psif_ = psif[l2];
              const double dpsifdr = dpsifdx(l2, 0);
              const double dpsifdz = dpsifdx(l2, 1);

              // Radial velocity component (cosine part) U_k^C
              local_unknown = nodal_local_eqn(l2, u_nodal_index[0]);
              if (local_unknown >= 0)
              {
                jacobian(local_eqn, local_unknown) +=
                  (psif_ + r * dpsifdr) * testp_ * W;
              }

              // Radial velocity component (sine part) U_k^S
              // has no contribution

              // Axial velocity component (cosine part) W_k^C
              local_unknown = nodal_local_eqn(l2, u_nodal_index[2]);
              if (local_unknown >= 0)
              {
                jacobian(local_eqn, local_unknown) += r * dpsifdz * testp_ * W;
              }

              // Axial velocity component (sine part) W_k^S
              // has no contribution

              // Azimuthal velocity component (cosine part) V_k^C
              // has no contribution

              // Azimuthal velocity component (sine part) V_k^S
              local_unknown = nodal_local_eqn(l2, u_nodal_index[5]);
              if (local_unknown >= 0)
              {
                jacobian(local_eqn, local_unknown) += k * psif_ * testp_ * W;
              }
            } // End of loop over velocity shape functions

            // Real and imaginary pressure components, P_k^C and P_k^S,
            // have no contribution

          } // End of Jacobian calculation

        } // End of if not boundary condition statement

        // -------------------------------------
        // SECOND CONTINUITY EQUATION: SINE PART
        // -------------------------------------

        // Get local equation number of second pressure value at this node
        local_eqn = p_local_eqn(l, 1);

        // If it's not a boundary condition
        if (local_eqn >= 0)
        {
          // Gradient terms
          residuals[local_eqn] +=
            (interpolated_US + r * interpolated_dUSdr - k * interpolated_VC +
             r * interpolated_dWSdz) *
            testp_ * W;

          // Calculate the Jacobian
          // ----------------------

          if (flag)
          {
            // Loop over the velocity shape functions
            for (unsigned l2 = 0; l2 < n_node; l2++)
            {
              // Cache velocity shape functions and their derivatives
              const double psif_ = psif[l2];
              const double dpsifdr = dpsifdx(l2, 0);
              const double dpsifdz = dpsifdx(l2, 1);

              // Radial velocity component (cosine part) U_k^C
              // has no contribution

              // Radial velocity component (sine part) U_k^S
              local_unknown = nodal_local_eqn(l2, u_nodal_index[1]);
              if (local_unknown >= 0)
              {
                jacobian(local_eqn, local_unknown) +=
                  (psif_ + r * dpsifdr) * testp_ * W;
              }

              // Axial velocity component (cosine part) W_k^C
              // has no contribution

              // Axial velocity component (sine part) W_k^S
              local_unknown = nodal_local_eqn(l2, u_nodal_index[3]);
              if (local_unknown >= 0)
              {
                jacobian(local_eqn, local_unknown) += r * dpsifdz * testp_ * W;
              }

              // Azimuthal velocity component (cosine part) V_k^C
              local_unknown = nodal_local_eqn(l2, u_nodal_index[4]);
              if (local_unknown >= 0)
              {
                jacobian(local_eqn, local_unknown) -= k * psif_ * testp_ * W;
              }

              // Azimuthal velocity component (sine part) V_k^S
              // has no contribution

            } // End of loop over velocity shape functions

            // Real and imaginary pressure components, P_k^C and P_k^S,
            // have no contribution

          } // End of Jacobian calculation

        } // End of if not boundary condition statement

      } // End of loop over pressure shape functions

    } // End of loop over the integration points

  } // End of fill_in_generic_residual_contribution_linearised_axi_nst


  ///////////////////////////////////////////////////////////////////////////
  ///////////////////////////////////////////////////////////////////////////
  ///////////////////////////////////////////////////////////////////////////


  /// Linearised axisymmetric Crouzeix-Raviart elements
  /// -------------------------------------------------


  //=======================================================================
  /// Set the data for the number of variables at each node
  //=======================================================================
  const unsigned
    LinearisedAxisymmetricQCrouzeixRaviartElement::Initial_Nvalue[9] = {
      6, 6, 6, 6, 6, 6, 6, 6, 6};


  //========================================================================
  /// Number of values (pinned or dofs) required at node n
  //========================================================================
  unsigned LinearisedAxisymmetricQCrouzeixRaviartElement::required_nvalue(
    const unsigned& n) const
  {
    return Initial_Nvalue[n];
  }


  ///////////////////////////////////////////////////////////////////////////
  ///////////////////////////////////////////////////////////////////////////
  ///////////////////////////////////////////////////////////////////////////


  /// Linearised axisymmetric Taylor-Hood elements
  /// --------------------------------------------
>>>>>>> fb5f6804

        // ---------------------------------------------
        // FIRST (RADIAL) MOMENTUM EQUATION: COSINE PART
        // ---------------------------------------------

<<<<<<< HEAD
        // Get local equation number of first velocity value at this node
        local_eqn = nodal_local_eqn(l, u_nodal_index[0]);

        // If it's not a boundary condition
        if (local_eqn >= 0)
        {
          // Pressure gradient term
          residuals[local_eqn] += interpolated_PC * (testf_ + r * dtestfdr) * W;

          // Stress tensor terms
          residuals[local_eqn] -= visc_ratio * r * (1.0 + Gamma[0]) *
                                  interpolated_dUCdr * dtestfdr * W;

          residuals[local_eqn] -=
            visc_ratio * r *
            (interpolated_dUCdz + Gamma[0] * interpolated_dWCdr) * dtestfdz * W;

          residuals[local_eqn] +=
            visc_ratio *
            ((k * Gamma[0] * interpolated_dVSdr) -
             (k * (2.0 + Gamma[0]) * interpolated_VS / r) -
             ((1.0 + Gamma[0] + (k * k)) * interpolated_UC / r)) *
            testf_ * W;

          // Inertial terms (du/dt)
          residuals[local_eqn] -= scaled_re_st * r * dudt[0] * testf_ * W;

          // Inertial terms (convective)
          residuals[local_eqn] -= scaled_re *
                                  (r * interpolated_ur * interpolated_dUCdr +
                                   r * interpolated_durdr * interpolated_UC +
                                   k * interpolated_utheta * interpolated_US -
                                   2 * interpolated_utheta * interpolated_VC +
                                   r * interpolated_uz * interpolated_dUCdz +
                                   r * interpolated_durdz * interpolated_WC) *
                                  testf_ * W;

          // Mesh velocity terms
          if (!ALE_is_disabled)
          {
            for (unsigned j = 0; j < 2; j++)
            {
              residuals[local_eqn] += scaled_re_st * r * mesh_velocity[j] *
                                      interpolated_dudx(0, j) * testf_ * W;
            }
          }

          // Calculate the Jacobian
          // ----------------------

          if (flag)
          {
            // Loop over the velocity shape functions again
            for (unsigned l2 = 0; l2 < n_node; l2++)
            {
              // Cache velocity shape functions and their derivatives
              const double psif_ = psif[l2];
              const double dpsifdr = dpsifdx(l2, 0);
              const double dpsifdz = dpsifdx(l2, 1);

              // Radial velocity component (cosine part) U_k^C
              local_unknown = nodal_local_eqn(l2, u_nodal_index[0]);
              if (local_unknown >= 0)
              {
                if (flag == 2)
                {
                  // Add the mass matrix
                  mass_matrix(local_eqn, local_unknown) +=
                    scaled_re_st * r * psif_ * testf_ * W;
                }

                // Add contributions to the Jacobian matrix

                // Stress tensor terms
                jacobian(local_eqn, local_unknown) -=
                  visc_ratio * r * (1.0 + Gamma[0]) * dpsifdr * dtestfdr * W;

                jacobian(local_eqn, local_unknown) -=
                  visc_ratio * r * dpsifdz * dtestfdz * W;

                jacobian(local_eqn, local_unknown) -=
                  visc_ratio * (1.0 + Gamma[0] + (k * k)) * psif_ * testf_ * W /
                  r;

                // Inertial terms (du/dt)
                jacobian(local_eqn, local_unknown) -=
                  scaled_re_st * r *
                  node_pt(l2)->time_stepper_pt()->weight(1, 0) * psif_ *
                  testf_ * W;

                // Inertial terms (convective)
                jacobian(local_eqn, local_unknown) -=
                  scaled_re * r *
                  (psif_ * interpolated_durdr + interpolated_ur * dpsifdr +
                   interpolated_uz * dpsifdz) *
                  testf_ * W;

                // Mesh velocity terms
                if (!ALE_is_disabled)
                {
                  for (unsigned j = 0; j < 2; j++)
                  {
                    jacobian(local_eqn, local_unknown) +=
                      scaled_re_st * r * mesh_velocity[j] * dpsifdx(l2, j) *
                      testf_ * W;
                  }
                }
              }

              // Radial velocity component (sine part) U_k^S
              local_unknown = nodal_local_eqn(l2, u_nodal_index[1]);
              if (local_unknown >= 0)
              {
                // Convective term
                jacobian(local_eqn, local_unknown) -=
                  scaled_re * k * interpolated_utheta * psif_ * testf_ * W;
              }

              // Axial velocity component (cosine part) W_k^C
              local_unknown = nodal_local_eqn(l2, u_nodal_index[2]);
              if (local_unknown >= 0)
              {
                // Stress tensor term
                jacobian(local_eqn, local_unknown) -=
                  visc_ratio * Gamma[0] * r * dpsifdr * dtestfdz * W;

                // Convective term
                jacobian(local_eqn, local_unknown) -=
                  scaled_re * r * interpolated_durdz * psif_ * testf_ * W;
              }

              // Axial velocity component (sine part) W_k^S
              // has no contribution

              // Azimuthal velocity component (cosine part) V_k^C
              local_unknown = nodal_local_eqn(l2, u_nodal_index[4]);
              if (local_unknown >= 0)
              {
                // Convective term
                jacobian(local_eqn, local_unknown) +=
                  scaled_re * 2 * interpolated_utheta * psif_ * testf_ * W;
              }

              // Azimuthal velocity component (sine part) V_k^S
              local_unknown = nodal_local_eqn(l2, u_nodal_index[5]);
              if (local_unknown >= 0)
              {
                // Stress tensor term
                jacobian(local_eqn, local_unknown) +=
                  visc_ratio *
                  ((Gamma[0] * k * dpsifdr) -
                   (k * (2.0 + Gamma[0]) * psif_ / r)) *
                  testf_ * W;
              }
            } // End of loop over velocity shape functions

            // Now loop over pressure shape functions
            // (This is the contribution from pressure gradient)
            for (unsigned l2 = 0; l2 < n_pres; l2++)
            {
              // Cosine part P_k^C
              local_unknown = p_local_eqn(l2, 0);
              if (local_unknown >= 0)
              {
                jacobian(local_eqn, local_unknown) +=
                  psip[l2] * (testf_ + r * dtestfdr) * W;
              }

              // Sine part P_k^S has no contribution

            } // End of loop over pressure shape functions
          } // End of Jacobian calculation

        } // End of if not boundary condition statement

        // --------------------------------------------
        // SECOND (RADIAL) MOMENTUM EQUATION: SINE PART
        // --------------------------------------------

        // Get local equation number of second velocity value at this node
        local_eqn = nodal_local_eqn(l, u_nodal_index[1]);

        // If it's not a boundary condition
        if (local_eqn >= 0)
        {
          // Pressure gradient term
          residuals[local_eqn] += interpolated_PS * (testf_ + r * dtestfdr) * W;

          // Stress tensor terms
          residuals[local_eqn] -= visc_ratio * r * (1.0 + Gamma[0]) *
                                  interpolated_dUSdr * dtestfdr * W;

          residuals[local_eqn] -=
            visc_ratio * r *
            (interpolated_dUSdz + Gamma[0] * interpolated_dWSdr) * dtestfdz * W;

          residuals[local_eqn] -=
            visc_ratio *
            ((k * Gamma[0] * interpolated_dVCdr) -
             (k * (2.0 + Gamma[0]) * interpolated_VC / r) +
             ((1.0 + Gamma[0] + (k * k)) * interpolated_US / r)) *
            testf_ * W;

          // Inertial terms (du/dt)
          residuals[local_eqn] -= scaled_re_st * r * dudt[1] * testf_ * W;

          // Inertial terms (convective)
          residuals[local_eqn] -= scaled_re *
                                  (r * interpolated_ur * interpolated_dUSdr +
                                   r * interpolated_durdr * interpolated_US -
                                   k * interpolated_utheta * interpolated_UC -
                                   2 * interpolated_utheta * interpolated_VS +
                                   r * interpolated_uz * interpolated_dUSdz +
                                   r * interpolated_durdz * interpolated_WS) *
                                  testf_ * W;

          // Mesh velocity terms
          if (!ALE_is_disabled)
          {
            for (unsigned j = 0; j < 2; j++)
            {
              residuals[local_eqn] += scaled_re_st * r * mesh_velocity[j] *
                                      interpolated_dudx(1, j) * testf_ * W;
            }
          }

          // Calculate the Jacobian
          // ----------------------

          if (flag)
          {
            // Loop over the velocity shape functions again
            for (unsigned l2 = 0; l2 < n_node; l2++)
            {
              // Cache velocity shape functions and their derivatives
              const double psif_ = psif[l2];
              const double dpsifdr = dpsifdx(l2, 0);
              const double dpsifdz = dpsifdx(l2, 1);

              // Radial velocity component (cosine part) U_k^C
              local_unknown = nodal_local_eqn(l2, u_nodal_index[0]);
              if (local_unknown >= 0)
              {
                // Convective term
                jacobian(local_eqn, local_unknown) +=
                  scaled_re * k * interpolated_utheta * psif_ * testf_ * W;
              }

              // Radial velocity component (sine part) U_k^S
              local_unknown = nodal_local_eqn(l2, u_nodal_index[1]);
              if (local_unknown >= 0)
              {
                if (flag == 2)
                {
                  // Add the mass matrix
                  mass_matrix(local_eqn, local_unknown) +=
                    scaled_re_st * r * psif_ * testf_ * W;
                }

                // Add contributions to the Jacobian matrix

                // Stress tensor terms
                jacobian(local_eqn, local_unknown) -=
                  visc_ratio * r * (1.0 + Gamma[0]) * dpsifdr * dtestfdr * W;

                jacobian(local_eqn, local_unknown) -=
                  visc_ratio * r * dpsifdz * dtestfdz * W;

                jacobian(local_eqn, local_unknown) -=
                  visc_ratio * (1.0 + Gamma[0] + (k * k)) * psif_ * testf_ * W /
                  r;

                // Inertial terms (du/dt)
                jacobian(local_eqn, local_unknown) -=
                  scaled_re_st * r *
                  node_pt(l2)->time_stepper_pt()->weight(1, 0) * psif_ *
                  testf_ * W;

                // Inertial terms (convective)
                jacobian(local_eqn, local_unknown) -=
                  scaled_re * r *
                  (psif_ * interpolated_durdr + interpolated_ur * dpsifdr +
                   interpolated_uz * dpsifdz) *
                  testf_ * W;

                // Mesh velocity terms
                if (!ALE_is_disabled)
                {
                  for (unsigned j = 0; j < 2; j++)
                  {
                    jacobian(local_eqn, local_unknown) +=
                      scaled_re_st * r * mesh_velocity[j] * dpsifdx(l2, j) *
                      testf_ * W;
                  }
                }
              }

              // Axial velocity component (cosine part) W_k^C
              // has no contribution

              // Axial velocity component (sine part) W_k^S
              local_unknown = nodal_local_eqn(l2, u_nodal_index[3]);
              if (local_unknown >= 0)
              {
                // Stress tensor term
                jacobian(local_eqn, local_unknown) -=
                  visc_ratio * Gamma[0] * r * dpsifdr * dtestfdz * W;

                // Convective term
                jacobian(local_eqn, local_unknown) -=
                  scaled_re * r * interpolated_durdz * psif_ * testf_ * W;
              }

              // Azimuthal velocity component (cosine part) V_k^C
              local_unknown = nodal_local_eqn(l2, u_nodal_index[4]);
              if (local_unknown >= 0)
              {
                // Stress tensor terms
                jacobian(local_eqn, local_unknown) -=
                  visc_ratio *
                  ((Gamma[0] * k * dpsifdr) -
                   (k * (2.0 + Gamma[0]) * psif_ / r)) *
                  testf_ * W;
              }

              // Azimuthal velocity component (sine part) V_k^S
              local_unknown = nodal_local_eqn(l2, u_nodal_index[5]);
              if (local_unknown >= 0)
              {
                // Convective term
                jacobian(local_eqn, local_unknown) +=
                  scaled_re * 2 * interpolated_utheta * psif_ * testf_ * W;
              }
            } // End of loop over velocity shape functions

            // Now loop over pressure shape functions
            // (This is the contribution from pressure gradient)
            for (unsigned l2 = 0; l2 < n_pres; l2++)
            {
              // Cosine part P_k^C has no contribution

              // Sine part P_k^S
              local_unknown = p_local_eqn(l2, 1);
              if (local_unknown >= 0)
              {
                jacobian(local_eqn, local_unknown) +=
                  psip[l2] * (testf_ + r * dtestfdr) * W;
              }
            } // End of loop over pressure shape functions
          } // End of Jacobian calculation

        } // End of if not boundary condition statement

        // --------------------------------------------
        // THIRD (AXIAL) MOMENTUM EQUATION: COSINE PART
        // --------------------------------------------

        // Get local equation number of third velocity value at this node
        local_eqn = nodal_local_eqn(l, u_nodal_index[2]);

        // If it's not a boundary condition
        if (local_eqn >= 0)
        {
          // Pressure gradient term
          residuals[local_eqn] += r * interpolated_PC * dtestfdz * W;

          // Stress tensor terms
          residuals[local_eqn] -=
            visc_ratio * r *
            (interpolated_dWCdr + Gamma[1] * interpolated_dUCdz) * dtestfdr * W;

          residuals[local_eqn] -= visc_ratio * r * (1.0 + Gamma[1]) *
                                  interpolated_dWCdz * dtestfdz * W;

          residuals[local_eqn] +=
            visc_ratio * k *
            (Gamma[1] * interpolated_dVSdz - k * interpolated_WC / r) * testf_ *
            W;

          // Inertial terms (du/dt)
          residuals[local_eqn] -= scaled_re_st * r * dudt[2] * testf_ * W;

          // Inertial terms (convective)
          residuals[local_eqn] -= scaled_re *
                                  (r * interpolated_ur * interpolated_dWCdr +
                                   r * interpolated_duzdr * interpolated_UC +
                                   k * interpolated_utheta * interpolated_WS +
                                   r * interpolated_uz * interpolated_dWCdz +
                                   r * interpolated_duzdz * interpolated_WC) *
                                  testf_ * W;

          // Mesh velocity terms
          if (!ALE_is_disabled)
          {
            for (unsigned j = 0; j < 2; j++)
            {
              residuals[local_eqn] += scaled_re_st * r * mesh_velocity[j] *
                                      interpolated_dudx(2, j) * testf_ * W;
            }
          }

          // Calculate the Jacobian
          // ----------------------

          if (flag)
          {
            // Loop over the velocity shape functions again
            for (unsigned l2 = 0; l2 < n_node; l2++)
            {
              // Cache velocity shape functions and their derivatives
              const double psif_ = psif[l2];
              const double dpsifdr = dpsifdx(l2, 0);
              const double dpsifdz = dpsifdx(l2, 1);

              // Radial velocity component (cosine part) U_k^C
              local_unknown = nodal_local_eqn(l2, u_nodal_index[0]);
              if (local_unknown >= 0)
              {
                // Stress tensor term
                jacobian(local_eqn, local_unknown) -=
                  visc_ratio * r * Gamma[1] * dpsifdz * dtestfdr * W;

                // Convective term
                jacobian(local_eqn, local_unknown) -=
                  scaled_re * r * psif_ * interpolated_duzdr * testf_ * W;
              }

              // Radial velocity component (sine part) U_k^S
              // has no contribution

              // Axial velocity component (cosine part) W_k^C
              local_unknown = nodal_local_eqn(l2, u_nodal_index[2]);
              if (local_unknown >= 0)
              {
                if (flag == 2)
                {
                  // Add the mass matrix
                  mass_matrix(local_eqn, local_unknown) +=
                    scaled_re_st * r * psif_ * testf_ * W;
                }

                // Add contributions to the Jacobian matrix

                // Stress tensor terms
                jacobian(local_eqn, local_unknown) -=
                  visc_ratio * r * dpsifdr * dtestfdr * W;

                jacobian(local_eqn, local_unknown) -=
                  visc_ratio * r * (1.0 + Gamma[1]) * dpsifdz * dtestfdz * W;

                jacobian(local_eqn, local_unknown) -=
                  visc_ratio * k * k * psif_ * testf_ * W / r;

                // Inertial terms (du/dt)
                jacobian(local_eqn, local_unknown) -=
                  scaled_re_st * r *
                  node_pt(l2)->time_stepper_pt()->weight(1, 0) * psif_ *
                  testf_ * W;

                // Inertial terms (convective)
                jacobian(local_eqn, local_unknown) -=
                  scaled_re * r *
                  (interpolated_ur * dpsifdr + psif_ * interpolated_duzdz +
                   interpolated_uz * dpsifdz) *
                  testf_ * W;

                // Mesh velocity terms
                if (!ALE_is_disabled)
                {
                  for (unsigned j = 0; j < 2; j++)
                  {
                    jacobian(local_eqn, local_unknown) +=
                      scaled_re_st * r * mesh_velocity[j] * dpsifdx(l2, j) *
                      testf_ * W;
                  }
                }
              }

              // Axial velocity component (sine part) W_k^S
              local_unknown = nodal_local_eqn(l2, u_nodal_index[3]);
              if (local_unknown >= 0)
              {
                // Convective term
                jacobian(local_eqn, local_unknown) -=
                  scaled_re * k * interpolated_utheta * psif_ * testf_ * W;
              }

              // Azimuthal velocity component (cosine part) V_k^C
              // has no contribution

              // Azimuthal velocity component (sine part) V_k^S
              local_unknown = nodal_local_eqn(l2, u_nodal_index[5]);
              if (local_unknown >= 0)
              {
                // Stress tensor term
                jacobian(local_eqn, local_unknown) +=
                  visc_ratio * Gamma[1] * k * dpsifdz * testf_ * W;
              }
            } // End of loop over velocity shape functions

            // Now loop over pressure shape functions
            // (This is the contribution from pressure gradient)
            for (unsigned l2 = 0; l2 < n_pres; l2++)
            {
              // Cosine part P_k^C
              local_unknown = p_local_eqn(l2, 0);
              if (local_unknown >= 0)
              {
                jacobian(local_eqn, local_unknown) +=
                  r * psip[l2] * dtestfdz * W;
              }

              // Sine part P_k^S has no contribution

            } // End of loop over pressure shape functions
          } // End of Jacobian calculation

        } // End of if not boundary condition statement

        // -------------------------------------------
        // FOURTH (AXIAL) MOMENTUM EQUATION: SINE PART
        // -------------------------------------------

        // Get local equation number of fourth velocity value at this node
        local_eqn = nodal_local_eqn(l, u_nodal_index[3]);

        // If it's not a boundary condition
        if (local_eqn >= 0)
        {
          // Pressure gradient term
          residuals[local_eqn] += r * interpolated_PS * dtestfdz * W;

          // Stress tensor terms
          residuals[local_eqn] -=
            visc_ratio * r *
            (interpolated_dWSdr + Gamma[1] * interpolated_dUSdz) * dtestfdr * W;

          residuals[local_eqn] -= visc_ratio * r * (1.0 + Gamma[1]) *
                                  interpolated_dWSdz * dtestfdz * W;

          residuals[local_eqn] -=
            visc_ratio * k *
            (Gamma[1] * interpolated_dVCdz + k * interpolated_WS / r) * testf_ *
            W;

          // Inertial terms (du/dt)
          residuals[local_eqn] -= scaled_re_st * r * dudt[3] * testf_ * W;

          // Inertial terms (convective)
          residuals[local_eqn] -= scaled_re *
                                  (r * interpolated_ur * interpolated_dWSdr +
                                   r * interpolated_duzdr * interpolated_US -
                                   k * interpolated_utheta * interpolated_WC +
                                   r * interpolated_uz * interpolated_dWSdz +
                                   r * interpolated_duzdz * interpolated_WS) *
                                  testf_ * W;

          // Mesh velocity terms
          if (!ALE_is_disabled)
          {
            for (unsigned j = 0; j < 2; j++)
            {
              residuals[local_eqn] += scaled_re_st * r * mesh_velocity[j] *
                                      interpolated_dudx(3, j) * testf_ * W;
            }
          }

          // Calculate the Jacobian
          // ----------------------

          if (flag)
          {
            // Loop over the velocity shape functions again
            for (unsigned l2 = 0; l2 < n_node; l2++)
            {
              // Cache velocity shape functions and their derivatives
              const double psif_ = psif[l2];
              const double dpsifdr = dpsifdx(l2, 0);
              const double dpsifdz = dpsifdx(l2, 1);

              // Radial velocity component (cosine part) U_k^C
              // has no contribution

              // Radial velocity component (sine part) U_k^S
              local_unknown = nodal_local_eqn(l2, u_nodal_index[1]);
              if (local_unknown >= 0)
              {
                // Stress tensor term
                jacobian(local_eqn, local_unknown) -=
                  visc_ratio * r * Gamma[1] * dpsifdz * dtestfdr * W;

                // Convective term
                jacobian(local_eqn, local_unknown) -=
                  scaled_re * r * psif_ * interpolated_duzdr * testf_ * W;
              }

              // Axial velocity component (cosine part) W_k^S
              local_unknown = nodal_local_eqn(l2, u_nodal_index[2]);
              if (local_unknown >= 0)
              {
                // Convective term
                jacobian(local_eqn, local_unknown) +=
                  scaled_re * k * interpolated_utheta * psif_ * testf_ * W;
              }

              // Axial velocity component (sine part) W_k^S
              local_unknown = nodal_local_eqn(l2, u_nodal_index[3]);
              if (local_unknown >= 0)
              {
                if (flag == 2)
                {
                  // Add the mass matrix
                  mass_matrix(local_eqn, local_unknown) +=
                    scaled_re_st * r * psif_ * testf_ * W;
                }

                // Add contributions to the Jacobian matrix

                // Stress tensor terms
                jacobian(local_eqn, local_unknown) -=
                  visc_ratio * r * dpsifdr * dtestfdr * W;

                jacobian(local_eqn, local_unknown) -=
                  visc_ratio * r * (1.0 + Gamma[1]) * dpsifdz * dtestfdz * W;

                jacobian(local_eqn, local_unknown) -=
                  visc_ratio * k * k * psif_ * testf_ * W / r;

                // Inertial terms (du/dt)
                jacobian(local_eqn, local_unknown) -=
                  scaled_re_st * r *
                  node_pt(l2)->time_stepper_pt()->weight(1, 0) * psif_ *
                  testf_ * W;

                // Inertial terms (convective)
                jacobian(local_eqn, local_unknown) -=
                  scaled_re * r *
                  (interpolated_ur * dpsifdr + psif_ * interpolated_duzdz +
                   interpolated_uz * dpsifdz) *
                  testf_ * W;

                // Mesh velocity terms
                if (!ALE_is_disabled)
                {
                  for (unsigned j = 0; j < 2; j++)
                  {
                    jacobian(local_eqn, local_unknown) +=
                      scaled_re_st * r * mesh_velocity[j] * dpsifdx(l2, j) *
                      testf_ * W;
                  }
                }
              }

              // Azimuthal velocity component (cosine part) V_k^C
              local_unknown = nodal_local_eqn(l2, u_nodal_index[4]);
              if (local_unknown >= 0)
              {
                // Stress tensor term
                jacobian(local_eqn, local_unknown) -=
                  visc_ratio * Gamma[1] * k * dpsifdz * testf_ * W;
              }

              // Azimuthal velocity component (sine part) V_k^S
              // has no contribution

            } // End of loop over velocity shape functions

            // Now loop over pressure shape functions
            // (This is the contribution from pressure gradient)
            for (unsigned l2 = 0; l2 < n_pres; l2++)
            {
              // Cosine part P_k^C has no contribution

              // Sine part P_k^S
              local_unknown = p_local_eqn(l2, 1);
              if (local_unknown >= 0)
              {
                jacobian(local_eqn, local_unknown) +=
                  r * psip[l2] * dtestfdz * W;
              }
            } // End of loop over pressure shape functions
          } // End of Jacobian calculation

        } // End of if not boundary condition statement

        // ------------------------------------------------
        // FIFTH (AZIMUTHAL) MOMENTUM EQUATION: COSINE PART
        // ------------------------------------------------

        // Get local equation number of fifth velocity value at this node
        local_eqn = nodal_local_eqn(l, u_nodal_index[4]);

        // If it's not a boundary condition
        if (local_eqn >= 0)
        {
          // Pressure gradient term
          residuals[local_eqn] -= k * interpolated_PS * testf_ * W;

          // Stress tensor terms
          residuals[local_eqn] +=
            visc_ratio *
            (-r * interpolated_dVCdr - k * Gamma[0] * interpolated_US +
             Gamma[0] * interpolated_VC) *
            dtestfdr * W;

          residuals[local_eqn] -=
            visc_ratio *
            (k * Gamma[0] * interpolated_WS + r * interpolated_dVCdz) *
            dtestfdz * W;

          residuals[local_eqn] +=
            visc_ratio *
            (Gamma[0] * interpolated_dVCdr +
             k * (2.0 + Gamma[0]) * interpolated_US / r -
             (1.0 + (k * k) + (k * k * Gamma[0])) * interpolated_VC / r) *
            testf_ * W;

          // Inertial terms (du/dt)
          residuals[local_eqn] -= scaled_re_st * r * dudt[4] * testf_ * W;

          // Inertial terms (convective)
          residuals[local_eqn] -=
            scaled_re *
            (r * interpolated_ur * interpolated_dVCdr +
             r * interpolated_duthetadr * interpolated_UC +
             k * interpolated_utheta * interpolated_VS +
             interpolated_utheta * interpolated_UC +
             interpolated_ur * interpolated_VC +
             r * interpolated_uz * interpolated_dVCdz +
             r * interpolated_duthetadz * interpolated_WC) *
            testf_ * W;

          // Mesh velocity terms
          if (!ALE_is_disabled)
          {
            for (unsigned j = 0; j < 2; j++)
            {
              residuals[local_eqn] += scaled_re_st * r * mesh_velocity[j] *
                                      interpolated_dudx(4, j) * testf_ * W;
            }
          }

          // Calculate the Jacobian
          // ----------------------

          if (flag)
          {
            // Loop over the velocity shape functions again
            for (unsigned l2 = 0; l2 < n_node; l2++)
            {
              // Cache velocity shape functions and their derivatives
              const double psif_ = psif[l2];
              const double dpsifdr = dpsifdx(l2, 0);
              const double dpsifdz = dpsifdx(l2, 1);

              // Radial velocity component (cosine part) U_k^C
              local_unknown = nodal_local_eqn(l2, u_nodal_index[0]);
              if (local_unknown >= 0)
              {
                // Convective terms
                jacobian(local_eqn, local_unknown) -=
                  scaled_re *
                  (r * interpolated_duthetadr + interpolated_utheta) * psif_ *
                  testf_ * W;
              }

              // Radial velocity component (sine part) U_k^S
              local_unknown = nodal_local_eqn(l2, u_nodal_index[1]);
              if (local_unknown >= 0)
              {
                // Stress tensor terms
                jacobian(local_eqn, local_unknown) +=
                  visc_ratio * k * psif_ *
                  (((2.0 + Gamma[0]) * testf_ / r) - (Gamma[0] * dtestfdr)) * W;
              }

              // Axial velocity component (cosine part) W_k^C
              local_unknown = nodal_local_eqn(l2, u_nodal_index[2]);
              if (local_unknown >= 0)
              {
                // Convective term
                jacobian(local_eqn, local_unknown) -=
                  scaled_re * r * psif_ * interpolated_duthetadz * testf_ * W;
              }

              // Axial velocity component (sine part) W_k^S
              local_unknown = nodal_local_eqn(l2, u_nodal_index[3]);
              if (local_unknown >= 0)
              {
                // Stress tensor term
                jacobian(local_eqn, local_unknown) -=
                  visc_ratio * k * Gamma[0] * psif_ * dtestfdz * W;
              }

              // Azimuthal velocity component (cosine part) V_k^C
              local_unknown = nodal_local_eqn(l2, u_nodal_index[4]);
              if (local_unknown >= 0)
              {
                if (flag == 2)
                {
                  // Add the mass matrix
                  mass_matrix(local_eqn, local_unknown) +=
                    scaled_re_st * r * psif_ * testf_ * W;
                }

                // Add contributions to the Jacobian matrix

                // Stress tensor terms
                jacobian(local_eqn, local_unknown) +=
                  visc_ratio * (Gamma[0] * psif_ - r * dpsifdr) * dtestfdr * W;

                jacobian(local_eqn, local_unknown) -=
                  visc_ratio * r * dpsifdz * dtestfdz * W;

                jacobian(local_eqn, local_unknown) +=
                  visc_ratio *
                  (Gamma[0] * dpsifdr -
                   (1.0 + (k * k) + (k * k * Gamma[0])) * psif_ / r) *
                  testf_ * W;

                // Inertial terms (du/dt)
                jacobian(local_eqn, local_unknown) -=
                  scaled_re_st * r *
                  node_pt(l2)->time_stepper_pt()->weight(1, 0) * psif_ *
                  testf_ * W;

                // Inertial terms (convective)
                jacobian(local_eqn, local_unknown) -=
                  scaled_re *
                  (r * interpolated_ur * dpsifdr + interpolated_ur * psif_ +
                   r * interpolated_uz * dpsifdz) *
                  testf_ * W;

                // Mesh velocity terms
                if (!ALE_is_disabled)
                {
                  for (unsigned j = 0; j < 2; j++)
                  {
                    jacobian(local_eqn, local_unknown) +=
                      scaled_re_st * r * mesh_velocity[j] * dpsifdx(l2, j) *
                      testf_ * W;
                  }
                }
              }

              // Azimuthal velocity component (sine part) V_k^S
              local_unknown = nodal_local_eqn(l2, u_nodal_index[5]);
              if (local_unknown >= 0)
              {
                // Convective term
                jacobian(local_eqn, local_unknown) -=
                  scaled_re * k * interpolated_utheta * psif_ * testf_ * W;
              }
            } // End of loop over velocity shape functions

            // Now loop over pressure shape functions
            // (This is the contribution from pressure gradient)
            for (unsigned l2 = 0; l2 < n_pres; l2++)
            {
              // Cosine part P_k^C has no contribution

              // Sine part P_k^S
              local_unknown = p_local_eqn(l2, 1);
              if (local_unknown >= 0)
              {
                jacobian(local_eqn, local_unknown) -= k * psip[l2] * testf_ * W;
              }
            } // End of loop over pressure shape functions
          } // End of Jacobian calculation

        } // End of if not boundary condition statement

        // ----------------------------------------------
        // SIXTH (AZIMUTHAL) MOMENTUM EQUATION: SINE PART
        // ----------------------------------------------

        // Get local equation number of sixth velocity value at this node
        local_eqn = nodal_local_eqn(l, u_nodal_index[5]);

        // If it's not a boundary condition
        if (local_eqn >= 0)
        {
          // Pressure gradient term
          residuals[local_eqn] += k * interpolated_PC * testf_ * W;

          // Stress tensor terms
          residuals[local_eqn] +=
            visc_ratio *
            (-r * interpolated_dVSdr + k * Gamma[0] * interpolated_UC +
             Gamma[0] * interpolated_VS) *
            dtestfdr * W;

          residuals[local_eqn] +=
            visc_ratio *
            (k * Gamma[0] * interpolated_WC - r * interpolated_dVSdz) *
            dtestfdz * W;

          residuals[local_eqn] +=
            visc_ratio *
            (Gamma[0] * interpolated_dVSdr -
             k * (2.0 + Gamma[0]) * interpolated_UC / r -
             (1.0 + (k * k) + (k * k * Gamma[0])) * interpolated_VS / r) *
            testf_ * W;

          // Inertial terms (du/dt)
          residuals[local_eqn] -= scaled_re_st * r * dudt[5] * testf_ * W;

          // Inertial terms (convective)
          residuals[local_eqn] -=
            scaled_re *
            (r * interpolated_ur * interpolated_dVSdr +
             r * interpolated_duthetadr * interpolated_US -
             k * interpolated_utheta * interpolated_VC +
             interpolated_utheta * interpolated_US +
             interpolated_ur * interpolated_VS +
             r * interpolated_uz * interpolated_dVSdz +
             r * interpolated_duthetadz * interpolated_WS) *
            testf_ * W;

          // Mesh velocity terms
          if (!ALE_is_disabled)
          {
            for (unsigned j = 0; j < 2; j++)
            {
              residuals[local_eqn] += scaled_re_st * r * mesh_velocity[j] *
                                      interpolated_dudx(5, j) * testf_ * W;
            }
          }

          // Calculate the Jacobian
          // ----------------------

          if (flag)
          {
            // Loop over the velocity shape functions again
            for (unsigned l2 = 0; l2 < n_node; l2++)
            {
              // Cache velocity shape functions and their derivatives
              const double psif_ = psif[l2];
              const double dpsifdr = dpsifdx(l2, 0);
              const double dpsifdz = dpsifdx(l2, 1);

              // Radial velocity component (cosine part) U_k^C
              local_unknown = nodal_local_eqn(l2, u_nodal_index[0]);
              if (local_unknown >= 0)
              {
                // Stress tensor terms
                jacobian(local_eqn, local_unknown) +=
                  visc_ratio * k * psif_ *
                  ((Gamma[0] * dtestfdr) - ((2.0 + Gamma[0]) * testf_ / r)) * W;
              }

              // Radial velocity component (sine part) U_k^S
              local_unknown = nodal_local_eqn(l2, u_nodal_index[1]);
              if (local_unknown >= 0)
              {
                // Convective terms
                jacobian(local_eqn, local_unknown) -=
                  scaled_re *
                  (r * interpolated_duthetadr + interpolated_utheta) * psif_ *
                  testf_ * W;
              }

              // Axial velocity component (cosine part) W_k^C
              local_unknown = nodal_local_eqn(l2, u_nodal_index[2]);
              if (local_unknown >= 0)
              {
                // Stress tensor term
                jacobian(local_eqn, local_unknown) +=
                  visc_ratio * k * Gamma[0] * psif_ * dtestfdz * W;
              }

              // Axial velocity component (sine part) W_k^S
              local_unknown = nodal_local_eqn(l2, u_nodal_index[3]);
              if (local_unknown >= 0)
              {
                // Convective term
                jacobian(local_eqn, local_unknown) -=
                  scaled_re * r * psif_ * interpolated_duthetadz * testf_ * W;
              }

              // Azimuthal velocity component (cosine part) V_k^C
              local_unknown = nodal_local_eqn(l2, u_nodal_index[4]);
              if (local_unknown >= 0)
              {
                // Convective term
                jacobian(local_eqn, local_unknown) +=
                  scaled_re * k * interpolated_utheta * psif_ * testf_ * W;
              }

              // Azimuthal velocity component (sine part) V_k^S
              local_unknown = nodal_local_eqn(l2, u_nodal_index[5]);
              if (local_unknown >= 0)
              {
                if (flag == 2)
                {
                  // Add the mass matrix
                  mass_matrix(local_eqn, local_unknown) +=
                    scaled_re_st * r * psif_ * testf_ * W;
                }

                // Add contributions to the Jacobian matrix

                // Stress tensor terms
                jacobian(local_eqn, local_unknown) +=
                  visc_ratio * (Gamma[0] * psif_ - r * dpsifdr) * dtestfdr * W;

                jacobian(local_eqn, local_unknown) -=
                  visc_ratio * r * dpsifdz * dtestfdz * W;

                jacobian(local_eqn, local_unknown) +=
                  visc_ratio *
                  (Gamma[0] * dpsifdr -
                   (1.0 + (k * k) + (k * k * Gamma[0])) * psif_ / r) *
                  testf_ * W;

                // Inertial terms (du/dt)
                jacobian(local_eqn, local_unknown) -=
                  scaled_re_st * r *
                  node_pt(l2)->time_stepper_pt()->weight(1, 0) * psif_ *
                  testf_ * W;

                // Convective terms
                jacobian(local_eqn, local_unknown) -=
                  scaled_re *
                  (r * interpolated_ur * dpsifdr + interpolated_ur * psif_ +
                   r * interpolated_uz * dpsifdz) *
                  testf_ * W;

                // Mesh velocity terms
                if (!ALE_is_disabled)
                {
                  for (unsigned j = 0; j < 2; j++)
                  {
                    jacobian(local_eqn, local_unknown) +=
                      scaled_re_st * r * mesh_velocity[j] * dpsifdx(l2, j) *
                      testf_ * W;
                  }
                }
              }
            } // End of loop over velocity shape functions

            // Now loop over pressure shape functions
            // (This is the contribution from pressure gradient)
            for (unsigned l2 = 0; l2 < n_pres; l2++)
            {
              // Cosine part P_k^C
              local_unknown = p_local_eqn(l2, 0);
              if (local_unknown >= 0)
              {
                jacobian(local_eqn, local_unknown) += k * psip[l2] * testf_ * W;
              }

              // Sine part P_k^S has no contribution

            } // End of loop over pressure shape functions
          } // End of Jacobian calculation

        } // End of if not boundary condition statement

      } // End of loop over shape functions

      // ====================
      // CONTINUITY EQUATIONS
      // ====================

      // Loop over the pressure shape functions
      for (unsigned l = 0; l < n_pres; l++)
      {
        // Cache test function
        const double testp_ = testp[l];

        // --------------------------------------
        // FIRST CONTINUITY EQUATION: COSINE PART
        // --------------------------------------
=======
  //=======================================================================
  /// Set the data for the number of variables at each node
  //=======================================================================
  const unsigned LinearisedAxisymmetricQTaylorHoodElement::Initial_Nvalue[9] = {
    8, 6, 8, 6, 6, 6, 8, 6, 8};


  //=======================================================================
  /// Set the data for the pressure conversion array
  //=======================================================================
  const unsigned LinearisedAxisymmetricQTaylorHoodElement::Pconv[4] = {
    0, 2, 6, 8};
>>>>>>> fb5f6804

        // Get local equation number of first pressure value at this node
        local_eqn = p_local_eqn(l, 0);

<<<<<<< HEAD
        // If it's not a boundary condition
        if (local_eqn >= 0)
        {
          // Gradient terms
          residuals[local_eqn] +=
            (interpolated_UC + r * interpolated_dUCdr + k * interpolated_VS +
             r * interpolated_dWCdz) *
            testp_ * W;

          // Calculate the Jacobian
          // ----------------------

          if (flag)
          {
            // Loop over the velocity shape functions
            for (unsigned l2 = 0; l2 < n_node; l2++)
            {
              // Cache velocity shape functions and their derivatives
              const double psif_ = psif[l2];
              const double dpsifdr = dpsifdx(l2, 0);
              const double dpsifdz = dpsifdx(l2, 1);

              // Radial velocity component (cosine part) U_k^C
              local_unknown = nodal_local_eqn(l2, u_nodal_index[0]);
              if (local_unknown >= 0)
              {
                jacobian(local_eqn, local_unknown) +=
                  (psif_ + r * dpsifdr) * testp_ * W;
              }

              // Radial velocity component (sine part) U_k^S
              // has no contribution

              // Axial velocity component (cosine part) W_k^C
              local_unknown = nodal_local_eqn(l2, u_nodal_index[2]);
              if (local_unknown >= 0)
              {
                jacobian(local_eqn, local_unknown) += r * dpsifdz * testp_ * W;
              }

              // Axial velocity component (sine part) W_k^S
              // has no contribution

              // Azimuthal velocity component (cosine part) V_k^C
              // has no contribution

              // Azimuthal velocity component (sine part) V_k^S
              local_unknown = nodal_local_eqn(l2, u_nodal_index[5]);
              if (local_unknown >= 0)
              {
                jacobian(local_eqn, local_unknown) += k * psif_ * testp_ * W;
              }
            } // End of loop over velocity shape functions

            // Real and imaginary pressure components, P_k^C and P_k^S,
            // have no contribution

          } // End of Jacobian calculation

        } // End of if not boundary condition statement

        // -------------------------------------
        // SECOND CONTINUITY EQUATION: SINE PART
        // -------------------------------------

        // Get local equation number of second pressure value at this node
        local_eqn = p_local_eqn(l, 1);

        // If it's not a boundary condition
        if (local_eqn >= 0)
        {
          // Gradient terms
          residuals[local_eqn] +=
            (interpolated_US + r * interpolated_dUSdr - k * interpolated_VC +
             r * interpolated_dWSdz) *
            testp_ * W;

          // Calculate the Jacobian
          // ----------------------

          if (flag)
          {
            // Loop over the velocity shape functions
            for (unsigned l2 = 0; l2 < n_node; l2++)
            {
              // Cache velocity shape functions and their derivatives
              const double psif_ = psif[l2];
              const double dpsifdr = dpsifdx(l2, 0);
              const double dpsifdz = dpsifdx(l2, 1);

              // Radial velocity component (cosine part) U_k^C
              // has no contribution

              // Radial velocity component (sine part) U_k^S
              local_unknown = nodal_local_eqn(l2, u_nodal_index[1]);
              if (local_unknown >= 0)
              {
                jacobian(local_eqn, local_unknown) +=
                  (psif_ + r * dpsifdr) * testp_ * W;
              }

              // Axial velocity component (cosine part) W_k^C
              // has no contribution

              // Axial velocity component (sine part) W_k^S
              local_unknown = nodal_local_eqn(l2, u_nodal_index[3]);
              if (local_unknown >= 0)
              {
                jacobian(local_eqn, local_unknown) += r * dpsifdz * testp_ * W;
              }

              // Azimuthal velocity component (cosine part) V_k^C
              local_unknown = nodal_local_eqn(l2, u_nodal_index[4]);
              if (local_unknown >= 0)
              {
                jacobian(local_eqn, local_unknown) -= k * psif_ * testp_ * W;
              }

              // Azimuthal velocity component (sine part) V_k^S
              // has no contribution

            } // End of loop over velocity shape functions

            // Real and imaginary pressure components, P_k^C and P_k^S,
            // have no contribution

          } // End of Jacobian calculation

        } // End of if not boundary condition statement

      } // End of loop over pressure shape functions

    } // End of loop over the integration points

  } // End of fill_in_generic_residual_contribution_linearised_axi_nst

  ///////////////////////////////////////////////////////////////////////////
  ///////////////////////////////////////////////////////////////////////////
  ///////////////////////////////////////////////////////////////////////////

  /// Linearised axisymmetric Crouzeix-Raviart elements
  /// -------------------------------------------------

  //=======================================================================
  /// Set the data for the number of variables at each node
  //=======================================================================
  const unsigned
    LinearisedAxisymmetricQCrouzeixRaviartElement::Initial_Nvalue[9] = {
      6, 6, 6, 6, 6, 6, 6, 6, 6};

  //========================================================================
  /// Number of values (pinned or dofs) required at node n
  //========================================================================
  unsigned LinearisedAxisymmetricQCrouzeixRaviartElement::required_nvalue(
    const unsigned& n) const
  {
    return Initial_Nvalue[n];
  }

  ///////////////////////////////////////////////////////////////////////////
  ///////////////////////////////////////////////////////////////////////////
  ///////////////////////////////////////////////////////////////////////////

  /// Linearised axisymmetric Taylor-Hood elements
  /// --------------------------------------------

  //=======================================================================
  /// Set the data for the number of variables at each node
  //=======================================================================
  const unsigned LinearisedAxisymmetricQTaylorHoodElement::Initial_Nvalue[9] = {
    8, 6, 8, 6, 6, 6, 8, 6, 8};

  //=======================================================================
  /// Set the data for the pressure conversion array
  //=======================================================================
  const unsigned LinearisedAxisymmetricQTaylorHoodElement::Pconv[4] = {
    0, 2, 6, 8};

=======
>>>>>>> fb5f6804
} // namespace oomph<|MERGE_RESOLUTION|>--- conflicted
+++ resolved
@@ -54,10 +54,7 @@
     LinearisedAxisymmetricNavierStokesEquations::Default_Physical_Ratio_Value =
       1.0;
 
-<<<<<<< HEAD
-=======
-
->>>>>>> fb5f6804
+
   //=======================================================================
   /// Output function in tecplot format: Velocities only
   /// r, z, U^C, U^S, V^C, V^S, W^C, W^S
@@ -143,10 +140,7 @@
 
   } // End of output_veloc
 
-<<<<<<< HEAD
-=======
-
->>>>>>> fb5f6804
+
   //=======================================================================
   /// Output function in tecplot format:
   /// r, z, U^C, U^S, V^C, V^S, W^C, W^S, P^C, P^S
@@ -198,10 +192,7 @@
 
   } // End of output
 
-<<<<<<< HEAD
-=======
-
->>>>>>> fb5f6804
+
   //=======================================================================
   /// Output function in tecplot format:
   /// r, z, U^C, U^S, V^C, V^S, W^C, W^S, P^C, P^S
@@ -253,10 +244,7 @@
 
   } // End of output
 
-<<<<<<< HEAD
-=======
-
->>>>>>> fb5f6804
+
   //=======================================================================
   /// Get strain-rate tensor: \f$ e_{ij} \f$  where
   /// \f$ i,j = r,z,\theta \f$ (in that order). We evaluate this tensor
@@ -395,10 +383,7 @@
 
   } // End of strain_rate
 
-<<<<<<< HEAD
-=======
-
->>>>>>> fb5f6804
+
   //=======================================================================
   /// Compute the residuals for the linearised axisymmetric Navier--Stokes
   /// equations; flag=1(or 0): do (or don't) compute the Jacobian as well.
@@ -470,7 +455,6 @@
 
       // Calculate the pressure shape and test functions
       pshape_linearised_axi_nst(s, psip, testp);
-<<<<<<< HEAD
 
       // Premultiply the weights and the Jacobian of the mapping between
       // local and global coordinates
@@ -493,30 +477,6 @@
       // w.r.t. global coordinates (r and z)
       DenseMatrix<double> interpolated_dudx(6, 2, 0.0);
 
-=======
-
-      // Premultiply the weights and the Jacobian of the mapping between
-      // local and global coordinates
-      const double W = w * J;
-
-      // Allocate storage for the position and the derivative of the
-      // mesh positions w.r.t. time
-      Vector<double> interpolated_x(2, 0.0);
-      Vector<double> mesh_velocity(2, 0.0);
-
-      // Allocate storage for the velocity components (six of these)
-      // and their derivatives w.r.t. time
-      Vector<double> interpolated_u(6, 0.0);
-      Vector<double> dudt(6, 0.0);
-
-      // Allocate storage for the pressure components (two of these)
-      Vector<double> interpolated_p(2, 0.0);
-
-      // Allocate storage for the derivatives of the velocity components
-      // w.r.t. global coordinates (r and z)
-      DenseMatrix<double> interpolated_dudx(6, 2, 0.0);
-
->>>>>>> fb5f6804
       // Calculate pressure at the integration point
       // -------------------------------------------
 
@@ -552,7 +512,6 @@
         {
           interpolated_x[i] += this->raw_nodal_position(l, i) * psif_;
         }
-<<<<<<< HEAD
 
         // Loop over the six velocity components
         for (unsigned i = 0; i < 6; i++)
@@ -658,112 +617,6 @@
         const double testf_ = testf(l);
         const double dtestfdr = dtestfdx(l, 0);
         const double dtestfdz = dtestfdx(l, 1);
-=======
-
-        // Loop over the six velocity components
-        for (unsigned i = 0; i < 6; i++)
-        {
-          // Get the value
-          const double u_value = this->raw_nodal_value(l, u_nodal_index[i]);
-
-          // Add contribution
-          interpolated_u[i] += u_value * psif_;
-
-          // Add contribution to dudt
-          dudt[i] += du_dt_linearised_axi_nst(l, i) * psif_;
-
-          // Loop over two coordinate directions (for derivatives)
-          for (unsigned j = 0; j < 2; j++)
-          {
-            interpolated_dudx(i, j) += u_value * dpsifdx(l, j);
-          }
-        }
-      } // End of loop over the element's nodes
-
-      // Get the mesh velocity if ALE is enabled
-      if (!ALE_is_disabled)
-      {
-        // Loop over the element's nodes
-        for (unsigned l = 0; l < n_node; l++)
-        {
-          // Loop over the two coordinate directions
-          for (unsigned i = 0; i < 2; i++)
-          {
-            mesh_velocity[i] += this->raw_dnodal_position_dt(l, i) * psif(l);
-          }
-        }
-      }
-
-      // Get velocities and their derivatives from base flow problem
-      // -----------------------------------------------------------
-
-      // Allocate storage for the velocity components of the base state
-      // solution (initialise to zero)
-      Vector<double> base_flow_u(3, 0.0);
-
-      // Get the user-defined base state solution velocity components
-      get_base_flow_u(time, ipt, interpolated_x, base_flow_u);
-
-      // Allocate storage for the derivatives of the base state solution's
-      // velocity components w.r.t. global coordinate (r and z)
-      // N.B. the derivatives of the base flow components w.r.t. the
-      // azimuthal coordinate direction (theta) are always zero since the
-      // base flow is axisymmetric
-      DenseMatrix<double> base_flow_dudx(3, 2, 0.0);
-
-      // Get the derivatives of the user-defined base state solution
-      // velocity components w.r.t. global coordinates
-      get_base_flow_dudx(time, ipt, interpolated_x, base_flow_dudx);
-
-      // Cache base flow velocities and their derivatives
-      const double interpolated_ur = base_flow_u[0];
-      const double interpolated_uz = base_flow_u[1];
-      const double interpolated_utheta = base_flow_u[2];
-      const double interpolated_durdr = base_flow_dudx(0, 0);
-      const double interpolated_durdz = base_flow_dudx(0, 1);
-      const double interpolated_duzdr = base_flow_dudx(1, 0);
-      const double interpolated_duzdz = base_flow_dudx(1, 1);
-      const double interpolated_duthetadr = base_flow_dudx(2, 0);
-      const double interpolated_duthetadz = base_flow_dudx(2, 1);
-
-      // Cache r-component of position
-      const double r = interpolated_x[0];
-
-      // Cache unknowns
-      const double interpolated_UC = interpolated_u[0];
-      const double interpolated_US = interpolated_u[1];
-      const double interpolated_WC = interpolated_u[2];
-      const double interpolated_WS = interpolated_u[3];
-      const double interpolated_VC = interpolated_u[4];
-      const double interpolated_VS = interpolated_u[5];
-      const double interpolated_PC = interpolated_p[0];
-      const double interpolated_PS = interpolated_p[1];
-
-      // Cache derivatives of the unknowns
-      const double interpolated_dUCdr = interpolated_dudx(0, 0);
-      const double interpolated_dUCdz = interpolated_dudx(0, 1);
-      const double interpolated_dUSdr = interpolated_dudx(1, 0);
-      const double interpolated_dUSdz = interpolated_dudx(1, 1);
-      const double interpolated_dWCdr = interpolated_dudx(2, 0);
-      const double interpolated_dWCdz = interpolated_dudx(2, 1);
-      const double interpolated_dWSdr = interpolated_dudx(3, 0);
-      const double interpolated_dWSdz = interpolated_dudx(3, 1);
-      const double interpolated_dVCdr = interpolated_dudx(4, 0);
-      const double interpolated_dVCdz = interpolated_dudx(4, 1);
-      const double interpolated_dVSdr = interpolated_dudx(5, 0);
-      const double interpolated_dVSdz = interpolated_dudx(5, 1);
-
-      // ==================
-      // MOMENTUM EQUATIONS
-      // ==================
-
-      // Loop over the test functions
-      for (unsigned l = 0; l < n_node; l++)
-      {
-        // Cache test functions and their derivatives
-        const double testf_ = testf(l);
-        const double dtestfdr = dtestfdx(l, 0);
-        const double dtestfdz = dtestfdx(l, 1);
 
         // ---------------------------------------------
         // FIRST (RADIAL) MOMENTUM EQUATION: COSINE PART
@@ -2022,1089 +1875,8 @@
 
   /// Linearised axisymmetric Taylor-Hood elements
   /// --------------------------------------------
->>>>>>> fb5f6804
-
-        // ---------------------------------------------
-        // FIRST (RADIAL) MOMENTUM EQUATION: COSINE PART
-        // ---------------------------------------------
-
-<<<<<<< HEAD
-        // Get local equation number of first velocity value at this node
-        local_eqn = nodal_local_eqn(l, u_nodal_index[0]);
-
-        // If it's not a boundary condition
-        if (local_eqn >= 0)
-        {
-          // Pressure gradient term
-          residuals[local_eqn] += interpolated_PC * (testf_ + r * dtestfdr) * W;
-
-          // Stress tensor terms
-          residuals[local_eqn] -= visc_ratio * r * (1.0 + Gamma[0]) *
-                                  interpolated_dUCdr * dtestfdr * W;
-
-          residuals[local_eqn] -=
-            visc_ratio * r *
-            (interpolated_dUCdz + Gamma[0] * interpolated_dWCdr) * dtestfdz * W;
-
-          residuals[local_eqn] +=
-            visc_ratio *
-            ((k * Gamma[0] * interpolated_dVSdr) -
-             (k * (2.0 + Gamma[0]) * interpolated_VS / r) -
-             ((1.0 + Gamma[0] + (k * k)) * interpolated_UC / r)) *
-            testf_ * W;
-
-          // Inertial terms (du/dt)
-          residuals[local_eqn] -= scaled_re_st * r * dudt[0] * testf_ * W;
-
-          // Inertial terms (convective)
-          residuals[local_eqn] -= scaled_re *
-                                  (r * interpolated_ur * interpolated_dUCdr +
-                                   r * interpolated_durdr * interpolated_UC +
-                                   k * interpolated_utheta * interpolated_US -
-                                   2 * interpolated_utheta * interpolated_VC +
-                                   r * interpolated_uz * interpolated_dUCdz +
-                                   r * interpolated_durdz * interpolated_WC) *
-                                  testf_ * W;
-
-          // Mesh velocity terms
-          if (!ALE_is_disabled)
-          {
-            for (unsigned j = 0; j < 2; j++)
-            {
-              residuals[local_eqn] += scaled_re_st * r * mesh_velocity[j] *
-                                      interpolated_dudx(0, j) * testf_ * W;
-            }
-          }
-
-          // Calculate the Jacobian
-          // ----------------------
-
-          if (flag)
-          {
-            // Loop over the velocity shape functions again
-            for (unsigned l2 = 0; l2 < n_node; l2++)
-            {
-              // Cache velocity shape functions and their derivatives
-              const double psif_ = psif[l2];
-              const double dpsifdr = dpsifdx(l2, 0);
-              const double dpsifdz = dpsifdx(l2, 1);
-
-              // Radial velocity component (cosine part) U_k^C
-              local_unknown = nodal_local_eqn(l2, u_nodal_index[0]);
-              if (local_unknown >= 0)
-              {
-                if (flag == 2)
-                {
-                  // Add the mass matrix
-                  mass_matrix(local_eqn, local_unknown) +=
-                    scaled_re_st * r * psif_ * testf_ * W;
-                }
-
-                // Add contributions to the Jacobian matrix
-
-                // Stress tensor terms
-                jacobian(local_eqn, local_unknown) -=
-                  visc_ratio * r * (1.0 + Gamma[0]) * dpsifdr * dtestfdr * W;
-
-                jacobian(local_eqn, local_unknown) -=
-                  visc_ratio * r * dpsifdz * dtestfdz * W;
-
-                jacobian(local_eqn, local_unknown) -=
-                  visc_ratio * (1.0 + Gamma[0] + (k * k)) * psif_ * testf_ * W /
-                  r;
-
-                // Inertial terms (du/dt)
-                jacobian(local_eqn, local_unknown) -=
-                  scaled_re_st * r *
-                  node_pt(l2)->time_stepper_pt()->weight(1, 0) * psif_ *
-                  testf_ * W;
-
-                // Inertial terms (convective)
-                jacobian(local_eqn, local_unknown) -=
-                  scaled_re * r *
-                  (psif_ * interpolated_durdr + interpolated_ur * dpsifdr +
-                   interpolated_uz * dpsifdz) *
-                  testf_ * W;
-
-                // Mesh velocity terms
-                if (!ALE_is_disabled)
-                {
-                  for (unsigned j = 0; j < 2; j++)
-                  {
-                    jacobian(local_eqn, local_unknown) +=
-                      scaled_re_st * r * mesh_velocity[j] * dpsifdx(l2, j) *
-                      testf_ * W;
-                  }
-                }
-              }
-
-              // Radial velocity component (sine part) U_k^S
-              local_unknown = nodal_local_eqn(l2, u_nodal_index[1]);
-              if (local_unknown >= 0)
-              {
-                // Convective term
-                jacobian(local_eqn, local_unknown) -=
-                  scaled_re * k * interpolated_utheta * psif_ * testf_ * W;
-              }
-
-              // Axial velocity component (cosine part) W_k^C
-              local_unknown = nodal_local_eqn(l2, u_nodal_index[2]);
-              if (local_unknown >= 0)
-              {
-                // Stress tensor term
-                jacobian(local_eqn, local_unknown) -=
-                  visc_ratio * Gamma[0] * r * dpsifdr * dtestfdz * W;
-
-                // Convective term
-                jacobian(local_eqn, local_unknown) -=
-                  scaled_re * r * interpolated_durdz * psif_ * testf_ * W;
-              }
-
-              // Axial velocity component (sine part) W_k^S
-              // has no contribution
-
-              // Azimuthal velocity component (cosine part) V_k^C
-              local_unknown = nodal_local_eqn(l2, u_nodal_index[4]);
-              if (local_unknown >= 0)
-              {
-                // Convective term
-                jacobian(local_eqn, local_unknown) +=
-                  scaled_re * 2 * interpolated_utheta * psif_ * testf_ * W;
-              }
-
-              // Azimuthal velocity component (sine part) V_k^S
-              local_unknown = nodal_local_eqn(l2, u_nodal_index[5]);
-              if (local_unknown >= 0)
-              {
-                // Stress tensor term
-                jacobian(local_eqn, local_unknown) +=
-                  visc_ratio *
-                  ((Gamma[0] * k * dpsifdr) -
-                   (k * (2.0 + Gamma[0]) * psif_ / r)) *
-                  testf_ * W;
-              }
-            } // End of loop over velocity shape functions
-
-            // Now loop over pressure shape functions
-            // (This is the contribution from pressure gradient)
-            for (unsigned l2 = 0; l2 < n_pres; l2++)
-            {
-              // Cosine part P_k^C
-              local_unknown = p_local_eqn(l2, 0);
-              if (local_unknown >= 0)
-              {
-                jacobian(local_eqn, local_unknown) +=
-                  psip[l2] * (testf_ + r * dtestfdr) * W;
-              }
-
-              // Sine part P_k^S has no contribution
-
-            } // End of loop over pressure shape functions
-          } // End of Jacobian calculation
-
-        } // End of if not boundary condition statement
-
-        // --------------------------------------------
-        // SECOND (RADIAL) MOMENTUM EQUATION: SINE PART
-        // --------------------------------------------
-
-        // Get local equation number of second velocity value at this node
-        local_eqn = nodal_local_eqn(l, u_nodal_index[1]);
-
-        // If it's not a boundary condition
-        if (local_eqn >= 0)
-        {
-          // Pressure gradient term
-          residuals[local_eqn] += interpolated_PS * (testf_ + r * dtestfdr) * W;
-
-          // Stress tensor terms
-          residuals[local_eqn] -= visc_ratio * r * (1.0 + Gamma[0]) *
-                                  interpolated_dUSdr * dtestfdr * W;
-
-          residuals[local_eqn] -=
-            visc_ratio * r *
-            (interpolated_dUSdz + Gamma[0] * interpolated_dWSdr) * dtestfdz * W;
-
-          residuals[local_eqn] -=
-            visc_ratio *
-            ((k * Gamma[0] * interpolated_dVCdr) -
-             (k * (2.0 + Gamma[0]) * interpolated_VC / r) +
-             ((1.0 + Gamma[0] + (k * k)) * interpolated_US / r)) *
-            testf_ * W;
-
-          // Inertial terms (du/dt)
-          residuals[local_eqn] -= scaled_re_st * r * dudt[1] * testf_ * W;
-
-          // Inertial terms (convective)
-          residuals[local_eqn] -= scaled_re *
-                                  (r * interpolated_ur * interpolated_dUSdr +
-                                   r * interpolated_durdr * interpolated_US -
-                                   k * interpolated_utheta * interpolated_UC -
-                                   2 * interpolated_utheta * interpolated_VS +
-                                   r * interpolated_uz * interpolated_dUSdz +
-                                   r * interpolated_durdz * interpolated_WS) *
-                                  testf_ * W;
-
-          // Mesh velocity terms
-          if (!ALE_is_disabled)
-          {
-            for (unsigned j = 0; j < 2; j++)
-            {
-              residuals[local_eqn] += scaled_re_st * r * mesh_velocity[j] *
-                                      interpolated_dudx(1, j) * testf_ * W;
-            }
-          }
-
-          // Calculate the Jacobian
-          // ----------------------
-
-          if (flag)
-          {
-            // Loop over the velocity shape functions again
-            for (unsigned l2 = 0; l2 < n_node; l2++)
-            {
-              // Cache velocity shape functions and their derivatives
-              const double psif_ = psif[l2];
-              const double dpsifdr = dpsifdx(l2, 0);
-              const double dpsifdz = dpsifdx(l2, 1);
-
-              // Radial velocity component (cosine part) U_k^C
-              local_unknown = nodal_local_eqn(l2, u_nodal_index[0]);
-              if (local_unknown >= 0)
-              {
-                // Convective term
-                jacobian(local_eqn, local_unknown) +=
-                  scaled_re * k * interpolated_utheta * psif_ * testf_ * W;
-              }
-
-              // Radial velocity component (sine part) U_k^S
-              local_unknown = nodal_local_eqn(l2, u_nodal_index[1]);
-              if (local_unknown >= 0)
-              {
-                if (flag == 2)
-                {
-                  // Add the mass matrix
-                  mass_matrix(local_eqn, local_unknown) +=
-                    scaled_re_st * r * psif_ * testf_ * W;
-                }
-
-                // Add contributions to the Jacobian matrix
-
-                // Stress tensor terms
-                jacobian(local_eqn, local_unknown) -=
-                  visc_ratio * r * (1.0 + Gamma[0]) * dpsifdr * dtestfdr * W;
-
-                jacobian(local_eqn, local_unknown) -=
-                  visc_ratio * r * dpsifdz * dtestfdz * W;
-
-                jacobian(local_eqn, local_unknown) -=
-                  visc_ratio * (1.0 + Gamma[0] + (k * k)) * psif_ * testf_ * W /
-                  r;
-
-                // Inertial terms (du/dt)
-                jacobian(local_eqn, local_unknown) -=
-                  scaled_re_st * r *
-                  node_pt(l2)->time_stepper_pt()->weight(1, 0) * psif_ *
-                  testf_ * W;
-
-                // Inertial terms (convective)
-                jacobian(local_eqn, local_unknown) -=
-                  scaled_re * r *
-                  (psif_ * interpolated_durdr + interpolated_ur * dpsifdr +
-                   interpolated_uz * dpsifdz) *
-                  testf_ * W;
-
-                // Mesh velocity terms
-                if (!ALE_is_disabled)
-                {
-                  for (unsigned j = 0; j < 2; j++)
-                  {
-                    jacobian(local_eqn, local_unknown) +=
-                      scaled_re_st * r * mesh_velocity[j] * dpsifdx(l2, j) *
-                      testf_ * W;
-                  }
-                }
-              }
-
-              // Axial velocity component (cosine part) W_k^C
-              // has no contribution
-
-              // Axial velocity component (sine part) W_k^S
-              local_unknown = nodal_local_eqn(l2, u_nodal_index[3]);
-              if (local_unknown >= 0)
-              {
-                // Stress tensor term
-                jacobian(local_eqn, local_unknown) -=
-                  visc_ratio * Gamma[0] * r * dpsifdr * dtestfdz * W;
-
-                // Convective term
-                jacobian(local_eqn, local_unknown) -=
-                  scaled_re * r * interpolated_durdz * psif_ * testf_ * W;
-              }
-
-              // Azimuthal velocity component (cosine part) V_k^C
-              local_unknown = nodal_local_eqn(l2, u_nodal_index[4]);
-              if (local_unknown >= 0)
-              {
-                // Stress tensor terms
-                jacobian(local_eqn, local_unknown) -=
-                  visc_ratio *
-                  ((Gamma[0] * k * dpsifdr) -
-                   (k * (2.0 + Gamma[0]) * psif_ / r)) *
-                  testf_ * W;
-              }
-
-              // Azimuthal velocity component (sine part) V_k^S
-              local_unknown = nodal_local_eqn(l2, u_nodal_index[5]);
-              if (local_unknown >= 0)
-              {
-                // Convective term
-                jacobian(local_eqn, local_unknown) +=
-                  scaled_re * 2 * interpolated_utheta * psif_ * testf_ * W;
-              }
-            } // End of loop over velocity shape functions
-
-            // Now loop over pressure shape functions
-            // (This is the contribution from pressure gradient)
-            for (unsigned l2 = 0; l2 < n_pres; l2++)
-            {
-              // Cosine part P_k^C has no contribution
-
-              // Sine part P_k^S
-              local_unknown = p_local_eqn(l2, 1);
-              if (local_unknown >= 0)
-              {
-                jacobian(local_eqn, local_unknown) +=
-                  psip[l2] * (testf_ + r * dtestfdr) * W;
-              }
-            } // End of loop over pressure shape functions
-          } // End of Jacobian calculation
-
-        } // End of if not boundary condition statement
-
-        // --------------------------------------------
-        // THIRD (AXIAL) MOMENTUM EQUATION: COSINE PART
-        // --------------------------------------------
-
-        // Get local equation number of third velocity value at this node
-        local_eqn = nodal_local_eqn(l, u_nodal_index[2]);
-
-        // If it's not a boundary condition
-        if (local_eqn >= 0)
-        {
-          // Pressure gradient term
-          residuals[local_eqn] += r * interpolated_PC * dtestfdz * W;
-
-          // Stress tensor terms
-          residuals[local_eqn] -=
-            visc_ratio * r *
-            (interpolated_dWCdr + Gamma[1] * interpolated_dUCdz) * dtestfdr * W;
-
-          residuals[local_eqn] -= visc_ratio * r * (1.0 + Gamma[1]) *
-                                  interpolated_dWCdz * dtestfdz * W;
-
-          residuals[local_eqn] +=
-            visc_ratio * k *
-            (Gamma[1] * interpolated_dVSdz - k * interpolated_WC / r) * testf_ *
-            W;
-
-          // Inertial terms (du/dt)
-          residuals[local_eqn] -= scaled_re_st * r * dudt[2] * testf_ * W;
-
-          // Inertial terms (convective)
-          residuals[local_eqn] -= scaled_re *
-                                  (r * interpolated_ur * interpolated_dWCdr +
-                                   r * interpolated_duzdr * interpolated_UC +
-                                   k * interpolated_utheta * interpolated_WS +
-                                   r * interpolated_uz * interpolated_dWCdz +
-                                   r * interpolated_duzdz * interpolated_WC) *
-                                  testf_ * W;
-
-          // Mesh velocity terms
-          if (!ALE_is_disabled)
-          {
-            for (unsigned j = 0; j < 2; j++)
-            {
-              residuals[local_eqn] += scaled_re_st * r * mesh_velocity[j] *
-                                      interpolated_dudx(2, j) * testf_ * W;
-            }
-          }
-
-          // Calculate the Jacobian
-          // ----------------------
-
-          if (flag)
-          {
-            // Loop over the velocity shape functions again
-            for (unsigned l2 = 0; l2 < n_node; l2++)
-            {
-              // Cache velocity shape functions and their derivatives
-              const double psif_ = psif[l2];
-              const double dpsifdr = dpsifdx(l2, 0);
-              const double dpsifdz = dpsifdx(l2, 1);
-
-              // Radial velocity component (cosine part) U_k^C
-              local_unknown = nodal_local_eqn(l2, u_nodal_index[0]);
-              if (local_unknown >= 0)
-              {
-                // Stress tensor term
-                jacobian(local_eqn, local_unknown) -=
-                  visc_ratio * r * Gamma[1] * dpsifdz * dtestfdr * W;
-
-                // Convective term
-                jacobian(local_eqn, local_unknown) -=
-                  scaled_re * r * psif_ * interpolated_duzdr * testf_ * W;
-              }
-
-              // Radial velocity component (sine part) U_k^S
-              // has no contribution
-
-              // Axial velocity component (cosine part) W_k^C
-              local_unknown = nodal_local_eqn(l2, u_nodal_index[2]);
-              if (local_unknown >= 0)
-              {
-                if (flag == 2)
-                {
-                  // Add the mass matrix
-                  mass_matrix(local_eqn, local_unknown) +=
-                    scaled_re_st * r * psif_ * testf_ * W;
-                }
-
-                // Add contributions to the Jacobian matrix
-
-                // Stress tensor terms
-                jacobian(local_eqn, local_unknown) -=
-                  visc_ratio * r * dpsifdr * dtestfdr * W;
-
-                jacobian(local_eqn, local_unknown) -=
-                  visc_ratio * r * (1.0 + Gamma[1]) * dpsifdz * dtestfdz * W;
-
-                jacobian(local_eqn, local_unknown) -=
-                  visc_ratio * k * k * psif_ * testf_ * W / r;
-
-                // Inertial terms (du/dt)
-                jacobian(local_eqn, local_unknown) -=
-                  scaled_re_st * r *
-                  node_pt(l2)->time_stepper_pt()->weight(1, 0) * psif_ *
-                  testf_ * W;
-
-                // Inertial terms (convective)
-                jacobian(local_eqn, local_unknown) -=
-                  scaled_re * r *
-                  (interpolated_ur * dpsifdr + psif_ * interpolated_duzdz +
-                   interpolated_uz * dpsifdz) *
-                  testf_ * W;
-
-                // Mesh velocity terms
-                if (!ALE_is_disabled)
-                {
-                  for (unsigned j = 0; j < 2; j++)
-                  {
-                    jacobian(local_eqn, local_unknown) +=
-                      scaled_re_st * r * mesh_velocity[j] * dpsifdx(l2, j) *
-                      testf_ * W;
-                  }
-                }
-              }
-
-              // Axial velocity component (sine part) W_k^S
-              local_unknown = nodal_local_eqn(l2, u_nodal_index[3]);
-              if (local_unknown >= 0)
-              {
-                // Convective term
-                jacobian(local_eqn, local_unknown) -=
-                  scaled_re * k * interpolated_utheta * psif_ * testf_ * W;
-              }
-
-              // Azimuthal velocity component (cosine part) V_k^C
-              // has no contribution
-
-              // Azimuthal velocity component (sine part) V_k^S
-              local_unknown = nodal_local_eqn(l2, u_nodal_index[5]);
-              if (local_unknown >= 0)
-              {
-                // Stress tensor term
-                jacobian(local_eqn, local_unknown) +=
-                  visc_ratio * Gamma[1] * k * dpsifdz * testf_ * W;
-              }
-            } // End of loop over velocity shape functions
-
-            // Now loop over pressure shape functions
-            // (This is the contribution from pressure gradient)
-            for (unsigned l2 = 0; l2 < n_pres; l2++)
-            {
-              // Cosine part P_k^C
-              local_unknown = p_local_eqn(l2, 0);
-              if (local_unknown >= 0)
-              {
-                jacobian(local_eqn, local_unknown) +=
-                  r * psip[l2] * dtestfdz * W;
-              }
-
-              // Sine part P_k^S has no contribution
-
-            } // End of loop over pressure shape functions
-          } // End of Jacobian calculation
-
-        } // End of if not boundary condition statement
-
-        // -------------------------------------------
-        // FOURTH (AXIAL) MOMENTUM EQUATION: SINE PART
-        // -------------------------------------------
-
-        // Get local equation number of fourth velocity value at this node
-        local_eqn = nodal_local_eqn(l, u_nodal_index[3]);
-
-        // If it's not a boundary condition
-        if (local_eqn >= 0)
-        {
-          // Pressure gradient term
-          residuals[local_eqn] += r * interpolated_PS * dtestfdz * W;
-
-          // Stress tensor terms
-          residuals[local_eqn] -=
-            visc_ratio * r *
-            (interpolated_dWSdr + Gamma[1] * interpolated_dUSdz) * dtestfdr * W;
-
-          residuals[local_eqn] -= visc_ratio * r * (1.0 + Gamma[1]) *
-                                  interpolated_dWSdz * dtestfdz * W;
-
-          residuals[local_eqn] -=
-            visc_ratio * k *
-            (Gamma[1] * interpolated_dVCdz + k * interpolated_WS / r) * testf_ *
-            W;
-
-          // Inertial terms (du/dt)
-          residuals[local_eqn] -= scaled_re_st * r * dudt[3] * testf_ * W;
-
-          // Inertial terms (convective)
-          residuals[local_eqn] -= scaled_re *
-                                  (r * interpolated_ur * interpolated_dWSdr +
-                                   r * interpolated_duzdr * interpolated_US -
-                                   k * interpolated_utheta * interpolated_WC +
-                                   r * interpolated_uz * interpolated_dWSdz +
-                                   r * interpolated_duzdz * interpolated_WS) *
-                                  testf_ * W;
-
-          // Mesh velocity terms
-          if (!ALE_is_disabled)
-          {
-            for (unsigned j = 0; j < 2; j++)
-            {
-              residuals[local_eqn] += scaled_re_st * r * mesh_velocity[j] *
-                                      interpolated_dudx(3, j) * testf_ * W;
-            }
-          }
-
-          // Calculate the Jacobian
-          // ----------------------
-
-          if (flag)
-          {
-            // Loop over the velocity shape functions again
-            for (unsigned l2 = 0; l2 < n_node; l2++)
-            {
-              // Cache velocity shape functions and their derivatives
-              const double psif_ = psif[l2];
-              const double dpsifdr = dpsifdx(l2, 0);
-              const double dpsifdz = dpsifdx(l2, 1);
-
-              // Radial velocity component (cosine part) U_k^C
-              // has no contribution
-
-              // Radial velocity component (sine part) U_k^S
-              local_unknown = nodal_local_eqn(l2, u_nodal_index[1]);
-              if (local_unknown >= 0)
-              {
-                // Stress tensor term
-                jacobian(local_eqn, local_unknown) -=
-                  visc_ratio * r * Gamma[1] * dpsifdz * dtestfdr * W;
-
-                // Convective term
-                jacobian(local_eqn, local_unknown) -=
-                  scaled_re * r * psif_ * interpolated_duzdr * testf_ * W;
-              }
-
-              // Axial velocity component (cosine part) W_k^S
-              local_unknown = nodal_local_eqn(l2, u_nodal_index[2]);
-              if (local_unknown >= 0)
-              {
-                // Convective term
-                jacobian(local_eqn, local_unknown) +=
-                  scaled_re * k * interpolated_utheta * psif_ * testf_ * W;
-              }
-
-              // Axial velocity component (sine part) W_k^S
-              local_unknown = nodal_local_eqn(l2, u_nodal_index[3]);
-              if (local_unknown >= 0)
-              {
-                if (flag == 2)
-                {
-                  // Add the mass matrix
-                  mass_matrix(local_eqn, local_unknown) +=
-                    scaled_re_st * r * psif_ * testf_ * W;
-                }
-
-                // Add contributions to the Jacobian matrix
-
-                // Stress tensor terms
-                jacobian(local_eqn, local_unknown) -=
-                  visc_ratio * r * dpsifdr * dtestfdr * W;
-
-                jacobian(local_eqn, local_unknown) -=
-                  visc_ratio * r * (1.0 + Gamma[1]) * dpsifdz * dtestfdz * W;
-
-                jacobian(local_eqn, local_unknown) -=
-                  visc_ratio * k * k * psif_ * testf_ * W / r;
-
-                // Inertial terms (du/dt)
-                jacobian(local_eqn, local_unknown) -=
-                  scaled_re_st * r *
-                  node_pt(l2)->time_stepper_pt()->weight(1, 0) * psif_ *
-                  testf_ * W;
-
-                // Inertial terms (convective)
-                jacobian(local_eqn, local_unknown) -=
-                  scaled_re * r *
-                  (interpolated_ur * dpsifdr + psif_ * interpolated_duzdz +
-                   interpolated_uz * dpsifdz) *
-                  testf_ * W;
-
-                // Mesh velocity terms
-                if (!ALE_is_disabled)
-                {
-                  for (unsigned j = 0; j < 2; j++)
-                  {
-                    jacobian(local_eqn, local_unknown) +=
-                      scaled_re_st * r * mesh_velocity[j] * dpsifdx(l2, j) *
-                      testf_ * W;
-                  }
-                }
-              }
-
-              // Azimuthal velocity component (cosine part) V_k^C
-              local_unknown = nodal_local_eqn(l2, u_nodal_index[4]);
-              if (local_unknown >= 0)
-              {
-                // Stress tensor term
-                jacobian(local_eqn, local_unknown) -=
-                  visc_ratio * Gamma[1] * k * dpsifdz * testf_ * W;
-              }
-
-              // Azimuthal velocity component (sine part) V_k^S
-              // has no contribution
-
-            } // End of loop over velocity shape functions
-
-            // Now loop over pressure shape functions
-            // (This is the contribution from pressure gradient)
-            for (unsigned l2 = 0; l2 < n_pres; l2++)
-            {
-              // Cosine part P_k^C has no contribution
-
-              // Sine part P_k^S
-              local_unknown = p_local_eqn(l2, 1);
-              if (local_unknown >= 0)
-              {
-                jacobian(local_eqn, local_unknown) +=
-                  r * psip[l2] * dtestfdz * W;
-              }
-            } // End of loop over pressure shape functions
-          } // End of Jacobian calculation
-
-        } // End of if not boundary condition statement
-
-        // ------------------------------------------------
-        // FIFTH (AZIMUTHAL) MOMENTUM EQUATION: COSINE PART
-        // ------------------------------------------------
-
-        // Get local equation number of fifth velocity value at this node
-        local_eqn = nodal_local_eqn(l, u_nodal_index[4]);
-
-        // If it's not a boundary condition
-        if (local_eqn >= 0)
-        {
-          // Pressure gradient term
-          residuals[local_eqn] -= k * interpolated_PS * testf_ * W;
-
-          // Stress tensor terms
-          residuals[local_eqn] +=
-            visc_ratio *
-            (-r * interpolated_dVCdr - k * Gamma[0] * interpolated_US +
-             Gamma[0] * interpolated_VC) *
-            dtestfdr * W;
-
-          residuals[local_eqn] -=
-            visc_ratio *
-            (k * Gamma[0] * interpolated_WS + r * interpolated_dVCdz) *
-            dtestfdz * W;
-
-          residuals[local_eqn] +=
-            visc_ratio *
-            (Gamma[0] * interpolated_dVCdr +
-             k * (2.0 + Gamma[0]) * interpolated_US / r -
-             (1.0 + (k * k) + (k * k * Gamma[0])) * interpolated_VC / r) *
-            testf_ * W;
-
-          // Inertial terms (du/dt)
-          residuals[local_eqn] -= scaled_re_st * r * dudt[4] * testf_ * W;
-
-          // Inertial terms (convective)
-          residuals[local_eqn] -=
-            scaled_re *
-            (r * interpolated_ur * interpolated_dVCdr +
-             r * interpolated_duthetadr * interpolated_UC +
-             k * interpolated_utheta * interpolated_VS +
-             interpolated_utheta * interpolated_UC +
-             interpolated_ur * interpolated_VC +
-             r * interpolated_uz * interpolated_dVCdz +
-             r * interpolated_duthetadz * interpolated_WC) *
-            testf_ * W;
-
-          // Mesh velocity terms
-          if (!ALE_is_disabled)
-          {
-            for (unsigned j = 0; j < 2; j++)
-            {
-              residuals[local_eqn] += scaled_re_st * r * mesh_velocity[j] *
-                                      interpolated_dudx(4, j) * testf_ * W;
-            }
-          }
-
-          // Calculate the Jacobian
-          // ----------------------
-
-          if (flag)
-          {
-            // Loop over the velocity shape functions again
-            for (unsigned l2 = 0; l2 < n_node; l2++)
-            {
-              // Cache velocity shape functions and their derivatives
-              const double psif_ = psif[l2];
-              const double dpsifdr = dpsifdx(l2, 0);
-              const double dpsifdz = dpsifdx(l2, 1);
-
-              // Radial velocity component (cosine part) U_k^C
-              local_unknown = nodal_local_eqn(l2, u_nodal_index[0]);
-              if (local_unknown >= 0)
-              {
-                // Convective terms
-                jacobian(local_eqn, local_unknown) -=
-                  scaled_re *
-                  (r * interpolated_duthetadr + interpolated_utheta) * psif_ *
-                  testf_ * W;
-              }
-
-              // Radial velocity component (sine part) U_k^S
-              local_unknown = nodal_local_eqn(l2, u_nodal_index[1]);
-              if (local_unknown >= 0)
-              {
-                // Stress tensor terms
-                jacobian(local_eqn, local_unknown) +=
-                  visc_ratio * k * psif_ *
-                  (((2.0 + Gamma[0]) * testf_ / r) - (Gamma[0] * dtestfdr)) * W;
-              }
-
-              // Axial velocity component (cosine part) W_k^C
-              local_unknown = nodal_local_eqn(l2, u_nodal_index[2]);
-              if (local_unknown >= 0)
-              {
-                // Convective term
-                jacobian(local_eqn, local_unknown) -=
-                  scaled_re * r * psif_ * interpolated_duthetadz * testf_ * W;
-              }
-
-              // Axial velocity component (sine part) W_k^S
-              local_unknown = nodal_local_eqn(l2, u_nodal_index[3]);
-              if (local_unknown >= 0)
-              {
-                // Stress tensor term
-                jacobian(local_eqn, local_unknown) -=
-                  visc_ratio * k * Gamma[0] * psif_ * dtestfdz * W;
-              }
-
-              // Azimuthal velocity component (cosine part) V_k^C
-              local_unknown = nodal_local_eqn(l2, u_nodal_index[4]);
-              if (local_unknown >= 0)
-              {
-                if (flag == 2)
-                {
-                  // Add the mass matrix
-                  mass_matrix(local_eqn, local_unknown) +=
-                    scaled_re_st * r * psif_ * testf_ * W;
-                }
-
-                // Add contributions to the Jacobian matrix
-
-                // Stress tensor terms
-                jacobian(local_eqn, local_unknown) +=
-                  visc_ratio * (Gamma[0] * psif_ - r * dpsifdr) * dtestfdr * W;
-
-                jacobian(local_eqn, local_unknown) -=
-                  visc_ratio * r * dpsifdz * dtestfdz * W;
-
-                jacobian(local_eqn, local_unknown) +=
-                  visc_ratio *
-                  (Gamma[0] * dpsifdr -
-                   (1.0 + (k * k) + (k * k * Gamma[0])) * psif_ / r) *
-                  testf_ * W;
-
-                // Inertial terms (du/dt)
-                jacobian(local_eqn, local_unknown) -=
-                  scaled_re_st * r *
-                  node_pt(l2)->time_stepper_pt()->weight(1, 0) * psif_ *
-                  testf_ * W;
-
-                // Inertial terms (convective)
-                jacobian(local_eqn, local_unknown) -=
-                  scaled_re *
-                  (r * interpolated_ur * dpsifdr + interpolated_ur * psif_ +
-                   r * interpolated_uz * dpsifdz) *
-                  testf_ * W;
-
-                // Mesh velocity terms
-                if (!ALE_is_disabled)
-                {
-                  for (unsigned j = 0; j < 2; j++)
-                  {
-                    jacobian(local_eqn, local_unknown) +=
-                      scaled_re_st * r * mesh_velocity[j] * dpsifdx(l2, j) *
-                      testf_ * W;
-                  }
-                }
-              }
-
-              // Azimuthal velocity component (sine part) V_k^S
-              local_unknown = nodal_local_eqn(l2, u_nodal_index[5]);
-              if (local_unknown >= 0)
-              {
-                // Convective term
-                jacobian(local_eqn, local_unknown) -=
-                  scaled_re * k * interpolated_utheta * psif_ * testf_ * W;
-              }
-            } // End of loop over velocity shape functions
-
-            // Now loop over pressure shape functions
-            // (This is the contribution from pressure gradient)
-            for (unsigned l2 = 0; l2 < n_pres; l2++)
-            {
-              // Cosine part P_k^C has no contribution
-
-              // Sine part P_k^S
-              local_unknown = p_local_eqn(l2, 1);
-              if (local_unknown >= 0)
-              {
-                jacobian(local_eqn, local_unknown) -= k * psip[l2] * testf_ * W;
-              }
-            } // End of loop over pressure shape functions
-          } // End of Jacobian calculation
-
-        } // End of if not boundary condition statement
-
-        // ----------------------------------------------
-        // SIXTH (AZIMUTHAL) MOMENTUM EQUATION: SINE PART
-        // ----------------------------------------------
-
-        // Get local equation number of sixth velocity value at this node
-        local_eqn = nodal_local_eqn(l, u_nodal_index[5]);
-
-        // If it's not a boundary condition
-        if (local_eqn >= 0)
-        {
-          // Pressure gradient term
-          residuals[local_eqn] += k * interpolated_PC * testf_ * W;
-
-          // Stress tensor terms
-          residuals[local_eqn] +=
-            visc_ratio *
-            (-r * interpolated_dVSdr + k * Gamma[0] * interpolated_UC +
-             Gamma[0] * interpolated_VS) *
-            dtestfdr * W;
-
-          residuals[local_eqn] +=
-            visc_ratio *
-            (k * Gamma[0] * interpolated_WC - r * interpolated_dVSdz) *
-            dtestfdz * W;
-
-          residuals[local_eqn] +=
-            visc_ratio *
-            (Gamma[0] * interpolated_dVSdr -
-             k * (2.0 + Gamma[0]) * interpolated_UC / r -
-             (1.0 + (k * k) + (k * k * Gamma[0])) * interpolated_VS / r) *
-            testf_ * W;
-
-          // Inertial terms (du/dt)
-          residuals[local_eqn] -= scaled_re_st * r * dudt[5] * testf_ * W;
-
-          // Inertial terms (convective)
-          residuals[local_eqn] -=
-            scaled_re *
-            (r * interpolated_ur * interpolated_dVSdr +
-             r * interpolated_duthetadr * interpolated_US -
-             k * interpolated_utheta * interpolated_VC +
-             interpolated_utheta * interpolated_US +
-             interpolated_ur * interpolated_VS +
-             r * interpolated_uz * interpolated_dVSdz +
-             r * interpolated_duthetadz * interpolated_WS) *
-            testf_ * W;
-
-          // Mesh velocity terms
-          if (!ALE_is_disabled)
-          {
-            for (unsigned j = 0; j < 2; j++)
-            {
-              residuals[local_eqn] += scaled_re_st * r * mesh_velocity[j] *
-                                      interpolated_dudx(5, j) * testf_ * W;
-            }
-          }
-
-          // Calculate the Jacobian
-          // ----------------------
-
-          if (flag)
-          {
-            // Loop over the velocity shape functions again
-            for (unsigned l2 = 0; l2 < n_node; l2++)
-            {
-              // Cache velocity shape functions and their derivatives
-              const double psif_ = psif[l2];
-              const double dpsifdr = dpsifdx(l2, 0);
-              const double dpsifdz = dpsifdx(l2, 1);
-
-              // Radial velocity component (cosine part) U_k^C
-              local_unknown = nodal_local_eqn(l2, u_nodal_index[0]);
-              if (local_unknown >= 0)
-              {
-                // Stress tensor terms
-                jacobian(local_eqn, local_unknown) +=
-                  visc_ratio * k * psif_ *
-                  ((Gamma[0] * dtestfdr) - ((2.0 + Gamma[0]) * testf_ / r)) * W;
-              }
-
-              // Radial velocity component (sine part) U_k^S
-              local_unknown = nodal_local_eqn(l2, u_nodal_index[1]);
-              if (local_unknown >= 0)
-              {
-                // Convective terms
-                jacobian(local_eqn, local_unknown) -=
-                  scaled_re *
-                  (r * interpolated_duthetadr + interpolated_utheta) * psif_ *
-                  testf_ * W;
-              }
-
-              // Axial velocity component (cosine part) W_k^C
-              local_unknown = nodal_local_eqn(l2, u_nodal_index[2]);
-              if (local_unknown >= 0)
-              {
-                // Stress tensor term
-                jacobian(local_eqn, local_unknown) +=
-                  visc_ratio * k * Gamma[0] * psif_ * dtestfdz * W;
-              }
-
-              // Axial velocity component (sine part) W_k^S
-              local_unknown = nodal_local_eqn(l2, u_nodal_index[3]);
-              if (local_unknown >= 0)
-              {
-                // Convective term
-                jacobian(local_eqn, local_unknown) -=
-                  scaled_re * r * psif_ * interpolated_duthetadz * testf_ * W;
-              }
-
-              // Azimuthal velocity component (cosine part) V_k^C
-              local_unknown = nodal_local_eqn(l2, u_nodal_index[4]);
-              if (local_unknown >= 0)
-              {
-                // Convective term
-                jacobian(local_eqn, local_unknown) +=
-                  scaled_re * k * interpolated_utheta * psif_ * testf_ * W;
-              }
-
-              // Azimuthal velocity component (sine part) V_k^S
-              local_unknown = nodal_local_eqn(l2, u_nodal_index[5]);
-              if (local_unknown >= 0)
-              {
-                if (flag == 2)
-                {
-                  // Add the mass matrix
-                  mass_matrix(local_eqn, local_unknown) +=
-                    scaled_re_st * r * psif_ * testf_ * W;
-                }
-
-                // Add contributions to the Jacobian matrix
-
-                // Stress tensor terms
-                jacobian(local_eqn, local_unknown) +=
-                  visc_ratio * (Gamma[0] * psif_ - r * dpsifdr) * dtestfdr * W;
-
-                jacobian(local_eqn, local_unknown) -=
-                  visc_ratio * r * dpsifdz * dtestfdz * W;
-
-                jacobian(local_eqn, local_unknown) +=
-                  visc_ratio *
-                  (Gamma[0] * dpsifdr -
-                   (1.0 + (k * k) + (k * k * Gamma[0])) * psif_ / r) *
-                  testf_ * W;
-
-                // Inertial terms (du/dt)
-                jacobian(local_eqn, local_unknown) -=
-                  scaled_re_st * r *
-                  node_pt(l2)->time_stepper_pt()->weight(1, 0) * psif_ *
-                  testf_ * W;
-
-                // Convective terms
-                jacobian(local_eqn, local_unknown) -=
-                  scaled_re *
-                  (r * interpolated_ur * dpsifdr + interpolated_ur * psif_ +
-                   r * interpolated_uz * dpsifdz) *
-                  testf_ * W;
-
-                // Mesh velocity terms
-                if (!ALE_is_disabled)
-                {
-                  for (unsigned j = 0; j < 2; j++)
-                  {
-                    jacobian(local_eqn, local_unknown) +=
-                      scaled_re_st * r * mesh_velocity[j] * dpsifdx(l2, j) *
-                      testf_ * W;
-                  }
-                }
-              }
-            } // End of loop over velocity shape functions
-
-            // Now loop over pressure shape functions
-            // (This is the contribution from pressure gradient)
-            for (unsigned l2 = 0; l2 < n_pres; l2++)
-            {
-              // Cosine part P_k^C
-              local_unknown = p_local_eqn(l2, 0);
-              if (local_unknown >= 0)
-              {
-                jacobian(local_eqn, local_unknown) += k * psip[l2] * testf_ * W;
-              }
-
-              // Sine part P_k^S has no contribution
-
-            } // End of loop over pressure shape functions
-          } // End of Jacobian calculation
-
-        } // End of if not boundary condition statement
-
-      } // End of loop over shape functions
-
-      // ====================
-      // CONTINUITY EQUATIONS
-      // ====================
-
-      // Loop over the pressure shape functions
-      for (unsigned l = 0; l < n_pres; l++)
-      {
-        // Cache test function
-        const double testp_ = testp[l];
-
-        // --------------------------------------
-        // FIRST CONTINUITY EQUATION: COSINE PART
-        // --------------------------------------
-=======
+
+
   //=======================================================================
   /// Set the data for the number of variables at each node
   //=======================================================================
@@ -3117,190 +1889,6 @@
   //=======================================================================
   const unsigned LinearisedAxisymmetricQTaylorHoodElement::Pconv[4] = {
     0, 2, 6, 8};
->>>>>>> fb5f6804
-
-        // Get local equation number of first pressure value at this node
-        local_eqn = p_local_eqn(l, 0);
-
-<<<<<<< HEAD
-        // If it's not a boundary condition
-        if (local_eqn >= 0)
-        {
-          // Gradient terms
-          residuals[local_eqn] +=
-            (interpolated_UC + r * interpolated_dUCdr + k * interpolated_VS +
-             r * interpolated_dWCdz) *
-            testp_ * W;
-
-          // Calculate the Jacobian
-          // ----------------------
-
-          if (flag)
-          {
-            // Loop over the velocity shape functions
-            for (unsigned l2 = 0; l2 < n_node; l2++)
-            {
-              // Cache velocity shape functions and their derivatives
-              const double psif_ = psif[l2];
-              const double dpsifdr = dpsifdx(l2, 0);
-              const double dpsifdz = dpsifdx(l2, 1);
-
-              // Radial velocity component (cosine part) U_k^C
-              local_unknown = nodal_local_eqn(l2, u_nodal_index[0]);
-              if (local_unknown >= 0)
-              {
-                jacobian(local_eqn, local_unknown) +=
-                  (psif_ + r * dpsifdr) * testp_ * W;
-              }
-
-              // Radial velocity component (sine part) U_k^S
-              // has no contribution
-
-              // Axial velocity component (cosine part) W_k^C
-              local_unknown = nodal_local_eqn(l2, u_nodal_index[2]);
-              if (local_unknown >= 0)
-              {
-                jacobian(local_eqn, local_unknown) += r * dpsifdz * testp_ * W;
-              }
-
-              // Axial velocity component (sine part) W_k^S
-              // has no contribution
-
-              // Azimuthal velocity component (cosine part) V_k^C
-              // has no contribution
-
-              // Azimuthal velocity component (sine part) V_k^S
-              local_unknown = nodal_local_eqn(l2, u_nodal_index[5]);
-              if (local_unknown >= 0)
-              {
-                jacobian(local_eqn, local_unknown) += k * psif_ * testp_ * W;
-              }
-            } // End of loop over velocity shape functions
-
-            // Real and imaginary pressure components, P_k^C and P_k^S,
-            // have no contribution
-
-          } // End of Jacobian calculation
-
-        } // End of if not boundary condition statement
-
-        // -------------------------------------
-        // SECOND CONTINUITY EQUATION: SINE PART
-        // -------------------------------------
-
-        // Get local equation number of second pressure value at this node
-        local_eqn = p_local_eqn(l, 1);
-
-        // If it's not a boundary condition
-        if (local_eqn >= 0)
-        {
-          // Gradient terms
-          residuals[local_eqn] +=
-            (interpolated_US + r * interpolated_dUSdr - k * interpolated_VC +
-             r * interpolated_dWSdz) *
-            testp_ * W;
-
-          // Calculate the Jacobian
-          // ----------------------
-
-          if (flag)
-          {
-            // Loop over the velocity shape functions
-            for (unsigned l2 = 0; l2 < n_node; l2++)
-            {
-              // Cache velocity shape functions and their derivatives
-              const double psif_ = psif[l2];
-              const double dpsifdr = dpsifdx(l2, 0);
-              const double dpsifdz = dpsifdx(l2, 1);
-
-              // Radial velocity component (cosine part) U_k^C
-              // has no contribution
-
-              // Radial velocity component (sine part) U_k^S
-              local_unknown = nodal_local_eqn(l2, u_nodal_index[1]);
-              if (local_unknown >= 0)
-              {
-                jacobian(local_eqn, local_unknown) +=
-                  (psif_ + r * dpsifdr) * testp_ * W;
-              }
-
-              // Axial velocity component (cosine part) W_k^C
-              // has no contribution
-
-              // Axial velocity component (sine part) W_k^S
-              local_unknown = nodal_local_eqn(l2, u_nodal_index[3]);
-              if (local_unknown >= 0)
-              {
-                jacobian(local_eqn, local_unknown) += r * dpsifdz * testp_ * W;
-              }
-
-              // Azimuthal velocity component (cosine part) V_k^C
-              local_unknown = nodal_local_eqn(l2, u_nodal_index[4]);
-              if (local_unknown >= 0)
-              {
-                jacobian(local_eqn, local_unknown) -= k * psif_ * testp_ * W;
-              }
-
-              // Azimuthal velocity component (sine part) V_k^S
-              // has no contribution
-
-            } // End of loop over velocity shape functions
-
-            // Real and imaginary pressure components, P_k^C and P_k^S,
-            // have no contribution
-
-          } // End of Jacobian calculation
-
-        } // End of if not boundary condition statement
-
-      } // End of loop over pressure shape functions
-
-    } // End of loop over the integration points
-
-  } // End of fill_in_generic_residual_contribution_linearised_axi_nst
-
-  ///////////////////////////////////////////////////////////////////////////
-  ///////////////////////////////////////////////////////////////////////////
-  ///////////////////////////////////////////////////////////////////////////
-
-  /// Linearised axisymmetric Crouzeix-Raviart elements
-  /// -------------------------------------------------
-
-  //=======================================================================
-  /// Set the data for the number of variables at each node
-  //=======================================================================
-  const unsigned
-    LinearisedAxisymmetricQCrouzeixRaviartElement::Initial_Nvalue[9] = {
-      6, 6, 6, 6, 6, 6, 6, 6, 6};
-
-  //========================================================================
-  /// Number of values (pinned or dofs) required at node n
-  //========================================================================
-  unsigned LinearisedAxisymmetricQCrouzeixRaviartElement::required_nvalue(
-    const unsigned& n) const
-  {
-    return Initial_Nvalue[n];
-  }
-
-  ///////////////////////////////////////////////////////////////////////////
-  ///////////////////////////////////////////////////////////////////////////
-  ///////////////////////////////////////////////////////////////////////////
-
-  /// Linearised axisymmetric Taylor-Hood elements
-  /// --------------------------------------------
-
-  //=======================================================================
-  /// Set the data for the number of variables at each node
-  //=======================================================================
-  const unsigned LinearisedAxisymmetricQTaylorHoodElement::Initial_Nvalue[9] = {
-    8, 6, 8, 6, 6, 6, 8, 6, 8};
-
-  //=======================================================================
-  /// Set the data for the pressure conversion array
-  //=======================================================================
-  const unsigned LinearisedAxisymmetricQTaylorHoodElement::Pconv[4] = {
-    0, 2, 6, 8};
-
-=======
->>>>>>> fb5f6804
+
+
 } // namespace oomph