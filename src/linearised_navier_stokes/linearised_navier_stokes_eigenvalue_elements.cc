// LIC// ====================================================================
// LIC// This file forms part of oomph-lib, the object-oriented,
// LIC// multi-physics finite-element library, available
// LIC// at http://www.oomph-lib.org.
// LIC//
// LIC// Copyright (C) 2006-2021 Matthias Heil and Andrew Hazel
// LIC//
// LIC// This library is free software; you can redistribute it and/or
// LIC// modify it under the terms of the GNU Lesser General Public
// LIC// License as published by the Free Software Foundation; either
// LIC// version 2.1 of the License, or (at your option) any later version.
// LIC//
// LIC// This library is distributed in the hope that it will be useful,
// LIC// but WITHOUT ANY WARRANTY; without even the implied warranty of
// LIC// MERCHANTABILITY or FITNESS FOR A PARTICULAR PURPOSE.  See the GNU
// LIC// Lesser General Public License for more details.
// LIC//
// LIC// You should have received a copy of the GNU Lesser General Public
// LIC// License along with this library; if not, write to the Free Software
// LIC// Foundation, Inc., 51 Franklin Street, Fifth Floor, Boston, MA
// LIC// 02110-1301  USA.
// LIC//
// LIC// The authors may be contacted at oomph-lib@maths.man.ac.uk.
// LIC//
// LIC//====================================================================
// The element-independent guts for imposition of "constant volume"
// constraints in free surface/interface problems.

#include "linearised_navier_stokes_eigenvalue_elements.h"

namespace oomph
{
  //=====================================================================
  /// \short Fill in the residuals for the volume constraint
  //====================================================================
  void LinearisedNavierStokesEigenfunctionNormalisationElement::
    fill_in_generic_contribution_to_residuals_normalisation(
      Vector<double>& residuals)
  {
    // Note that this element can only be used with our linearised navier
    // stokes elements
    // Read part
    {
      const int local_eqn = this->eigenvalue_local_eqn(0);
      if (local_eqn >= 0)
      {
        residuals[local_eqn] -= (*Normalisation_pt).real();
      }
    }
    // Imaginary part
<<<<<<< HEAD
    {
      const int local_eqn = this->eigenvalue_local_eqn(1);
      if (local_eqn >= 0)
      {
        residuals[local_eqn] -= (*Normalisation_pt).imag();
      }
    }
    // Bifurcation constraint
    const int local_eqn = this->eigenvalue_local_eqn(2);
    if (local_eqn >= 0)
    {
=======
    {
      const int local_eqn = this->eigenvalue_local_eqn(1);
      if (local_eqn >= 0)
      {
        residuals[local_eqn] -= (*Normalisation_pt).imag();
      }
    }
    // Bifurcation constraint
    const int local_eqn = this->eigenvalue_local_eqn(2);
    if (local_eqn >= 0)
    {
>>>>>>> fb5f6804
      residuals[local_eqn] += this->eigenvalue(0);
    }
  }

  //===========================================================================
  /// \short Constructor: Pass pointer to target volume. "Pressure" value that
  /// "traded" for the volume contraint is created internally (as a Data
  /// item with a single pressure value)
  //===========================================================================
  LinearisedNavierStokesEigenfunctionNormalisationElement::
    LinearisedNavierStokesEigenfunctionNormalisationElement(
      std::complex<double>* const& normalisation_pt)
  {
    // Store pointer to normalisation
    Normalisation_pt = normalisation_pt;
<<<<<<< HEAD

    // Create data, add as internal data and record the index
    // (gets deleted automatically in destructor of GeneralisedElement)
    External_or_internal_data_index_of_eigenvalue =
      add_internal_data(new Data(3));

    // ...and stored the "traded pressure" value as first value
    Index_of_eigenvalue = 0;
  }

  //======================================================================
  /// \short Constructor: Pass pointer to target volume, pointer to Data
  /// item whose value specified by index_of_traded_pressure represents
  /// the "Pressure" value that "traded" for the volume contraint.
  /// The Data is stored as external Data for this element.
  //======================================================================
  /* LinearisedNavierStokesEigenfunctionNormalisationElement::LinearisedNavierStokesEigenfunctionNormalisationElement(
    double* prescribed_volume_pt,
    Data* p_traded_data_pt,
    const unsigned& index_of_traded_pressure)
   {
    // Store pointer to prescribed volume
    Prescribed_volume_pt = prescribed_volume_pt;

    // Add as external data and record the index
    External_or_internal_data_index_of_traded_pressure=
     add_external_data(p_traded_data_pt);

    // Record that it is external data
    Traded_pressure_stored_as_internal_data=false;
=======

    // Create data, add as internal data and record the index
    // (gets deleted automatically in destructor of GeneralisedElement)
    External_or_internal_data_index_of_eigenvalue =
      add_internal_data(new Data(3));

    // ...and stored the "traded pressure" value as first value
    Index_of_eigenvalue = 0;
  }

  //======================================================================
  /// \short Constructor: Pass pointer to target volume, pointer to Data
  /// item whose value specified by index_of_traded_pressure represents
  /// the "Pressure" value that "traded" for the volume contraint.
  /// The Data is stored as external Data for this element.
  //======================================================================
  /* LinearisedNavierStokesEigenfunctionNormalisationElement::LinearisedNavierStokesEigenfunctionNormalisationElement(
    double* prescribed_volume_pt,
    Data* p_traded_data_pt,
    const unsigned& index_of_traded_pressure)
   {
    // Store pointer to prescribed volume
    Prescribed_volume_pt = prescribed_volume_pt;

    // Add as external data and record the index
    External_or_internal_data_index_of_traded_pressure=
     add_external_data(p_traded_data_pt);

    // Record that it is external data
    Traded_pressure_stored_as_internal_data=false;

    // Record index
    Index_of_traded_pressure_value=index_of_traded_pressure;
    } */
>>>>>>> fb5f6804

    // Record index
    Index_of_traded_pressure_value=index_of_traded_pressure;
    } */

} // namespace oomph<|MERGE_RESOLUTION|>--- conflicted
+++ resolved
@@ -26,6 +26,7 @@
 // The element-independent guts for imposition of "constant volume"
 // constraints in free surface/interface problems.
 
+
 #include "linearised_navier_stokes_eigenvalue_elements.h"
 
 namespace oomph
@@ -48,7 +49,6 @@
       }
     }
     // Imaginary part
-<<<<<<< HEAD
     {
       const int local_eqn = this->eigenvalue_local_eqn(1);
       if (local_eqn >= 0)
@@ -60,19 +60,6 @@
     const int local_eqn = this->eigenvalue_local_eqn(2);
     if (local_eqn >= 0)
     {
-=======
-    {
-      const int local_eqn = this->eigenvalue_local_eqn(1);
-      if (local_eqn >= 0)
-      {
-        residuals[local_eqn] -= (*Normalisation_pt).imag();
-      }
-    }
-    // Bifurcation constraint
-    const int local_eqn = this->eigenvalue_local_eqn(2);
-    if (local_eqn >= 0)
-    {
->>>>>>> fb5f6804
       residuals[local_eqn] += this->eigenvalue(0);
     }
   }
@@ -88,38 +75,6 @@
   {
     // Store pointer to normalisation
     Normalisation_pt = normalisation_pt;
-<<<<<<< HEAD
-
-    // Create data, add as internal data and record the index
-    // (gets deleted automatically in destructor of GeneralisedElement)
-    External_or_internal_data_index_of_eigenvalue =
-      add_internal_data(new Data(3));
-
-    // ...and stored the "traded pressure" value as first value
-    Index_of_eigenvalue = 0;
-  }
-
-  //======================================================================
-  /// \short Constructor: Pass pointer to target volume, pointer to Data
-  /// item whose value specified by index_of_traded_pressure represents
-  /// the "Pressure" value that "traded" for the volume contraint.
-  /// The Data is stored as external Data for this element.
-  //======================================================================
-  /* LinearisedNavierStokesEigenfunctionNormalisationElement::LinearisedNavierStokesEigenfunctionNormalisationElement(
-    double* prescribed_volume_pt,
-    Data* p_traded_data_pt,
-    const unsigned& index_of_traded_pressure)
-   {
-    // Store pointer to prescribed volume
-    Prescribed_volume_pt = prescribed_volume_pt;
-
-    // Add as external data and record the index
-    External_or_internal_data_index_of_traded_pressure=
-     add_external_data(p_traded_data_pt);
-
-    // Record that it is external data
-    Traded_pressure_stored_as_internal_data=false;
-=======
 
     // Create data, add as internal data and record the index
     // (gets deleted automatically in destructor of GeneralisedElement)
@@ -154,10 +109,6 @@
     // Record index
     Index_of_traded_pressure_value=index_of_traded_pressure;
     } */
->>>>>>> fb5f6804
 
-    // Record index
-    Index_of_traded_pressure_value=index_of_traded_pressure;
-    } */
 
 } // namespace oomph