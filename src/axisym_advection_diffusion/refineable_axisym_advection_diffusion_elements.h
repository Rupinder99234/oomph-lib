// LIC// ====================================================================
// LIC// This file forms part of oomph-lib, the object-oriented,
// LIC// multi-physics finite-element library, available
// LIC// at http://www.oomph-lib.org.
// LIC//
// LIC// Copyright (C) 2006-2021 Matthias Heil and Andrew Hazel
// LIC//
// LIC// This library is free software; you can redistribute it and/or
// LIC// modify it under the terms of the GNU Lesser General Public
// LIC// License as published by the Free Software Foundation; either
// LIC// version 2.1 of the License, or (at your option) any later version.
// LIC//
// LIC// This library is distributed in the hope that it will be useful,
// LIC// but WITHOUT ANY WARRANTY; without even the implied warranty of
// LIC// MERCHANTABILITY or FITNESS FOR A PARTICULAR PURPOSE.  See the GNU
// LIC// Lesser General Public License for more details.
// LIC//
// LIC// You should have received a copy of the GNU Lesser General Public
// LIC// License along with this library; if not, write to the Free Software
// LIC// Foundation, Inc., 51 Franklin Street, Fifth Floor, Boston, MA
// LIC// 02110-1301  USA.
// LIC//
// LIC// The authors may be contacted at oomph-lib@maths.man.ac.uk.
// LIC//
// LIC//====================================================================
// Header file for elements that solve the advection diffusion equation
// and that can be refined.

#ifndef OOMPH_REFINEABLE_AXISYM_ADVECTION_DIFFUSION_ELEMENTS_HEADER
#define OOMPH_REFINEABLE_AXISYM_ADVECTION_DIFFUSION_ELEMENTS_HEADER

// Config header generated by autoconfig
#ifdef HAVE_CONFIG_H
#include <oomph-lib-config.h>
#endif

// oomph-lib headers
<<<<<<< HEAD
#include "generic/refineable_quad_element.h"
#include "generic/refineable_brick_element.h"
#include "generic/error_estimator.h"
=======
#include "../generic/refineable_quad_element.h"
#include "../generic/refineable_brick_element.h"
#include "../generic/error_estimator.h"
>>>>>>> fb5f6804
#include "axisym_advection_diffusion_elements.h"

namespace oomph
{
  //======================================================================
  /// \short A version of the Advection Diffusion in axisym
  /// coordinates equations that can be
  /// used with non-uniform mesh refinement. In essence, the class overloads
  /// the fill_in_generic_residual_contribution_axisym_adv_diff()
  /// function so that contributions
  /// from hanging nodes (or alternatively in-compatible function values)
  /// are taken into account.
  //======================================================================
<<<<<<< HEAD
  class RefineableAxisymAdvectionDiffusionEquations :
    public virtual AxisymAdvectionDiffusionEquations,
    public virtual RefineableElement,
    public virtual ElementWithZ2ErrorEstimator
  {
  public:
    /// \short Empty Constructor
    RefineableAxisymAdvectionDiffusionEquations() :
      AxisymAdvectionDiffusionEquations(),
      RefineableElement(),
      ElementWithZ2ErrorEstimator()
    {
    }

=======
  class RefineableAxisymAdvectionDiffusionEquations
    : public virtual AxisymAdvectionDiffusionEquations,
      public virtual RefineableElement,
      public virtual ElementWithZ2ErrorEstimator
  {
  public:
    /// \short Empty Constructor
    RefineableAxisymAdvectionDiffusionEquations()
      : AxisymAdvectionDiffusionEquations(),
        RefineableElement(),
        ElementWithZ2ErrorEstimator()
    {
    }


>>>>>>> fb5f6804
    /// Broken copy constructor
    RefineableAxisymAdvectionDiffusionEquations(
      const RefineableAxisymAdvectionDiffusionEquations& dummy)
    {
      BrokenCopy::broken_copy("RefineableAxisymAdvectionDiffusionEquations");
    }

    /// Broken assignment operator
    // Commented out broken assignment operator because this can lead to a
    // conflict warning when used in the virtual inheritence hierarchy.
    // Essentially the compiler doesn't realise that two separate
    // implementations of the broken function are the same and so, quite
    // rightly, it shouts.
    /*void operator=(const RefineableAxisymAdvectionDiffusionEquations&)
     {
      BrokenCopy::broken_assign("RefineableAxisymAdvectionDiffusionEquations");
      }*/

    /// Number of 'flux' terms for Z2 error estimation
    unsigned num_Z2_flux_terms()
    {
      return 2;
    }

    /// \short Get 'flux' for Z2 error recovery:
    /// Standard flux.from AdvectionDiffusion equations
    void get_Z2_flux(const Vector<double>& s, Vector<double>& flux)
    {
      this->get_flux(s, flux);
    }

<<<<<<< HEAD
=======

>>>>>>> fb5f6804
    /// \short Get the function value u in Vector.
    /// Note: Given the generality of the interface (this function
    /// is usually called from black-box documentation or interpolation
    /// routines), the values Vector sets its own size in here.
    void get_interpolated_values(const Vector<double>& s,
                                 Vector<double>& values)
    {
      // Set size of Vector: u
      values.resize(1);

      // Find number of nodes
      unsigned n_node = nnode();

      // Find the index at which the unknown is stored
      unsigned u_nodal_index = this->u_index_axi_adv_diff();

      // Local shape function
      Shape psi(n_node);

      // Find values of shape function
      shape(s, psi);

      // Initialise value of u
      values[0] = 0.0;

      // Loop over the local nodes and sum
      for (unsigned l = 0; l < n_node; l++)
      {
        values[0] += this->nodal_value(l, u_nodal_index) * psi[l];
      }
    }

    /// \short Get the function value u in Vector.
    /// Note: Given the generality of the interface (this function
    /// is usually called from black-box documentation or interpolation
    /// routines), the values Vector sets its own size in here.
    void get_interpolated_values(const unsigned& t,
                                 const Vector<double>& s,
                                 Vector<double>& values)
    {
      // Set size of Vector: u
      values.resize(1);

      // Find number of nodes
      const unsigned n_node = nnode();

      // Find the index at which the unknown is stored
      const unsigned u_nodal_index = this->u_index_axi_adv_diff();

      // Local shape function
      Shape psi(n_node);

      // Find values of shape function
      shape(s, psi);

      // Initialise value of u
      values[0] = 0.0;

      // Loop over the local nodes and sum
      for (unsigned l = 0; l < n_node; l++)
      {
        values[0] += this->nodal_value(t, l, u_nodal_index) * psi[l];
      }
      // }

      if (t != 0)
      {
        std::string error_message =
          "Time-dependent version of get_interpolated_values() ";
        error_message += "not implemented for this element \n";
        throw OomphLibError(error_message,
                            "RefineableAxisymAdvectionDiffusionEquations::get_"
                            "interpolated_values()",
                            OOMPH_EXCEPTION_LOCATION);
      }
      else
      {
        // Make sure that we call the appropriate steady version
        //(the entire function might be overloaded lower down)
        RefineableAxisymAdvectionDiffusionEquations::get_interpolated_values(
          s, values);
      }
    }

    /// Fill in the geometric Jacobian, which in this case is r
    double geometric_jacobian(const Vector<double>& x)
    {
      return x[0];
    }

    ///  Further build: Copy source function pointer from father element
    void further_build()
    {
      RefineableAxisymAdvectionDiffusionEquations* cast_father_element_pt =
        dynamic_cast<RefineableAxisymAdvectionDiffusionEquations*>(
          this->father_element_pt());

      // Set the values of the pointers from the father
      this->Source_fct_pt = cast_father_element_pt->source_fct_pt();
      this->Wind_fct_pt = cast_father_element_pt->wind_fct_pt();
      this->Pe_pt = cast_father_element_pt->pe_pt();
      this->PeSt_pt = cast_father_element_pt->pe_st_pt();

      // Set the ALE status
      // this->ALE_is_disabled = cast_father_element_pt->ALE_is_disabled;
    }

    /// \short Compute the derivatives of the i-th component of
    /// velocity at point s with respect
    /// to all data that can affect its value. In addition, return the global
    /// equation numbers corresponding to the data.
    /// Overload the non-refineable version to take account of hanging node
    /// information
    void dinterpolated_u_adv_diff_ddata(const Vector<double>& s,
                                        Vector<double>& du_ddata,
                                        Vector<unsigned>& global_eqn_number)
    {
      // Find number of nodes
      unsigned n_node = this->nnode();
      // Local shape function
      Shape psi(n_node);
      // Find values of shape function at the given local coordinate
      this->shape(s, psi);

      // Find the index at which the velocity component is stored
      const unsigned u_nodal_index = this->u_index_axi_adv_diff();

      // Storage for hang info pointer
      HangInfo* hang_info_pt = 0;
      // Storage for global equation
      int global_eqn = 0;

      // Find the number of dofs associated with interpolated u
      unsigned n_u_dof = 0;
      for (unsigned l = 0; l < n_node; l++)
      {
        unsigned n_master = 1;

        // Local bool (is the node hanging)
        bool is_node_hanging = this->node_pt(l)->is_hanging();

        // If the node is hanging, get the number of master nodes
        if (is_node_hanging)
        {
          hang_info_pt = this->node_pt(l)->hanging_pt();
          n_master = hang_info_pt->nmaster();
        }
        // Otherwise there is just one master node, the node itself
        else
<<<<<<< HEAD
        {
          n_master = 1;
        }

        // Loop over the master nodes
        for (unsigned m = 0; m < n_master; m++)
        {
          // Get the equation number
          if (is_node_hanging)
          {
            // Get the equation number from the master node
            global_eqn =
              hang_info_pt->master_node_pt(m)->eqn_number(u_nodal_index);
          }
          else
          {
            // Global equation number
            global_eqn = this->node_pt(l)->eqn_number(u_nodal_index);
          }

          // If it's positive add to the count
          if (global_eqn >= 0)
          {
            ++n_u_dof;
          }
        }
=======
        {
          n_master = 1;
        }

        // Loop over the master nodes
        for (unsigned m = 0; m < n_master; m++)
        {
          // Get the equation number
          if (is_node_hanging)
          {
            // Get the equation number from the master node
            global_eqn =
              hang_info_pt->master_node_pt(m)->eqn_number(u_nodal_index);
          }
          else
          {
            // Global equation number
            global_eqn = this->node_pt(l)->eqn_number(u_nodal_index);
          }

          // If it's positive add to the count
          if (global_eqn >= 0)
          {
            ++n_u_dof;
          }
        }
>>>>>>> fb5f6804
      }

      // Now resize the storage schemes
      du_ddata.resize(n_u_dof, 0.0);
      global_eqn_number.resize(n_u_dof, 0);

      // Loop over th nodes again and set the derivatives
      unsigned count = 0;
      // Loop over the local nodes and sum
      for (unsigned l = 0; l < n_node; l++)
      {
        unsigned n_master = 1;
        double hang_weight = 1.0;

        // Local bool (is the node hanging)
        bool is_node_hanging = this->node_pt(l)->is_hanging();

        // If the node is hanging, get the number of master nodes
        if (is_node_hanging)
        {
          hang_info_pt = this->node_pt(l)->hanging_pt();
          n_master = hang_info_pt->nmaster();
        }
        // Otherwise there is just one master node, the node itself
        else
        {
          n_master = 1;
        }

        // Loop over the master nodes
        for (unsigned m = 0; m < n_master; m++)
        {
          // If the node is hanging get weight from master node
          if (is_node_hanging)
          {
            // Get the hang weight from the master node
            hang_weight = hang_info_pt->master_weight(m);
          }
          else
          {
            // Node contributes with full weight
            hang_weight = 1.0;
          }

          // Get the equation number
          if (is_node_hanging)
          {
            // Get the equation number from the master node
            global_eqn =
              hang_info_pt->master_node_pt(m)->eqn_number(u_nodal_index);
          }
          else
          {
            // Global equation number
            global_eqn = this->node_pt(l)->eqn_number(u_nodal_index);
          }

          if (global_eqn >= 0)
          {
            // Set the global equation number
            global_eqn_number[count] = global_eqn;
            // Set the derivative with respect to the unknown
            du_ddata[count] = psi[l] * hang_weight;
            // Increase the counter
            ++count;
          }
        }
      }
    }

<<<<<<< HEAD
=======

>>>>>>> fb5f6804
  protected:
    /// \short Add the element's contribution to the elemental residual vector
    /// and/or Jacobian matrix
    /// flag=1: compute both
    /// flag=0: compute only residual vector
    void fill_in_generic_residual_contribution_axi_adv_diff(
      Vector<double>& residuals,
      DenseMatrix<double>& jacobian,
      DenseMatrix<double>& mass_matrix,
      unsigned flag);
  };

<<<<<<< HEAD
=======

>>>>>>> fb5f6804
  //======================================================================
  /// \short Refineable version of QAxisymAdvectionDiffusionElement.
  /// Inherit from the standard QAxisymAdvectionDiffusionElement and the
  /// appropriate refineable geometric element and the refineable equations.
  //======================================================================
  template<unsigned NNODE_1D>
<<<<<<< HEAD
  class RefineableQAxisymAdvectionDiffusionElement :
    public QAxisymAdvectionDiffusionElement<NNODE_1D>,
    public virtual RefineableAxisymAdvectionDiffusionEquations,
    public virtual RefineableQElement<2>
  {
  public:
    /// \short Empty Constructor:
    RefineableQAxisymAdvectionDiffusionElement() :
      RefineableElement(),
      RefineableAxisymAdvectionDiffusionEquations(),
      RefineableQElement<2>(),
      QAxisymAdvectionDiffusionElement<NNODE_1D>()
    {
    }
=======
  class RefineableQAxisymAdvectionDiffusionElement
    : public QAxisymAdvectionDiffusionElement<NNODE_1D>,
      public virtual RefineableAxisymAdvectionDiffusionEquations,
      public virtual RefineableQElement<2>
  {
  public:
    /// \short Empty Constructor:
    RefineableQAxisymAdvectionDiffusionElement()
      : RefineableElement(),
        RefineableAxisymAdvectionDiffusionEquations(),
        RefineableQElement<2>(),
        QAxisymAdvectionDiffusionElement<NNODE_1D>()
    {
    }

>>>>>>> fb5f6804

    /// Broken copy constructor
    RefineableQAxisymAdvectionDiffusionElement(
      const RefineableQAxisymAdvectionDiffusionElement<NNODE_1D>& dummy)
    {
      BrokenCopy::broken_copy("RefineableQAxisymAdvectionDiffusionElement");
    }

    /// Broken assignment operator
    /*void operator=(const
                   RefineableQAxisymAdvectionDiffusionElement<NNODE_1D>&)
     {
      BrokenCopy::broken_assign("RefineableQAxisymAdvectionDiffusionElement");
      }*/

    /// Number of continuously interpolated values: 1
    unsigned ncont_interpolated_values() const
    {
      return 1;
    }

    /// \short Number of vertex nodes in the element
    unsigned nvertex_node() const
    {
      return QAxisymAdvectionDiffusionElement<NNODE_1D>::nvertex_node();
    }

    /// \short Pointer to the j-th vertex node in the element
    Node* vertex_node_pt(const unsigned& j) const
    {
      return QAxisymAdvectionDiffusionElement<NNODE_1D>::vertex_node_pt(j);
    }

    /// Rebuild from sons: empty
    void rebuild_from_sons(Mesh*& mesh_pt) {}

    /// \short Order of recovery shape functions for Z2 error estimation:
    /// Same order as shape functions.
    unsigned nrecovery_order()
    {
      return (NNODE_1D - 1);
    }

    ///  \short Perform additional hanging node procedures for variables
    /// that are not interpolated by all nodes. Empty.
    void further_setup_hanging_nodes() {}
  };

  ////////////////////////////////////////////////////////////////////////
  ////////////////////////////////////////////////////////////////////////
  ////////////////////////////////////////////////////////////////////////

<<<<<<< HEAD
=======

>>>>>>> fb5f6804
  //=======================================================================
  /// Face geometry for the RefineableQAxisymAdvectionDiffusionElement
  /// elements: The spatial
  /// dimension of the face elements is one lower than that of the
  /// bulk element but they have the same number of points
  /// along their 1D edges.
  //=======================================================================
  template<unsigned NNODE_1D>
<<<<<<< HEAD
  class FaceGeometry<RefineableQAxisymAdvectionDiffusionElement<NNODE_1D>> :
    public virtual QElement<1, NNODE_1D>
=======
  class FaceGeometry<RefineableQAxisymAdvectionDiffusionElement<NNODE_1D>>
    : public virtual QElement<1, NNODE_1D>
>>>>>>> fb5f6804
  {
  public:
    /// \short Constructor: Call the constructor for the
    /// appropriate lower-dimensional QElement
    FaceGeometry() : QElement<1, NNODE_1D>() {}
  };

} // namespace oomph

#endif<|MERGE_RESOLUTION|>--- conflicted
+++ resolved
@@ -35,15 +35,9 @@
 #endif
 
 // oomph-lib headers
-<<<<<<< HEAD
 #include "generic/refineable_quad_element.h"
 #include "generic/refineable_brick_element.h"
 #include "generic/error_estimator.h"
-=======
-#include "../generic/refineable_quad_element.h"
-#include "../generic/refineable_brick_element.h"
-#include "../generic/error_estimator.h"
->>>>>>> fb5f6804
 #include "axisym_advection_diffusion_elements.h"
 
 namespace oomph
@@ -57,22 +51,6 @@
   /// from hanging nodes (or alternatively in-compatible function values)
   /// are taken into account.
   //======================================================================
-<<<<<<< HEAD
-  class RefineableAxisymAdvectionDiffusionEquations :
-    public virtual AxisymAdvectionDiffusionEquations,
-    public virtual RefineableElement,
-    public virtual ElementWithZ2ErrorEstimator
-  {
-  public:
-    /// \short Empty Constructor
-    RefineableAxisymAdvectionDiffusionEquations() :
-      AxisymAdvectionDiffusionEquations(),
-      RefineableElement(),
-      ElementWithZ2ErrorEstimator()
-    {
-    }
-
-=======
   class RefineableAxisymAdvectionDiffusionEquations
     : public virtual AxisymAdvectionDiffusionEquations,
       public virtual RefineableElement,
@@ -88,7 +66,6 @@
     }
 
 
->>>>>>> fb5f6804
     /// Broken copy constructor
     RefineableAxisymAdvectionDiffusionEquations(
       const RefineableAxisymAdvectionDiffusionEquations& dummy)
@@ -120,10 +97,7 @@
       this->get_flux(s, flux);
     }
 
-<<<<<<< HEAD
-=======
-
->>>>>>> fb5f6804
+
     /// \short Get the function value u in Vector.
     /// Note: Given the generality of the interface (this function
     /// is usually called from black-box documentation or interpolation
@@ -273,7 +247,6 @@
         }
         // Otherwise there is just one master node, the node itself
         else
-<<<<<<< HEAD
         {
           n_master = 1;
         }
@@ -300,34 +273,6 @@
             ++n_u_dof;
           }
         }
-=======
-        {
-          n_master = 1;
-        }
-
-        // Loop over the master nodes
-        for (unsigned m = 0; m < n_master; m++)
-        {
-          // Get the equation number
-          if (is_node_hanging)
-          {
-            // Get the equation number from the master node
-            global_eqn =
-              hang_info_pt->master_node_pt(m)->eqn_number(u_nodal_index);
-          }
-          else
-          {
-            // Global equation number
-            global_eqn = this->node_pt(l)->eqn_number(u_nodal_index);
-          }
-
-          // If it's positive add to the count
-          if (global_eqn >= 0)
-          {
-            ++n_u_dof;
-          }
-        }
->>>>>>> fb5f6804
       }
 
       // Now resize the storage schemes
@@ -398,10 +343,7 @@
       }
     }
 
-<<<<<<< HEAD
-=======
-
->>>>>>> fb5f6804
+
   protected:
     /// \short Add the element's contribution to the elemental residual vector
     /// and/or Jacobian matrix
@@ -414,32 +356,13 @@
       unsigned flag);
   };
 
-<<<<<<< HEAD
-=======
-
->>>>>>> fb5f6804
+
   //======================================================================
   /// \short Refineable version of QAxisymAdvectionDiffusionElement.
   /// Inherit from the standard QAxisymAdvectionDiffusionElement and the
   /// appropriate refineable geometric element and the refineable equations.
   //======================================================================
   template<unsigned NNODE_1D>
-<<<<<<< HEAD
-  class RefineableQAxisymAdvectionDiffusionElement :
-    public QAxisymAdvectionDiffusionElement<NNODE_1D>,
-    public virtual RefineableAxisymAdvectionDiffusionEquations,
-    public virtual RefineableQElement<2>
-  {
-  public:
-    /// \short Empty Constructor:
-    RefineableQAxisymAdvectionDiffusionElement() :
-      RefineableElement(),
-      RefineableAxisymAdvectionDiffusionEquations(),
-      RefineableQElement<2>(),
-      QAxisymAdvectionDiffusionElement<NNODE_1D>()
-    {
-    }
-=======
   class RefineableQAxisymAdvectionDiffusionElement
     : public QAxisymAdvectionDiffusionElement<NNODE_1D>,
       public virtual RefineableAxisymAdvectionDiffusionEquations,
@@ -455,7 +378,6 @@
     {
     }
 
->>>>>>> fb5f6804
 
     /// Broken copy constructor
     RefineableQAxisymAdvectionDiffusionElement(
@@ -508,10 +430,7 @@
   ////////////////////////////////////////////////////////////////////////
   ////////////////////////////////////////////////////////////////////////
 
-<<<<<<< HEAD
-=======
-
->>>>>>> fb5f6804
+
   //=======================================================================
   /// Face geometry for the RefineableQAxisymAdvectionDiffusionElement
   /// elements: The spatial
@@ -520,13 +439,8 @@
   /// along their 1D edges.
   //=======================================================================
   template<unsigned NNODE_1D>
-<<<<<<< HEAD
-  class FaceGeometry<RefineableQAxisymAdvectionDiffusionElement<NNODE_1D>> :
-    public virtual QElement<1, NNODE_1D>
-=======
   class FaceGeometry<RefineableQAxisymAdvectionDiffusionElement<NNODE_1D>>
     : public virtual QElement<1, NNODE_1D>
->>>>>>> fb5f6804
   {
   public:
     /// \short Constructor: Call the constructor for the
