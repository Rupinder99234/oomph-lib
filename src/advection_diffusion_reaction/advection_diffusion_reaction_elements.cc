// LIC// ====================================================================
// LIC// This file forms part of oomph-lib, the object-oriented,
// LIC// multi-physics finite-element library, available
// LIC// at http://www.oomph-lib.org.
// LIC//
// LIC// Copyright (C) 2006-2021 Matthias Heil and Andrew Hazel
// LIC//
// LIC// This library is free software; you can redistribute it and/or
// LIC// modify it under the terms of the GNU Lesser General Public
// LIC// License as published by the Free Software Foundation; either
// LIC// version 2.1 of the License, or (at your option) any later version.
// LIC//
// LIC// This library is distributed in the hope that it will be useful,
// LIC// but WITHOUT ANY WARRANTY; without even the implied warranty of
// LIC// MERCHANTABILITY or FITNESS FOR A PARTICULAR PURPOSE.  See the GNU
// LIC// Lesser General Public License for more details.
// LIC//
// LIC// You should have received a copy of the GNU Lesser General Public
// LIC// License along with this library; if not, write to the Free Software
// LIC// Foundation, Inc., 51 Franklin Street, Fifth Floor, Boston, MA
// LIC// 02110-1301  USA.
// LIC//
// LIC// The authors may be contacted at oomph-lib@maths.man.ac.uk.
// LIC//
// LIC//====================================================================
// Non-inline functions for Advection Diffusion elements
#include "advection_diffusion_reaction_elements.h"

namespace oomph
{
  // Specify the number of reagents
  template<unsigned NREAGENT, unsigned DIM>
  const unsigned AdvectionDiffusionReactionEquations<NREAGENT, DIM>::N_reagent =
    NREAGENT;

  /// 2D Advection Diffusion elements

<<<<<<< HEAD
=======

>>>>>>> fb5f6804
  /// Default value for Peclet number
  template<unsigned NREAGENT, unsigned DIM>
  Vector<double> AdvectionDiffusionReactionEquations<NREAGENT, DIM>::
    Default_dimensionless_number(NREAGENT, 1.0);

  //======================================================================
  /// \short Compute element residual Vector and/or element Jacobian matrix
  /// and/or the mass matrix
  ///
  /// flag=2: compute Jacobian, residuals and mass matrix
  /// flag=1: compute Jacobian and residuals
  /// flag=0: compute only residual Vector
  ///
  /// Pure version without hanging nodes
  //======================================================================
  template<unsigned NREAGENT, unsigned DIM>
  void AdvectionDiffusionReactionEquations<NREAGENT, DIM>::
    fill_in_generic_residual_contribution_adv_diff_react(
      Vector<double>& residuals,
      DenseMatrix<double>& jacobian,
      DenseMatrix<double>& mass_matrix,
      unsigned flag)
  {
    // Find out how many nodes there are
    const unsigned n_node = nnode();

    // Get the nodal index at which the unknown is stored
    unsigned c_nodal_index[NREAGENT];
    for (unsigned r = 0; r < NREAGENT; r++)
    {
      c_nodal_index[r] = c_index_adv_diff_react(r);
    }

    // Set up memory for the shape and test functions
    Shape psi(n_node), test(n_node);
    DShape dpsidx(n_node, DIM), dtestdx(n_node, DIM);

    // Set the value of n_intpt
    unsigned n_intpt = integral_pt()->nweight();

    // Set the Vector to hold local coordinates
    Vector<double> s(DIM);

    // Get diffusion coefficients
    Vector<double> D = diff();

    // Get the timescales
    Vector<double> T = tau();

    // Integers used to store the local equation number and local unknown
    // indices for the residuals and jacobians
    int local_eqn = 0, local_unknown = 0;

    // Loop over the integration points
    for (unsigned ipt = 0; ipt < n_intpt; ipt++)
    {
      // Assign values of s
      for (unsigned i = 0; i < DIM; i++) s[i] = integral_pt()->knot(ipt, i);

      // Get the integral weight
      double w = integral_pt()->weight(ipt);

      // Call the derivatives of the shape and test functions
      double J = dshape_and_dtest_eulerian_at_knot_adv_diff_react(
        ipt, psi, dpsidx, test, dtestdx);

      // Premultiply the weights and the Jacobian
      double W = w * J;

      // Calculate local values of the solution and its derivatives
      // Allocate
      Vector<double> interpolated_c(NREAGENT, 0.0);
      Vector<double> dcdt(NREAGENT, 0.0);
      Vector<double> interpolated_x(DIM, 0.0);
      DenseMatrix<double> interpolated_dcdx(NREAGENT, DIM, 0.0);
      Vector<double> mesh_velocity(DIM, 0.0);

<<<<<<< HEAD
=======

>>>>>>> fb5f6804
      // Calculate function value and derivatives:
      // Loop over nodes
      for (unsigned l = 0; l < n_node; l++)
      {
        // Loop over directions to calculate the position
        for (unsigned j = 0; j < DIM; j++)
<<<<<<< HEAD
        {
          interpolated_x[j] += raw_nodal_position(l, j) * psi(l);
        }

        // Loop over the unknown reagents
        for (unsigned r = 0; r < NREAGENT; r++)
        {
=======
        {
          interpolated_x[j] += raw_nodal_position(l, j) * psi(l);
        }

        // Loop over the unknown reagents
        for (unsigned r = 0; r < NREAGENT; r++)
        {
>>>>>>> fb5f6804
          // Get the value at the node
          const double c_value = raw_nodal_value(l, c_nodal_index[r]);

          // Calculate the interpolated value
          interpolated_c[r] += c_value * psi(l);
          dcdt[r] += dc_dt_adv_diff_react(l, r) * psi(l);

          // Loop over directions to calculate the derivatie
          for (unsigned j = 0; j < DIM; j++)
          {
            interpolated_dcdx(r, j) += c_value * dpsidx(l, j);
          }
        }
      }

      // Mesh velocity?
      if (!ALE_is_disabled)
      {
        for (unsigned l = 0; l < n_node; l++)
        {
          for (unsigned j = 0; j < DIM; j++)
          {
            mesh_velocity[j] += raw_dnodal_position_dt(l, j) * psi(l);
          }
        }
      }

<<<<<<< HEAD
      // Get source function
      Vector<double> source(NREAGENT);
      get_source_adv_diff_react(ipt, interpolated_x, source);

      // Get wind
      Vector<double> wind(DIM);
      get_wind_adv_diff_react(ipt, s, interpolated_x, wind);

      // Get reaction terms
      Vector<double> R(NREAGENT);
      get_reaction_adv_diff_react(ipt, interpolated_c, R);

      // If we are getting the jacobian the get the derivative terms
      DenseMatrix<double> dRdC(NREAGENT);
      if (flag)
      {
        get_reaction_deriv_adv_diff_react(ipt, interpolated_c, dRdC);
      }

      // Assemble residuals and Jacobian
      //--------------------------------

      // Loop over the test functions
      for (unsigned l = 0; l < n_node; l++)
      {
=======

      // Get source function
      Vector<double> source(NREAGENT);
      get_source_adv_diff_react(ipt, interpolated_x, source);


      // Get wind
      Vector<double> wind(DIM);
      get_wind_adv_diff_react(ipt, s, interpolated_x, wind);

      // Get reaction terms
      Vector<double> R(NREAGENT);
      get_reaction_adv_diff_react(ipt, interpolated_c, R);

      // If we are getting the jacobian the get the derivative terms
      DenseMatrix<double> dRdC(NREAGENT);
      if (flag)
      {
        get_reaction_deriv_adv_diff_react(ipt, interpolated_c, dRdC);
      }


      // Assemble residuals and Jacobian
      //--------------------------------

      // Loop over the test functions
      for (unsigned l = 0; l < n_node; l++)
      {
>>>>>>> fb5f6804
        // Loop over the reagents
        for (unsigned r = 0; r < NREAGENT; r++)
        {
          // Set the local equation number
          local_eqn = nodal_local_eqn(l, c_nodal_index[r]);

          /*IF it's not a boundary condition*/
          if (local_eqn >= 0)
          {
            // Add body force/source/reaction term and time derivative
            residuals[local_eqn] -=
              (T[r] * dcdt[r] + source[r] + R[r]) * test(l) * W;

            // The Advection Diffusion bit itself
            for (unsigned k = 0; k < DIM; k++)
            {
              // Terms that multiply the test function
              double tmp = wind[k];
              // If the mesh is moving need to subtract the mesh velocity
              if (!ALE_is_disabled)
              {
                tmp -= T[r] * mesh_velocity[k];
              }
              // Now construct the contribution to the residuals
              residuals[local_eqn] -= interpolated_dcdx(r, k) *
                                      (tmp * test(l) + D[r] * dtestdx(l, k)) *
                                      W;
            }

            // Calculate the jacobian
            //-----------------------
            if (flag)
            {
              // Loop over the velocity shape functions again
              for (unsigned l2 = 0; l2 < n_node; l2++)
              {
                // Loop over the reagents again
                for (unsigned r2 = 0; r2 < NREAGENT; r2++)
                {
                  // Set the number of the unknown
                  local_unknown = nodal_local_eqn(l2, c_nodal_index[r2]);

                  // If at a non-zero degree of freedom add in the entry
                  if (local_unknown >= 0)
                  {
                    // Diagonal terms (i.e. the basic equations)
                    if (r2 == r)
                    {
                      // Mass matrix term
                      jacobian(local_eqn, local_unknown) -=
                        T[r] * test(l) * psi(l2) *
                        node_pt(l2)->time_stepper_pt()->weight(1, 0) * W;

                      // Add the mass matrix term
                      if (flag == 2)
                      {
                        mass_matrix(local_eqn, local_unknown) +=
                          T[r] * test(l) * psi(l2) * W;
                      }

                      // Add contribution to Elemental Matrix
                      for (unsigned i = 0; i < DIM; i++)
                      {
                        // Temporary term used in assembly
                        double tmp = wind[i];
<<<<<<< HEAD
                        if (!ALE_is_disabled)
                          tmp -= T[r] * mesh_velocity[i];
=======
                        if (!ALE_is_disabled) tmp -= T[r] * mesh_velocity[i];
>>>>>>> fb5f6804
                        // Now assemble Jacobian term
                        jacobian(local_eqn, local_unknown) -=
                          dpsidx(l2, i) *
                          (tmp * test(l) + D[r] * dtestdx(l, i)) * W;
                      }

                    } // End of diagonal terms

                    // Now add the cross-reaction terms
                    jacobian(local_eqn, local_unknown) -=
                      dRdC(r, r2) * psi(l2) * test(l) * W;
                  }
                }
              }
            } // End of jacobian
          }
        } // End of loop over reagents
      } // End of loop over nodes
    } // End of loop over integration points
  }
<<<<<<< HEAD
=======

>>>>>>> fb5f6804

  //=======================================================================
  /// Compute norm of the solution: sum of squares of L2 norms for reagents
  //=======================================================================
  template<unsigned NREAGENT, unsigned DIM>
  void AdvectionDiffusionReactionEquations<NREAGENT, DIM>::compute_norm(
    double& norm)
  {
    // Initialise
    norm = 0.0;

    // Vector of local coordinates
    Vector<double> s(DIM);

    // Solution
    double c = 0.0;

    // Find out how many nodes there are in the element
    unsigned n_node = this->nnode();

    Shape psi(n_node);

    // Set the value of n_intpt
    unsigned n_intpt = this->integral_pt()->nweight();

    // Loop over the integration points
    for (unsigned ipt = 0; ipt < n_intpt; ipt++)
    {
      // Assign values of s
      for (unsigned i = 0; i < DIM; i++)
      {
        s[i] = this->integral_pt()->knot(ipt, i);
      }
<<<<<<< HEAD

      // Get the integral weight
      double w = this->integral_pt()->weight(ipt);

      // Get jacobian of mapping
      double J = this->J_eulerian(s);

      // Premultiply the weights and the Jacobian
      double W = w * J;
=======

      // Get the integral weight
      double w = this->integral_pt()->weight(ipt);

      // Get jacobian of mapping
      double J = this->J_eulerian(s);

      // Premultiply the weights and the Jacobian
      double W = w * J;

      // Loop over all reagents
      for (unsigned r = 0; r < NREAGENT; ++r)
      {
        // Get FE function value
        c = this->interpolated_c_adv_diff_react(s, r);
        // Add to  norm
        norm += c * c * W;
      }
    }
  }
>>>>>>> fb5f6804

      // Loop over all reagents
      for (unsigned r = 0; r < NREAGENT; ++r)
      {
        // Get FE function value
        c = this->interpolated_c_adv_diff_react(s, r);
        // Add to  norm
        norm += c * c * W;
      }
    }
  }

  //======================================================================
  /// Self-test:  Return 0 for OK
  //======================================================================
  template<unsigned NREAGENT, unsigned DIM>
  unsigned AdvectionDiffusionReactionEquations<NREAGENT, DIM>::self_test()
  {
    bool passed = true;

    // Check lower-level stuff
    if (FiniteElement::self_test() != 0)
    {
      passed = false;
    }

    // Return verdict
    if (passed)
    {
      return 0;
    }
    else
    {
      return 1;
    }
  }
<<<<<<< HEAD

  //=========================================================================
  /// Integrate the reagent concentrations over the element
  //========================================================================
  template<unsigned NREAGENT, unsigned DIM>
  void AdvectionDiffusionReactionEquations<NREAGENT, DIM>::integrate_reagents(
    Vector<double>& C) const
  {
    // Find out how many nodes there are
    const unsigned n_node = nnode();

=======


  //=========================================================================
  /// Integrate the reagent concentrations over the element
  //========================================================================
  template<unsigned NREAGENT, unsigned DIM>
  void AdvectionDiffusionReactionEquations<NREAGENT, DIM>::integrate_reagents(
    Vector<double>& C) const
  {
    // Find out how many nodes there are
    const unsigned n_node = nnode();

>>>>>>> fb5f6804
    // Get the nodal index at which the unknown is stored
    unsigned c_nodal_index[NREAGENT];
    for (unsigned r = 0; r < NREAGENT; r++)
    {
      c_nodal_index[r] = c_index_adv_diff_react(r);
    }

    // Set up memory for the shape and test functions
    Shape psi(n_node);
    DShape dpsidx(n_node, DIM);

    // Set the value of n_intpt
    unsigned n_intpt = integral_pt()->nweight();

    // Loop over the integration points
    for (unsigned ipt = 0; ipt < n_intpt; ipt++)
    {
      // Get the integral weight
      double w = integral_pt()->weight(ipt);

      // Call the derivatives of the shape and test functions
      double J = dshape_eulerian_at_knot(ipt, psi, dpsidx);

      // Premultiply the weights and the Jacobian
      double W = w * J;

      // Calculate local values of the solution and its derivatives
      // Allocate
      Vector<double> interpolated_c(NREAGENT, 0.0);

      // Calculate function value and derivatives:
      // Loop over nodes
      for (unsigned l = 0; l < n_node; l++)
      {
        // Loop over the unknown reagents
        for (unsigned r = 0; r < NREAGENT; r++)
        {
          // Get the value at the node
          const double c_value = raw_nodal_value(l, c_nodal_index[r]);

          // Calculate the interpolated value
          interpolated_c[r] += c_value * psi(l);
        }
      }

      for (unsigned r = 0; r < NREAGENT; r++)
      {
        C[r] += interpolated_c[r] * W;
      }
    } // End of loop over integration points
  }

<<<<<<< HEAD
=======

>>>>>>> fb5f6804
  //======================================================================
  /// \short Output function:
  ///
  ///   x,y,u,w_x,w_y   or    x,y,z,u,w_x,w_y,w_z
  ///
  /// nplot points in each coordinate direction
  //======================================================================
  template<unsigned NREAGENT, unsigned DIM>
  void AdvectionDiffusionReactionEquations<NREAGENT, DIM>::output(
    std::ostream& outfile, const unsigned& nplot)
  {
    // Vector of local coordinates
    Vector<double> s(DIM);

<<<<<<< HEAD
=======

>>>>>>> fb5f6804
    // Tecplot header info
    outfile << tecplot_zone_string(nplot);

    // Loop over plot points
    unsigned num_plot_points = nplot_points(nplot);
    for (unsigned iplot = 0; iplot < num_plot_points; iplot++)
    {
      // Get local coordinates of plot point
      get_s_plot(iplot, nplot, s);
<<<<<<< HEAD

      // Get Eulerian coordinate of plot point
      Vector<double> x(DIM);
      interpolated_x(s, x);

      for (unsigned i = 0; i < DIM; i++)
      {
        outfile << x[i] << " ";
      }
      for (unsigned i = 0; i < NREAGENT; i++)
      {
        outfile << interpolated_c_adv_diff_react(s, i) << " ";
      }

=======

      // Get Eulerian coordinate of plot point
      Vector<double> x(DIM);
      interpolated_x(s, x);

      for (unsigned i = 0; i < DIM; i++)
      {
        outfile << x[i] << " ";
      }
      for (unsigned i = 0; i < NREAGENT; i++)
      {
        outfile << interpolated_c_adv_diff_react(s, i) << " ";
      }

>>>>>>> fb5f6804
      // Get the wind
      Vector<double> wind(DIM);
      // Dummy integration point needed
      unsigned ipt = 0;
      get_wind_adv_diff_react(ipt, s, x, wind);
      for (unsigned i = 0; i < DIM; i++)
      {
        outfile << wind[i] << " ";
      }
      outfile << std::endl;
    }

    // Write tecplot footer (e.g. FE connectivity lists)
    write_tecplot_zone_footer(outfile, nplot);
  }

<<<<<<< HEAD
=======

>>>>>>> fb5f6804
  //======================================================================
  /// C-style output function:
  ///
  ///   x,y,u   or    x,y,z,u
  ///
  /// nplot points in each coordinate direction
  //======================================================================
  template<unsigned NREAGENT, unsigned DIM>
  void AdvectionDiffusionReactionEquations<NREAGENT, DIM>::output(
    FILE* file_pt, const unsigned& nplot)
  {
    // Vector of local coordinates
    Vector<double> s(DIM);

    // Tecplot header info
    fprintf(file_pt, "%s", tecplot_zone_string(nplot).c_str());

    // Loop over plot points
    unsigned num_plot_points = nplot_points(nplot);
    for (unsigned iplot = 0; iplot < num_plot_points; iplot++)
    {
      // Get local coordinates of plot point
      get_s_plot(iplot, nplot, s);

      for (unsigned i = 0; i < DIM; i++)
      {
        fprintf(file_pt, "%g ", interpolated_x(s, i));
      }
      for (unsigned i = 0; i < NREAGENT; i++)
      {
        fprintf(file_pt, "%g \n", interpolated_c_adv_diff_react(s, i));
      }
    }

    // Write tecplot footer (e.g. FE connectivity lists)
    write_tecplot_zone_footer(file_pt, nplot);
  }

<<<<<<< HEAD
  //======================================================================
  /// \short  Output exact solution
  ///
  /// Solution is provided via function pointer.
  /// Plot at a given number of plot points.
  ///
  ///   x,y,u_exact    or    x,y,z,u_exact
  //======================================================================
  template<unsigned NREAGENT, unsigned DIM>
  void AdvectionDiffusionReactionEquations<NREAGENT, DIM>::output_fct(
    std::ostream& outfile,
    const unsigned& nplot,
    FiniteElement::SteadyExactSolutionFctPt exact_soln_pt)
  {
    // Vector of local coordinates
    Vector<double> s(DIM);

    // Vector for coordintes
    Vector<double> x(DIM);

    // Tecplot header info
    outfile << tecplot_zone_string(nplot);

    // Exact solution Vector (here a scalar)
    Vector<double> exact_soln(1);

=======

  //======================================================================
  /// \short  Output exact solution
  ///
  /// Solution is provided via function pointer.
  /// Plot at a given number of plot points.
  ///
  ///   x,y,u_exact    or    x,y,z,u_exact
  //======================================================================
  template<unsigned NREAGENT, unsigned DIM>
  void AdvectionDiffusionReactionEquations<NREAGENT, DIM>::output_fct(
    std::ostream& outfile,
    const unsigned& nplot,
    FiniteElement::SteadyExactSolutionFctPt exact_soln_pt)
  {
    // Vector of local coordinates
    Vector<double> s(DIM);

    // Vector for coordintes
    Vector<double> x(DIM);

    // Tecplot header info
    outfile << tecplot_zone_string(nplot);

    // Exact solution Vector (here a scalar)
    Vector<double> exact_soln(1);

>>>>>>> fb5f6804
    // Loop over plot points
    unsigned num_plot_points = nplot_points(nplot);
    for (unsigned iplot = 0; iplot < num_plot_points; iplot++)
    {
      // Get local coordinates of plot point
      get_s_plot(iplot, nplot, s);

      // Get x position as Vector
      interpolated_x(s, x);

      // Get exact solution at this point
      (*exact_soln_pt)(x, exact_soln);

      // Output x,y,...,u_exact
      for (unsigned i = 0; i < DIM; i++)
      {
        outfile << x[i] << " ";
      }
      outfile << exact_soln[0] << std::endl;
    }

    // Write tecplot footer (e.g. FE connectivity lists)
    write_tecplot_zone_footer(outfile, nplot);
  }

<<<<<<< HEAD
=======

>>>>>>> fb5f6804
  //======================================================================
  /// \short Validate against exact solution
  ///
  /// Solution is provided via function pointer.
  /// Plot error at a given number of plot points.
  ///
  //======================================================================
  template<unsigned NREAGENT, unsigned DIM>
  void AdvectionDiffusionReactionEquations<NREAGENT, DIM>::compute_error(
    std::ostream& outfile,
    FiniteElement::SteadyExactSolutionFctPt exact_soln_pt,
    double& error,
    double& norm)
  {
    // Initialise
    error = 0.0;
    norm = 0.0;

    // Vector of local coordinates
    Vector<double> s(DIM);

    // Vector for coordintes
    Vector<double> x(DIM);

    // Find out how many nodes there are in the element
    unsigned n_node = nnode();

    Shape psi(n_node);

    // Set the value of n_intpt
    unsigned n_intpt = integral_pt()->nweight();

    // Tecplot header info
    outfile << "ZONE" << std::endl;

    // Exact solution Vector (here a scalar)
    Vector<double> exact_soln(1);

    // Loop over the integration points
    for (unsigned ipt = 0; ipt < n_intpt; ipt++)
    {
      // Assign values of s
      for (unsigned i = 0; i < DIM; i++)
      {
        s[i] = integral_pt()->knot(ipt, i);
      }

      // Get the integral weight
      double w = integral_pt()->weight(ipt);
<<<<<<< HEAD

      // Get jacobian of mapping
      double J = J_eulerian(s);

      // Premultiply the weights and the Jacobian
      double W = w * J;

      // Get x position as Vector
      interpolated_x(s, x);

      // Get FE function value
      double u_fe = interpolated_c_adv_diff_react(s, 0);

=======

      // Get jacobian of mapping
      double J = J_eulerian(s);

      // Premultiply the weights and the Jacobian
      double W = w * J;

      // Get x position as Vector
      interpolated_x(s, x);

      // Get FE function value
      double u_fe = interpolated_c_adv_diff_react(s, 0);

>>>>>>> fb5f6804
      // Get exact solution at this point
      (*exact_soln_pt)(x, exact_soln);

      // Output x,y,...,error
      for (unsigned i = 0; i < DIM; i++)
      {
        outfile << x[i] << " ";
      }
      outfile << exact_soln[0] << " " << exact_soln[0] - u_fe << std::endl;

      // Add to error and norm
      norm += exact_soln[0] * exact_soln[0] * W;
      error += (exact_soln[0] - u_fe) * (exact_soln[0] - u_fe) * W;
    }
  }

  //====================================================================
  // Force build of templates, only building binary reactions at present
  //====================================================================
  /// One reagent only (!)
  template class AdvectionDiffusionReactionEquations<1, 1>;
  template class AdvectionDiffusionReactionEquations<1, 2>;
  template class AdvectionDiffusionReactionEquations<1, 3>;

  template class QAdvectionDiffusionReactionElement<1, 1, 2>;
  template class QAdvectionDiffusionReactionElement<1, 1, 3>;
  template class QAdvectionDiffusionReactionElement<1, 1, 4>;

  template class QAdvectionDiffusionReactionElement<1, 2, 2>;
  template class QAdvectionDiffusionReactionElement<1, 2, 3>;
  template class QAdvectionDiffusionReactionElement<1, 2, 4>;

  template class QAdvectionDiffusionReactionElement<1, 3, 2>;
  template class QAdvectionDiffusionReactionElement<1, 3, 3>;
  template class QAdvectionDiffusionReactionElement<1, 3, 4>;

  // Two reagents
  template class AdvectionDiffusionReactionEquations<2, 1>;
  template class AdvectionDiffusionReactionEquations<2, 2>;
  template class AdvectionDiffusionReactionEquations<2, 3>;

  template class QAdvectionDiffusionReactionElement<2, 1, 2>;
  template class QAdvectionDiffusionReactionElement<2, 1, 3>;
  template class QAdvectionDiffusionReactionElement<2, 1, 4>;

  template class QAdvectionDiffusionReactionElement<2, 2, 2>;
  template class QAdvectionDiffusionReactionElement<2, 2, 3>;
  template class QAdvectionDiffusionReactionElement<2, 2, 4>;

  template class QAdvectionDiffusionReactionElement<2, 3, 2>;
  template class QAdvectionDiffusionReactionElement<2, 3, 3>;
  template class QAdvectionDiffusionReactionElement<2, 3, 4>;

} // namespace oomph<|MERGE_RESOLUTION|>--- conflicted
+++ resolved
@@ -35,10 +35,7 @@
 
   /// 2D Advection Diffusion elements
 
-<<<<<<< HEAD
-=======
-
->>>>>>> fb5f6804
+
   /// Default value for Peclet number
   template<unsigned NREAGENT, unsigned DIM>
   Vector<double> AdvectionDiffusionReactionEquations<NREAGENT, DIM>::
@@ -116,17 +113,13 @@
       DenseMatrix<double> interpolated_dcdx(NREAGENT, DIM, 0.0);
       Vector<double> mesh_velocity(DIM, 0.0);
 
-<<<<<<< HEAD
-=======
-
->>>>>>> fb5f6804
+
       // Calculate function value and derivatives:
       // Loop over nodes
       for (unsigned l = 0; l < n_node; l++)
       {
         // Loop over directions to calculate the position
         for (unsigned j = 0; j < DIM; j++)
-<<<<<<< HEAD
         {
           interpolated_x[j] += raw_nodal_position(l, j) * psi(l);
         }
@@ -134,15 +127,6 @@
         // Loop over the unknown reagents
         for (unsigned r = 0; r < NREAGENT; r++)
         {
-=======
-        {
-          interpolated_x[j] += raw_nodal_position(l, j) * psi(l);
-        }
-
-        // Loop over the unknown reagents
-        for (unsigned r = 0; r < NREAGENT; r++)
-        {
->>>>>>> fb5f6804
           // Get the value at the node
           const double c_value = raw_nodal_value(l, c_nodal_index[r]);
 
@@ -170,11 +154,12 @@
         }
       }
 
-<<<<<<< HEAD
+
       // Get source function
       Vector<double> source(NREAGENT);
       get_source_adv_diff_react(ipt, interpolated_x, source);
 
+
       // Get wind
       Vector<double> wind(DIM);
       get_wind_adv_diff_react(ipt, s, interpolated_x, wind);
@@ -190,42 +175,13 @@
         get_reaction_deriv_adv_diff_react(ipt, interpolated_c, dRdC);
       }
 
+
       // Assemble residuals and Jacobian
       //--------------------------------
 
       // Loop over the test functions
       for (unsigned l = 0; l < n_node; l++)
       {
-=======
-
-      // Get source function
-      Vector<double> source(NREAGENT);
-      get_source_adv_diff_react(ipt, interpolated_x, source);
-
-
-      // Get wind
-      Vector<double> wind(DIM);
-      get_wind_adv_diff_react(ipt, s, interpolated_x, wind);
-
-      // Get reaction terms
-      Vector<double> R(NREAGENT);
-      get_reaction_adv_diff_react(ipt, interpolated_c, R);
-
-      // If we are getting the jacobian the get the derivative terms
-      DenseMatrix<double> dRdC(NREAGENT);
-      if (flag)
-      {
-        get_reaction_deriv_adv_diff_react(ipt, interpolated_c, dRdC);
-      }
-
-
-      // Assemble residuals and Jacobian
-      //--------------------------------
-
-      // Loop over the test functions
-      for (unsigned l = 0; l < n_node; l++)
-      {
->>>>>>> fb5f6804
         // Loop over the reagents
         for (unsigned r = 0; r < NREAGENT; r++)
         {
@@ -291,12 +247,7 @@
                       {
                         // Temporary term used in assembly
                         double tmp = wind[i];
-<<<<<<< HEAD
-                        if (!ALE_is_disabled)
-                          tmp -= T[r] * mesh_velocity[i];
-=======
                         if (!ALE_is_disabled) tmp -= T[r] * mesh_velocity[i];
->>>>>>> fb5f6804
                         // Now assemble Jacobian term
                         jacobian(local_eqn, local_unknown) -=
                           dpsidx(l2, i) *
@@ -317,10 +268,7 @@
       } // End of loop over nodes
     } // End of loop over integration points
   }
-<<<<<<< HEAD
-=======
-
->>>>>>> fb5f6804
+
 
   //=======================================================================
   /// Compute norm of the solution: sum of squares of L2 norms for reagents
@@ -354,17 +302,6 @@
       {
         s[i] = this->integral_pt()->knot(ipt, i);
       }
-<<<<<<< HEAD
-
-      // Get the integral weight
-      double w = this->integral_pt()->weight(ipt);
-
-      // Get jacobian of mapping
-      double J = this->J_eulerian(s);
-
-      // Premultiply the weights and the Jacobian
-      double W = w * J;
-=======
 
       // Get the integral weight
       double w = this->integral_pt()->weight(ipt);
@@ -385,18 +322,7 @@
       }
     }
   }
->>>>>>> fb5f6804
-
-      // Loop over all reagents
-      for (unsigned r = 0; r < NREAGENT; ++r)
-      {
-        // Get FE function value
-        c = this->interpolated_c_adv_diff_react(s, r);
-        // Add to  norm
-        norm += c * c * W;
-      }
-    }
-  }
+
 
   //======================================================================
   /// Self-test:  Return 0 for OK
@@ -422,7 +348,7 @@
       return 1;
     }
   }
-<<<<<<< HEAD
+
 
   //=========================================================================
   /// Integrate the reagent concentrations over the element
@@ -434,20 +360,6 @@
     // Find out how many nodes there are
     const unsigned n_node = nnode();
 
-=======
-
-
-  //=========================================================================
-  /// Integrate the reagent concentrations over the element
-  //========================================================================
-  template<unsigned NREAGENT, unsigned DIM>
-  void AdvectionDiffusionReactionEquations<NREAGENT, DIM>::integrate_reagents(
-    Vector<double>& C) const
-  {
-    // Find out how many nodes there are
-    const unsigned n_node = nnode();
-
->>>>>>> fb5f6804
     // Get the nodal index at which the unknown is stored
     unsigned c_nodal_index[NREAGENT];
     for (unsigned r = 0; r < NREAGENT; r++)
@@ -500,10 +412,7 @@
     } // End of loop over integration points
   }
 
-<<<<<<< HEAD
-=======
-
->>>>>>> fb5f6804
+
   //======================================================================
   /// \short Output function:
   ///
@@ -518,10 +427,7 @@
     // Vector of local coordinates
     Vector<double> s(DIM);
 
-<<<<<<< HEAD
-=======
-
->>>>>>> fb5f6804
+
     // Tecplot header info
     outfile << tecplot_zone_string(nplot);
 
@@ -531,7 +437,6 @@
     {
       // Get local coordinates of plot point
       get_s_plot(iplot, nplot, s);
-<<<<<<< HEAD
 
       // Get Eulerian coordinate of plot point
       Vector<double> x(DIM);
@@ -546,22 +451,6 @@
         outfile << interpolated_c_adv_diff_react(s, i) << " ";
       }
 
-=======
-
-      // Get Eulerian coordinate of plot point
-      Vector<double> x(DIM);
-      interpolated_x(s, x);
-
-      for (unsigned i = 0; i < DIM; i++)
-      {
-        outfile << x[i] << " ";
-      }
-      for (unsigned i = 0; i < NREAGENT; i++)
-      {
-        outfile << interpolated_c_adv_diff_react(s, i) << " ";
-      }
-
->>>>>>> fb5f6804
       // Get the wind
       Vector<double> wind(DIM);
       // Dummy integration point needed
@@ -578,10 +467,7 @@
     write_tecplot_zone_footer(outfile, nplot);
   }
 
-<<<<<<< HEAD
-=======
-
->>>>>>> fb5f6804
+
   //======================================================================
   /// C-style output function:
   ///
@@ -620,7 +506,7 @@
     write_tecplot_zone_footer(file_pt, nplot);
   }
 
-<<<<<<< HEAD
+
   //======================================================================
   /// \short  Output exact solution
   ///
@@ -647,35 +533,6 @@
     // Exact solution Vector (here a scalar)
     Vector<double> exact_soln(1);
 
-=======
-
-  //======================================================================
-  /// \short  Output exact solution
-  ///
-  /// Solution is provided via function pointer.
-  /// Plot at a given number of plot points.
-  ///
-  ///   x,y,u_exact    or    x,y,z,u_exact
-  //======================================================================
-  template<unsigned NREAGENT, unsigned DIM>
-  void AdvectionDiffusionReactionEquations<NREAGENT, DIM>::output_fct(
-    std::ostream& outfile,
-    const unsigned& nplot,
-    FiniteElement::SteadyExactSolutionFctPt exact_soln_pt)
-  {
-    // Vector of local coordinates
-    Vector<double> s(DIM);
-
-    // Vector for coordintes
-    Vector<double> x(DIM);
-
-    // Tecplot header info
-    outfile << tecplot_zone_string(nplot);
-
-    // Exact solution Vector (here a scalar)
-    Vector<double> exact_soln(1);
-
->>>>>>> fb5f6804
     // Loop over plot points
     unsigned num_plot_points = nplot_points(nplot);
     for (unsigned iplot = 0; iplot < num_plot_points; iplot++)
@@ -701,10 +558,7 @@
     write_tecplot_zone_footer(outfile, nplot);
   }
 
-<<<<<<< HEAD
-=======
-
->>>>>>> fb5f6804
+
   //======================================================================
   /// \short Validate against exact solution
   ///
@@ -754,7 +608,6 @@
 
       // Get the integral weight
       double w = integral_pt()->weight(ipt);
-<<<<<<< HEAD
 
       // Get jacobian of mapping
       double J = J_eulerian(s);
@@ -768,21 +621,6 @@
       // Get FE function value
       double u_fe = interpolated_c_adv_diff_react(s, 0);
 
-=======
-
-      // Get jacobian of mapping
-      double J = J_eulerian(s);
-
-      // Premultiply the weights and the Jacobian
-      double W = w * J;
-
-      // Get x position as Vector
-      interpolated_x(s, x);
-
-      // Get FE function value
-      double u_fe = interpolated_c_adv_diff_react(s, 0);
-
->>>>>>> fb5f6804
       // Get exact solution at this point
       (*exact_soln_pt)(x, exact_soln);
 
