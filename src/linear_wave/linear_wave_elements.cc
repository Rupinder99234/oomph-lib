--- conflicted
+++ resolved
@@ -28,14 +28,12 @@
 // Non-inline functions for LinearWave elements
 #include "linear_wave_elements.h"
 
+
 namespace oomph
 {
   /// 2D LinearWave elements
 
-<<<<<<< HEAD
-=======
-
->>>>>>> fb5f6804
+
   //======================================================================
   // Set the data for the number of Variables at each node
   //======================================================================
@@ -68,10 +66,7 @@
     1, 1, 1, 1, 1, 1, 1, 1, 1, 1, 1, 1, 1, 1, 1, 1, 1, 1, 1, 1, 1, 1,
     1, 1, 1, 1, 1, 1, 1, 1, 1, 1, 1, 1, 1, 1, 1, 1, 1, 1, 1, 1};
 
-<<<<<<< HEAD
-=======
-
->>>>>>> fb5f6804
+
   //======================================================================
   /// Compute element residual Vector and/or element Jacobian matrix
   ///
@@ -144,19 +139,12 @@
         }
       }
 
+
       // Get source function
       //-------------------
       double source;
       get_source_lin_wave(time, ipt, interpolated_x, source);
 
-<<<<<<< HEAD
-=======
-      // Get source function
-      //-------------------
-      double source;
-      get_source_lin_wave(time, ipt, interpolated_x, source);
-
->>>>>>> fb5f6804
       // Assemble residuals and Jacobian
       //--------------------------------
 
@@ -169,22 +157,13 @@
         {
           // Add body force/source term and time derivative
           residuals[local_eqn] += (ddudt + source) * test(l) * W;
-<<<<<<< HEAD
 
           // Laplace operator
           for (unsigned k = 0; k < DIM; k++)
           {
             residuals[local_eqn] += interpolated_dudx[k] * dtestdx(l, k) * W;
           }
-=======
-
-          // Laplace operator
-          for (unsigned k = 0; k < DIM; k++)
-          {
-            residuals[local_eqn] += interpolated_dudx[k] * dtestdx(l, k) * W;
-          }
-
->>>>>>> fb5f6804
+
 
           // Calculate the jacobian
           //-----------------------
@@ -213,39 +192,6 @@
           }
         }
       }
-<<<<<<< HEAD
-
-    } // End of loop over integration points
-  }
-
-  //======================================================================
-  /// Self-test:  Return 0 for OK
-  //======================================================================
-  template<unsigned DIM>
-  unsigned LinearWaveEquations<DIM>::self_test()
-  {
-    bool passed = true;
-
-    // Check lower-level stuff
-    if (FiniteElement::self_test() != 0)
-    {
-      passed = false;
-    }
-
-    // Return verdict
-    if (passed)
-    {
-      return 0;
-    }
-    else
-    {
-      return 1;
-    }
-  }
-
-  //======================================================================
-  /// Output function:
-=======
 
 
     } // End of loop over integration points
@@ -316,20 +262,12 @@
 
   //======================================================================
   /// C-style output function:
->>>>>>> fb5f6804
   ///
   ///   x,y,u   or    x,y,z,u
   ///
   /// nplot points in each coordinate direction
   //======================================================================
   template<unsigned DIM>
-<<<<<<< HEAD
-  void LinearWaveEquations<DIM>::output(std::ostream& outfile,
-                                        const unsigned& nplot)
-  {
-    // Vector of local coordinates
-    Vector<double> s(DIM);
-=======
   void LinearWaveEquations<DIM>::output(FILE* file_pt, const unsigned& nplot)
   {
     // Vector of local coordinates
@@ -378,170 +316,39 @@
 
     // Vector for coordintes
     Vector<double> x(DIM);
->>>>>>> fb5f6804
 
     // Tecplot header info
     outfile << tecplot_zone_string(nplot);
 
-<<<<<<< HEAD
+    // Exact solution Vector (value and first and second time derivs)
+    Vector<double> exact_soln(3);
+
     // Loop over plot points
     unsigned num_plot_points = nplot_points(nplot);
     for (unsigned iplot = 0; iplot < num_plot_points; iplot++)
     {
       // Get local coordinates of plot point
       get_s_plot(iplot, nplot, s);
-      for (unsigned i = 0; i < DIM; i++)
-      {
-        outfile << interpolated_x(s, i) << " ";
-      }
-      outfile << interpolated_u_lin_wave(s) << " ";
-      outfile << interpolated_du_dt_lin_wave(s) << " ";
-      outfile << interpolated_d2u_dt2_lin_wave(s) << std::endl;
+
+      // Get x position as Vector
+      interpolated_x(s, x);
+
+      // Get exact solution at this point
+      (*exact_soln_pt)(x, exact_soln);
+
+      // Output x,y,...,u_exact
+      for (unsigned i = 0; i < DIM; i++)
+      {
+        outfile << x[i] << " ";
+      }
+      outfile << exact_soln[0] << std::endl;
     }
 
     // Write tecplot footer (e.g. FE connectivity lists)
     write_tecplot_zone_footer(outfile, nplot);
   }
 
-  //======================================================================
-  /// C-style output function:
-  ///
-  ///   x,y,u   or    x,y,z,u
-  ///
-  /// nplot points in each coordinate direction
-  //======================================================================
-  template<unsigned DIM>
-  void LinearWaveEquations<DIM>::output(FILE* file_pt, const unsigned& nplot)
-  {
-    // Vector of local coordinates
-    Vector<double> s(DIM);
-
-    // Tecplot header info
-    fprintf(file_pt, "%s", tecplot_zone_string(nplot).c_str());
-
-    // Loop over plot points
-    unsigned num_plot_points = nplot_points(nplot);
-    for (unsigned iplot = 0; iplot < num_plot_points; iplot++)
-    {
-      // Get local coordinates of plot point
-      get_s_plot(iplot, nplot, s);
-
-      for (unsigned i = 0; i < DIM; i++)
-      {
-        // outfile << interpolated_x(s,i) << " ";
-        fprintf(file_pt, "%g ", interpolated_x(s, i));
-      }
-      // outfile << interpolated_u(s) << std::endl;
-      fprintf(file_pt, "%g \n", interpolated_u_lin_wave(s));
-    }
-
-    // Write tecplot footer (e.g. FE connectivity lists)
-    write_tecplot_zone_footer(file_pt, nplot);
-  }
-
-  //======================================================================
-  /// Output exact solution
-=======
-    // Exact solution Vector (value and first and second time derivs)
-    Vector<double> exact_soln(3);
-
-    // Loop over plot points
-    unsigned num_plot_points = nplot_points(nplot);
-    for (unsigned iplot = 0; iplot < num_plot_points; iplot++)
-    {
-      // Get local coordinates of plot point
-      get_s_plot(iplot, nplot, s);
-
-      // Get x position as Vector
-      interpolated_x(s, x);
-
-      // Get exact solution at this point
-      (*exact_soln_pt)(x, exact_soln);
-
-      // Output x,y,...,u_exact
-      for (unsigned i = 0; i < DIM; i++)
-      {
-        outfile << x[i] << " ";
-      }
-      outfile << exact_soln[0] << std::endl;
-    }
-
-    // Write tecplot footer (e.g. FE connectivity lists)
-    write_tecplot_zone_footer(outfile, nplot);
-  }
-
-
-  //======================================================================
-  /// Output exact solution at time t
->>>>>>> fb5f6804
-  ///
-  /// Solution is provided via function pointer.
-  /// Plot at a given number of plot points.
-  ///
-  ///   x,y,u_exact    or    x,y,z,u_exact
-  //======================================================================
-  template<unsigned DIM>
-  void LinearWaveEquations<DIM>::output_fct(
-    std::ostream& outfile,
-    const unsigned& nplot,
-<<<<<<< HEAD
-    FiniteElement::SteadyExactSolutionFctPt exact_soln_pt)
-=======
-    const double& time,
-    FiniteElement::UnsteadyExactSolutionFctPt exact_soln_pt)
->>>>>>> fb5f6804
-  {
-    // Vector of local coordinates
-    Vector<double> s(DIM);
-
-    // Vector for coordintes
-    Vector<double> x(DIM);
-
-    // Tecplot header info
-    outfile << tecplot_zone_string(nplot);
-
-<<<<<<< HEAD
-    // Exact solution Vector (value and first and second time derivs)
-=======
-    // Exact solution Vector u, dudt, d2udt2
->>>>>>> fb5f6804
-    Vector<double> exact_soln(3);
-
-    // Loop over plot points
-    unsigned num_plot_points = nplot_points(nplot);
-    for (unsigned iplot = 0; iplot < num_plot_points; iplot++)
-    {
-      // Get local coordinates of plot point
-      get_s_plot(iplot, nplot, s);
-
-      // Get x position as Vector
-      interpolated_x(s, x);
-
-      // Get exact solution at this point
-<<<<<<< HEAD
-      (*exact_soln_pt)(x, exact_soln);
-=======
-      (*exact_soln_pt)(time, x, exact_soln);
->>>>>>> fb5f6804
-
-      // Output x,y,...,u_exact
-      for (unsigned i = 0; i < DIM; i++)
-      {
-        outfile << x[i] << " ";
-      }
-<<<<<<< HEAD
-      outfile << exact_soln[0] << std::endl;
-=======
-      outfile << exact_soln[0] << " " << exact_soln[1] << " " << exact_soln[2]
-              << " " << std::endl;
->>>>>>> fb5f6804
-    }
-
-    // Write tecplot footer (e.g. FE connectivity lists)
-    write_tecplot_zone_footer(outfile, nplot);
-  }
-
-<<<<<<< HEAD
+
   //======================================================================
   /// Output exact solution at time t
   ///
@@ -568,7 +375,33 @@
 
     // Exact solution Vector u, dudt, d2udt2
     Vector<double> exact_soln(3);
-=======
+
+    // Loop over plot points
+    unsigned num_plot_points = nplot_points(nplot);
+    for (unsigned iplot = 0; iplot < num_plot_points; iplot++)
+    {
+      // Get local coordinates of plot point
+      get_s_plot(iplot, nplot, s);
+
+      // Get x position as Vector
+      interpolated_x(s, x);
+
+      // Get exact solution at this point
+      (*exact_soln_pt)(time, x, exact_soln);
+
+      // Output x,y,...,u_exact
+      for (unsigned i = 0; i < DIM; i++)
+      {
+        outfile << x[i] << " ";
+      }
+      outfile << exact_soln[0] << " " << exact_soln[1] << " " << exact_soln[2]
+              << " " << std::endl;
+    }
+
+    // Write tecplot footer (e.g. FE connectivity lists)
+    write_tecplot_zone_footer(outfile, nplot);
+  }
+
 
   //======================================================================
   /// Validate against exact solution
@@ -593,58 +426,7 @@
 
     // Vector for coordintes
     Vector<double> x(DIM);
->>>>>>> fb5f6804
-
-    // Loop over plot points
-    unsigned num_plot_points = nplot_points(nplot);
-    for (unsigned iplot = 0; iplot < num_plot_points; iplot++)
-    {
-      // Get local coordinates of plot point
-      get_s_plot(iplot, nplot, s);
-
-<<<<<<< HEAD
-      // Get x position as Vector
-      interpolated_x(s, x);
-
-      // Get exact solution at this point
-      (*exact_soln_pt)(time, x, exact_soln);
-
-      // Output x,y,...,u_exact
-      for (unsigned i = 0; i < DIM; i++)
-      {
-        outfile << x[i] << " ";
-      }
-      outfile << exact_soln[0] << " " << exact_soln[1] << " " << exact_soln[2]
-              << " " << std::endl;
-    }
-
-    // Write tecplot footer (e.g. FE connectivity lists)
-    write_tecplot_zone_footer(outfile, nplot);
-  }
-
-  //======================================================================
-  /// Validate against exact solution
-  ///
-  /// Solution is provided via function pointer.
-  /// Plot error at a given number of plot points.
-  ///
-  //======================================================================
-  template<unsigned DIM>
-  void LinearWaveEquations<DIM>::compute_error(
-    std::ostream& outfile,
-    FiniteElement::SteadyExactSolutionFctPt exact_soln_pt,
-    double& error,
-    double& norm)
-  {
-    // Initialise
-    error = 0.0;
-    norm = 0.0;
-
-    // Vector of local coordinates
-    Vector<double> s(DIM);
-
-    // Vector for coordintes
-    Vector<double> x(DIM);
+
 
     // Find out how many nodes there are in the element
     unsigned n_node = nnode();
@@ -699,6 +481,7 @@
       error += (exact_soln[0] - u_fe) * (exact_soln[0] - u_fe) * W;
     }
   }
+
 
   //======================================================================
   /// Validate against exact solution at time t.
@@ -760,47 +543,12 @@
 
       // Get x position as Vector
       interpolated_x(s, x);
-=======
-    // Find out how many nodes there are in the element
-    unsigned n_node = nnode();
-
-    Shape psi(n_node);
-
-    // Set the value of n_intpt
-    unsigned n_intpt = integral_pt()->nweight();
-
-    // Tecplot header info
-    outfile << "ZONE" << std::endl;
-
-    // Exact solution Vector (value, and first and second time derivs)
-    Vector<double> exact_soln(3);
-
-    // Loop over the integration points
-    for (unsigned ipt = 0; ipt < n_intpt; ipt++)
-    {
-      // Assign values of s
-      for (unsigned i = 0; i < DIM; i++)
-      {
-        s[i] = integral_pt()->knot(ipt, i);
-      }
-
-      // Get the integral weight
-      double w = integral_pt()->weight(ipt);
-
-      // Get jacobian of mapping
-      double J = J_eulerian(s);
-
-      // Premultiply the weights and the Jacobian
-      double W = w * J;
-
-      // Get x position as Vector
-      interpolated_x(s, x);
 
       // Get FE function value
       double u_fe = interpolated_u_lin_wave(s);
 
       // Get exact solution at this point
-      (*exact_soln_pt)(x, exact_soln);
+      (*exact_soln_pt)(time, x, exact_soln);
 
       // Output x,y,...,error
       for (unsigned i = 0; i < DIM; i++)
@@ -815,107 +563,6 @@
     }
   }
 
-
-  //======================================================================
-  /// Validate against exact solution at time t.
-  ///
-  /// Solution is provided via function pointer.
-  /// Plot error at a given number of plot points.
-  ///
-  //======================================================================
-  template<unsigned DIM>
-  void LinearWaveEquations<DIM>::compute_error(
-    std::ostream& outfile,
-    FiniteElement::UnsteadyExactSolutionFctPt exact_soln_pt,
-    const double& time,
-    double& error,
-    double& norm)
-
-  {
-    // Initialise
-    error = 0.0;
-    norm = 0.0;
-
-    // Vector of local coordinates
-    Vector<double> s(DIM);
-
-    // Vector for coordintes
-    Vector<double> x(DIM);
-
-    // Find out how many nodes there are in the element
-    unsigned n_node = nnode();
-
-    Shape psi(n_node);
-
-    // Set the value of n_intpt
-    unsigned n_intpt = integral_pt()->nweight();
-
-    // Tecplot header info
-    outfile << "ZONE" << std::endl;
-
-    // Exact solution Vector (value, and first and second time derivs)
-    Vector<double> exact_soln(3);
-
-    // Loop over the integration points
-    for (unsigned ipt = 0; ipt < n_intpt; ipt++)
-    {
-      // Assign values of s
-      for (unsigned i = 0; i < DIM; i++)
-      {
-        s[i] = integral_pt()->knot(ipt, i);
-      }
-
-      // Get the integral weight
-      double w = integral_pt()->weight(ipt);
-
-      // Get jacobian of mapping
-      double J = J_eulerian(s);
-
-      // Premultiply the weights and the Jacobian
-      double W = w * J;
-
-      // Get x position as Vector
-      interpolated_x(s, x);
-
-      // Get FE function value
-      double u_fe = interpolated_u_lin_wave(s);
-
-      // Get exact solution at this point
-      (*exact_soln_pt)(time, x, exact_soln);
-
-      // Output x,y,...,error
-      for (unsigned i = 0; i < DIM; i++)
-      {
-        outfile << x[i] << " ";
-      }
-      outfile << exact_soln[0] << " " << exact_soln[0] - u_fe << std::endl;
-
-      // Add to error and norm
-      norm += exact_soln[0] * exact_soln[0] * W;
-      error += (exact_soln[0] - u_fe) * (exact_soln[0] - u_fe) * W;
-    }
-  }
->>>>>>> fb5f6804
-
-      // Get FE function value
-      double u_fe = interpolated_u_lin_wave(s);
-
-<<<<<<< HEAD
-      // Get exact solution at this point
-      (*exact_soln_pt)(time, x, exact_soln);
-
-      // Output x,y,...,error
-      for (unsigned i = 0; i < DIM; i++)
-      {
-        outfile << x[i] << " ";
-      }
-      outfile << exact_soln[0] << " " << exact_soln[0] - u_fe << std::endl;
-
-      // Add to error and norm
-      norm += exact_soln[0] * exact_soln[0] * W;
-      error += (exact_soln[0] - u_fe) * (exact_soln[0] - u_fe) * W;
-    }
-  }
 
   //====================================================================
   // Force build of templates
@@ -927,25 +574,10 @@
   template class QLinearWaveElement<2, 2>;
   template class QLinearWaveElement<2, 3>;
   template class QLinearWaveElement<2, 4>;
-=======
-  //====================================================================
-  // Force build of templates
-  //====================================================================
-  template class QLinearWaveElement<1, 2>;
-  template class QLinearWaveElement<1, 3>;
-  template class QLinearWaveElement<1, 4>;
-
-  template class QLinearWaveElement<2, 2>;
-  template class QLinearWaveElement<2, 3>;
-  template class QLinearWaveElement<2, 4>;
 
   template class QLinearWaveElement<3, 2>;
   template class QLinearWaveElement<3, 3>;
   template class QLinearWaveElement<3, 4>;
->>>>>>> fb5f6804
-
-  template class QLinearWaveElement<3, 2>;
-  template class QLinearWaveElement<3, 3>;
-  template class QLinearWaveElement<3, 4>;
+
 
 } // namespace oomph