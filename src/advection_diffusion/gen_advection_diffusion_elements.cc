// LIC// ====================================================================
// LIC// This file forms part of oomph-lib, the object-oriented,
// LIC// multi-physics finite-element library, available
// LIC// at http://www.oomph-lib.org.
// LIC//
// LIC// Copyright (C) 2006-2021 Matthias Heil and Andrew Hazel
// LIC//
// LIC// This library is free software; you can redistribute it and/or
// LIC// modify it under the terms of the GNU Lesser General Public
// LIC// License as published by the Free Software Foundation; either
// LIC// version 2.1 of the License, or (at your option) any later version.
// LIC//
// LIC// This library is distributed in the hope that it will be useful,
// LIC// but WITHOUT ANY WARRANTY; without even the implied warranty of
// LIC// MERCHANTABILITY or FITNESS FOR A PARTICULAR PURPOSE.  See the GNU
// LIC// Lesser General Public License for more details.
// LIC//
// LIC// You should have received a copy of the GNU Lesser General Public
// LIC// License along with this library; if not, write to the Free Software
// LIC// Foundation, Inc., 51 Franklin Street, Fifth Floor, Boston, MA
// LIC// 02110-1301  USA.
// LIC//
// LIC// The authors may be contacted at oomph-lib@maths.man.ac.uk.
// LIC//
// LIC//====================================================================
// Non-inline functions for GeneralisedAdvection Diffusion elements
#include "gen_advection_diffusion_elements.h"

namespace oomph
{
  /// 2D GeneralisedAdvection Diffusion elements

<<<<<<< HEAD
=======

>>>>>>> fb5f6804
  /// Default value for Peclet number
  template<unsigned DIM>
  double GeneralisedAdvectionDiffusionEquations<DIM>::Default_peclet_number =
    0.0;

  //======================================================================
  /// \short Compute element residual Vector and/or element Jacobian matrix
  ///
  /// flag=1: compute both
  /// flag=0: compute only residual Vector
  ///
  /// Pure version without hanging nodes
  //======================================================================
  template<unsigned DIM>
  void GeneralisedAdvectionDiffusionEquations<DIM>::
    fill_in_generic_residual_contribution_cons_adv_diff(
      Vector<double>& residuals,
      DenseMatrix<double>& jacobian,
      DenseMatrix<double>& mass_matrix,
      unsigned flag)
  {
    // Find out how many nodes there are
    const unsigned n_node = nnode();

    // Get the nodal index at which the unknown is stored
    const unsigned u_nodal_index = u_index_cons_adv_diff();

    // Set up memory for the shape and test functions
    Shape psi(n_node), test(n_node);
    DShape dpsidx(n_node, DIM), dtestdx(n_node, DIM);

    // Set the value of n_intpt
    const unsigned n_intpt = integral_pt()->nweight();

    // Set the Vector to hold local coordinates
    Vector<double> s(DIM);

    // Get Peclet number
    const double peclet = pe();

    // Get the Peclet*Strouhal number
    const double peclet_st = pe_st();

    // Integers used to store the local equation number and local unknown
    // indices for the residuals and jacobians
    int local_eqn = 0, local_unknown = 0;

    // Loop over the integration points
    for (unsigned ipt = 0; ipt < n_intpt; ipt++)
    {
      // Assign values of s
      for (unsigned i = 0; i < DIM; i++) s[i] = integral_pt()->knot(ipt, i);

      // Get the integral weight
      double w = integral_pt()->weight(ipt);

      // Call the derivatives of the shape and test functions
      double J = dshape_and_dtest_eulerian_at_knot_cons_adv_diff(
        ipt, psi, dpsidx, test, dtestdx);

      // Premultiply the weights and the Jacobian
      double W = w * J;

      // Calculate local values of the solution and its derivatives
      // Allocate
      double interpolated_u = 0.0;
      double dudt = 0.0;
      Vector<double> interpolated_x(DIM, 0.0);
      Vector<double> interpolated_dudx(DIM, 0.0);
      Vector<double> mesh_velocity(DIM, 0.0);

<<<<<<< HEAD
=======

>>>>>>> fb5f6804
      // Calculate function value and derivatives:
      //-----------------------------------------
      // Loop over nodes
      for (unsigned l = 0; l < n_node; l++)
      {
        // Get the value at the node
        double u_value = raw_nodal_value(l, u_nodal_index);
        interpolated_u += u_value * psi(l);
        dudt += du_dt_cons_adv_diff(l) * psi(l);
        // Loop over directions
        for (unsigned j = 0; j < DIM; j++)
        {
          interpolated_x[j] += raw_nodal_position(l, j) * psi(l);
          interpolated_dudx[j] += u_value * dpsidx(l, j);
        }
      }

      // Mesh velocity?
      if (!ALE_is_disabled)
      {
        for (unsigned l = 0; l < n_node; l++)
        {
          for (unsigned j = 0; j < DIM; j++)
          {
            mesh_velocity[j] += raw_dnodal_position_dt(l, j) * psi(l);
          }
        }
      }
<<<<<<< HEAD
=======

>>>>>>> fb5f6804

      // Get source function
      //-------------------
      double source;
      get_source_cons_adv_diff(ipt, interpolated_x, source);

<<<<<<< HEAD
      // Get wind
      //--------
      Vector<double> wind(DIM);
      get_wind_cons_adv_diff(ipt, s, interpolated_x, wind);

      // Get the conserved wind (non-divergence free)
      Vector<double> conserved_wind(DIM);
      get_conserved_wind_cons_adv_diff(ipt, s, interpolated_x, conserved_wind);

      // Get diffusivity tensor
      DenseMatrix<double> D(DIM, DIM);
      get_diff_cons_adv_diff(ipt, s, interpolated_x, D);

      // Assemble residuals and Jacobian
      //--------------------------------

=======

      // Get wind
      //--------
      Vector<double> wind(DIM);
      get_wind_cons_adv_diff(ipt, s, interpolated_x, wind);

      // Get the conserved wind (non-divergence free)
      Vector<double> conserved_wind(DIM);
      get_conserved_wind_cons_adv_diff(ipt, s, interpolated_x, conserved_wind);


      // Get diffusivity tensor
      DenseMatrix<double> D(DIM, DIM);
      get_diff_cons_adv_diff(ipt, s, interpolated_x, D);

      // Assemble residuals and Jacobian
      //--------------------------------

>>>>>>> fb5f6804
      // Loop over the test functions
      for (unsigned l = 0; l < n_node; l++)
      {
        // Set the local equation number
        local_eqn = nodal_local_eqn(l, u_nodal_index);

        /*IF it's not a boundary condition*/
        if (local_eqn >= 0)
        {
          // Add body force/source term and time derivative
          residuals[local_eqn] -= (peclet_st * dudt + source) * test(l) * W;

          // The Generalised Advection Diffusion bit itself
          for (unsigned k = 0; k < DIM; k++)
          {
            // Terms that multiply the test function
            // divergence-free wind
            double tmp = peclet * wind[k];
            // If the mesh is moving need to subtract the mesh velocity
            if (!ALE_is_disabled)
            {
              tmp -= peclet_st * mesh_velocity[k];
            }
            tmp *= interpolated_dudx[k];

            // Terms that multiply the derivative of the test function
            // Advective term
            double tmp2 = -conserved_wind[k] * interpolated_u;
            // Now the diuffusive term
            for (unsigned j = 0; j < DIM; j++)
            {
              tmp2 += D(k, j) * interpolated_dudx[j];
            }
            // Now construct the contribution to the residuals
            residuals[local_eqn] -= (tmp * test(l) + tmp2 * dtestdx(l, k)) * W;
          }

          // Calculate the jacobian
          //-----------------------
          if (flag)
          {
            // Loop over the velocity shape functions again
            for (unsigned l2 = 0; l2 < n_node; l2++)
            {
              // Set the number of the unknown
              local_unknown = nodal_local_eqn(l2, u_nodal_index);

              // If at a non-zero degree of freedom add in the entry
              if (local_unknown >= 0)
              {
                // Mass matrix term
                jacobian(local_eqn, local_unknown) -=
                  peclet_st * test(l) * psi(l2) *
                  node_pt(l2)->time_stepper_pt()->weight(1, 0) * W;

                // Add the mass matrix term
                if (flag == 2)
<<<<<<< HEAD
                {
                  mass_matrix(local_eqn, local_unknown) +=
                    peclet_st * test(l) * psi(l2) * W;
                }

                // Add contribution to Elemental Matrix
                for (unsigned k = 0; k < DIM; k++)
                {
=======
                {
                  mass_matrix(local_eqn, local_unknown) +=
                    peclet_st * test(l) * psi(l2) * W;
                }

                // Add contribution to Elemental Matrix
                for (unsigned k = 0; k < DIM; k++)
                {
>>>>>>> fb5f6804
                  // Temporary term used in assembly
                  double tmp = -peclet * wind[k];
                  if (!ALE_is_disabled)
                  {
                    tmp -= peclet_st * mesh_velocity[k];
                  }
                  tmp *= dpsidx(l2, k);

                  double tmp2 = -conserved_wind[k] * psi(l2);
                  // Now the diffusive term
                  for (unsigned j = 0; j < DIM; j++)
                  {
                    tmp2 += D(k, j) * dpsidx(l2, j);
                  }

                  // Now assemble Jacobian term
                  jacobian(local_eqn, local_unknown) -=
                    (tmp * test(l) + tmp2 * dtestdx(l, k)) * W;
                }
              }
            }
          }
        }
      }
<<<<<<< HEAD

    } // End of loop over integration points
  }

  //======================================================================
  /// Self-test:  Return 0 for OK
  //======================================================================
  template<unsigned DIM>
  unsigned GeneralisedAdvectionDiffusionEquations<DIM>::self_test()
  {
    bool passed = true;

=======


    } // End of loop over integration points
  }


  //======================================================================
  /// Self-test:  Return 0 for OK
  //======================================================================
  template<unsigned DIM>
  unsigned GeneralisedAdvectionDiffusionEquations<DIM>::self_test()
  {
    bool passed = true;

>>>>>>> fb5f6804
    // Check lower-level stuff
    if (FiniteElement::self_test() != 0)
    {
      passed = false;
    }

    // Return verdict
    if (passed)
    {
      return 0;
    }
    else
    {
      return 1;
    }
  }

<<<<<<< HEAD
  //======================================================================
  /// \short Output function:
  ///
  ///   x,y,u,w_x,w_y   or    x,y,z,u,w_x,w_y,w_z
  ///
  /// nplot points in each coordinate direction
  //======================================================================
  template<unsigned DIM>
  void GeneralisedAdvectionDiffusionEquations<DIM>::output(
    std::ostream& outfile, const unsigned& nplot)
  {
    // Vector of local coordinates
    Vector<double> s(DIM);

    // Tecplot header info
    outfile << tecplot_zone_string(nplot);
=======

  //======================================================================
  /// \short Output function:
  ///
  ///   x,y,u,w_x,w_y   or    x,y,z,u,w_x,w_y,w_z
  ///
  /// nplot points in each coordinate direction
  //======================================================================
  template<unsigned DIM>
  void GeneralisedAdvectionDiffusionEquations<DIM>::output(
    std::ostream& outfile, const unsigned& nplot)
  {
    // Vector of local coordinates
    Vector<double> s(DIM);
>>>>>>> fb5f6804

    const unsigned n_node = this->nnode();
    Shape psi(n_node);
    DShape dpsidx(n_node, DIM);

<<<<<<< HEAD
=======
    // Tecplot header info
    outfile << tecplot_zone_string(nplot);

    const unsigned n_node = this->nnode();
    Shape psi(n_node);
    DShape dpsidx(n_node, DIM);

>>>>>>> fb5f6804
    // Loop over plot points
    unsigned num_plot_points = nplot_points(nplot);
    for (unsigned iplot = 0; iplot < num_plot_points; iplot++)
    {
      // Get local coordinates of plot point
      get_s_plot(iplot, nplot, s);
<<<<<<< HEAD

      // Get Eulerian coordinate of plot point
      Vector<double> x(DIM);
      interpolated_x(s, x);

      for (unsigned i = 0; i < DIM; i++)
      {
        outfile << x[i] << " ";
      }
      outfile << interpolated_u_cons_adv_diff(s) << " ";

      // Get the gradients
      (void)this->dshape_eulerian(s, psi, dpsidx);
      Vector<double> interpolated_dudx(DIM, 0.0);
      for (unsigned n = 0; n < n_node; n++)
      {
        const double u_ = this->nodal_value(n, 0);
        for (unsigned i = 0; i < DIM; i++)
        {
          interpolated_dudx[i] += u_ * dpsidx(n, i);
        }
      }

      for (unsigned i = 0; i < DIM; i++)
      {
        outfile << interpolated_dudx[i] << " ";
      }

      // Get the wind
      Vector<double> wind(DIM);
      // Dummy integration point variable needed
      unsigned ipt = 0;
      get_wind_cons_adv_diff(ipt, s, x, wind);
      for (unsigned i = 0; i < DIM; i++)
      {
        outfile << wind[i] << " ";
      }
      outfile << std::endl;
    }

    // Write tecplot footer (e.g. FE connectivity lists)
    write_tecplot_zone_footer(outfile, nplot);
  }

  //======================================================================
  /// C-style output function:
  ///
  ///   x,y,u   or    x,y,z,u
  ///
  /// nplot points in each coordinate direction
  //======================================================================
  template<unsigned DIM>
  void GeneralisedAdvectionDiffusionEquations<DIM>::output(
    FILE* file_pt, const unsigned& nplot)
  {
    // Vector of local coordinates
    Vector<double> s(DIM);

    // Tecplot header info
    fprintf(file_pt, "%s", tecplot_zone_string(nplot).c_str());
=======

      // Get Eulerian coordinate of plot point
      Vector<double> x(DIM);
      interpolated_x(s, x);

      for (unsigned i = 0; i < DIM; i++)
      {
        outfile << x[i] << " ";
      }
      outfile << interpolated_u_cons_adv_diff(s) << " ";

      // Get the gradients
      (void)this->dshape_eulerian(s, psi, dpsidx);
      Vector<double> interpolated_dudx(DIM, 0.0);
      for (unsigned n = 0; n < n_node; n++)
      {
        const double u_ = this->nodal_value(n, 0);
        for (unsigned i = 0; i < DIM; i++)
        {
          interpolated_dudx[i] += u_ * dpsidx(n, i);
        }
      }

      for (unsigned i = 0; i < DIM; i++)
      {
        outfile << interpolated_dudx[i] << " ";
      }

      // Get the wind
      Vector<double> wind(DIM);
      // Dummy integration point variable needed
      unsigned ipt = 0;
      get_wind_cons_adv_diff(ipt, s, x, wind);
      for (unsigned i = 0; i < DIM; i++)
      {
        outfile << wind[i] << " ";
      }
      outfile << std::endl;
    }

    // Write tecplot footer (e.g. FE connectivity lists)
    write_tecplot_zone_footer(outfile, nplot);
  }


  //======================================================================
  /// C-style output function:
  ///
  ///   x,y,u   or    x,y,z,u
  ///
  /// nplot points in each coordinate direction
  //======================================================================
  template<unsigned DIM>
  void GeneralisedAdvectionDiffusionEquations<DIM>::output(
    FILE* file_pt, const unsigned& nplot)
  {
    // Vector of local coordinates
    Vector<double> s(DIM);

    // Tecplot header info
    fprintf(file_pt, "%s", tecplot_zone_string(nplot).c_str());

    // Loop over plot points
    unsigned num_plot_points = nplot_points(nplot);
    for (unsigned iplot = 0; iplot < num_plot_points; iplot++)
    {
      // Get local coordinates of plot point
      get_s_plot(iplot, nplot, s);

      for (unsigned i = 0; i < DIM; i++)
      {
        fprintf(file_pt, "%g ", interpolated_x(s, i));
      }
      fprintf(file_pt, "%g \n", interpolated_u_cons_adv_diff(s));
    }

    // Write tecplot footer (e.g. FE connectivity lists)
    write_tecplot_zone_footer(file_pt, nplot);
  }


  //======================================================================
  /// \short  Output exact solution
  ///
  /// Solution is provided via function pointer.
  /// Plot at a given number of plot points.
  ///
  ///   x,y,u_exact    or    x,y,z,u_exact
  //======================================================================
  template<unsigned DIM>
  void GeneralisedAdvectionDiffusionEquations<DIM>::output_fct(
    std::ostream& outfile,
    const unsigned& nplot,
    FiniteElement::SteadyExactSolutionFctPt exact_soln_pt)
  {
    // Vector of local coordinates
    Vector<double> s(DIM);

    // Vector for coordintes
    Vector<double> x(DIM);

    // Tecplot header info
    outfile << tecplot_zone_string(nplot);

    // Exact solution Vector (here a scalar)
    Vector<double> exact_soln(1);
>>>>>>> fb5f6804

    // Loop over plot points
    unsigned num_plot_points = nplot_points(nplot);
    for (unsigned iplot = 0; iplot < num_plot_points; iplot++)
    {
      // Get local coordinates of plot point
      get_s_plot(iplot, nplot, s);
<<<<<<< HEAD

      for (unsigned i = 0; i < DIM; i++)
      {
        fprintf(file_pt, "%g ", interpolated_x(s, i));
      }
      fprintf(file_pt, "%g \n", interpolated_u_cons_adv_diff(s));
    }

    // Write tecplot footer (e.g. FE connectivity lists)
    write_tecplot_zone_footer(file_pt, nplot);
=======

      // Get x position as Vector
      interpolated_x(s, x);

      // Get exact solution at this point
      (*exact_soln_pt)(x, exact_soln);

      // Output x,y,...,u_exact
      for (unsigned i = 0; i < DIM; i++)
      {
        outfile << x[i] << " ";
      }
      outfile << exact_soln[0] << std::endl;
    }

    // Write tecplot footer (e.g. FE connectivity lists)
    write_tecplot_zone_footer(outfile, nplot);
>>>>>>> fb5f6804
  }

  //======================================================================
  /// \short  Output exact solution
  ///
  /// Solution is provided via function pointer.
  /// Plot at a given number of plot points.
  ///
  ///   x,y,u_exact    or    x,y,z,u_exact
  //======================================================================
  template<unsigned DIM>
  void GeneralisedAdvectionDiffusionEquations<DIM>::output_fct(
    std::ostream& outfile,
    const unsigned& nplot,
    FiniteElement::SteadyExactSolutionFctPt exact_soln_pt)
  {
    // Vector of local coordinates
    Vector<double> s(DIM);

<<<<<<< HEAD
    // Vector for coordintes
    Vector<double> x(DIM);

    // Tecplot header info
    outfile << tecplot_zone_string(nplot);

    // Exact solution Vector (here a scalar)
    Vector<double> exact_soln(1);

    // Loop over plot points
    unsigned num_plot_points = nplot_points(nplot);
    for (unsigned iplot = 0; iplot < num_plot_points; iplot++)
    {
      // Get local coordinates of plot point
      get_s_plot(iplot, nplot, s);

      // Get x position as Vector
      interpolated_x(s, x);

      // Get exact solution at this point
      (*exact_soln_pt)(x, exact_soln);

      // Output x,y,...,u_exact
      for (unsigned i = 0; i < DIM; i++)
      {
        outfile << x[i] << " ";
      }
      outfile << exact_soln[0] << std::endl;
    }

    // Write tecplot footer (e.g. FE connectivity lists)
    write_tecplot_zone_footer(outfile, nplot);
  }

  //======================================================================
  /// \short Validate against exact solution
  ///
  /// Solution is provided via function pointer.
  /// Plot error at a given number of plot points.
  ///
  //======================================================================
  template<unsigned DIM>
  void GeneralisedAdvectionDiffusionEquations<DIM>::compute_error(
    std::ostream& outfile,
    FiniteElement::SteadyExactSolutionFctPt exact_soln_pt,
    double& error,
    double& norm)
  {
    // Initialise
    error = 0.0;
    norm = 0.0;

    // Vector of local coordinates
    Vector<double> s(DIM);

    // Vector for coordintes
    Vector<double> x(DIM);

    // Find out how many nodes there are in the element
    unsigned n_node = nnode();

    Shape psi(n_node);

    // Set the value of n_intpt
    unsigned n_intpt = integral_pt()->nweight();

    // Tecplot header info
    outfile << "ZONE" << std::endl;

    // Exact solution Vector (here a scalar)
    Vector<double> exact_soln(1);

    // Loop over the integration points
    for (unsigned ipt = 0; ipt < n_intpt; ipt++)
    {
      // Assign values of s
      for (unsigned i = 0; i < DIM; i++)
      {
        s[i] = integral_pt()->knot(ipt, i);
      }

      // Get the integral weight
      double w = integral_pt()->weight(ipt);

      // Get jacobian of mapping
      double J = J_eulerian(s);

      // Premultiply the weights and the Jacobian
      double W = w * J;

      // Get x position as Vector
      interpolated_x(s, x);

      // Get FE function value
      double u_fe = interpolated_u_cons_adv_diff(s);

      // Get exact solution at this point
      (*exact_soln_pt)(x, exact_soln);

      // Output x,y,...,error
      for (unsigned i = 0; i < DIM; i++)
      {
        outfile << x[i] << " ";
      }
      outfile << exact_soln[0] << " " << exact_soln[0] - u_fe << std::endl;

      // Add to error and norm
      norm += exact_soln[0] * exact_soln[0] * W;
      error += (exact_soln[0] - u_fe) * (exact_soln[0] - u_fe) * W;
    }
  }

  //======================================================================
  /// \short Calculate the integrated value of the unknown over the element
  ///
  //======================================================================
  template<unsigned DIM>
  double GeneralisedAdvectionDiffusionEquations<DIM>::integrate_u()
  {
    // Initialise
    double sum = 0.0;

    // Vector of local coordinates
    Vector<double> s(DIM);

    // Find out how many nodes there are in the element
    const unsigned n_node = nnode();

    // Find the index at which the concentration is stored
    const unsigned u_nodal_index = this->u_index_cons_adv_diff();

    // Allocate memory for the shape functions
    Shape psi(n_node);

    // Set the value of n_intpt
    const unsigned n_intpt = integral_pt()->nweight();

    // Loop over the integration points
    for (unsigned ipt = 0; ipt < n_intpt; ipt++)
    {
      // Get the integral weight
      const double w = integral_pt()->weight(ipt);

      // Get the shape functions
      this->shape_at_knot(ipt, psi);

      // Calculate the concentration
      double interpolated_u = 0.0;
      for (unsigned l = 0; l < n_node; l++)
      {
        interpolated_u += this->nodal_value(l, u_nodal_index) * psi(l);
      }

      // Get jacobian of mapping
      const double J = J_eulerian_at_knot(ipt);

      // Add the values to the sum
      sum += interpolated_u * w * J;
    }
=======
  //======================================================================
  /// \short Validate against exact solution
  ///
  /// Solution is provided via function pointer.
  /// Plot error at a given number of plot points.
  ///
  //======================================================================
  template<unsigned DIM>
  void GeneralisedAdvectionDiffusionEquations<DIM>::compute_error(
    std::ostream& outfile,
    FiniteElement::SteadyExactSolutionFctPt exact_soln_pt,
    double& error,
    double& norm)
  {
    // Initialise
    error = 0.0;
    norm = 0.0;

    // Vector of local coordinates
    Vector<double> s(DIM);

    // Vector for coordintes
    Vector<double> x(DIM);

    // Find out how many nodes there are in the element
    unsigned n_node = nnode();

    Shape psi(n_node);

    // Set the value of n_intpt
    unsigned n_intpt = integral_pt()->nweight();

    // Tecplot header info
    outfile << "ZONE" << std::endl;

    // Exact solution Vector (here a scalar)
    Vector<double> exact_soln(1);

    // Loop over the integration points
    for (unsigned ipt = 0; ipt < n_intpt; ipt++)
    {
      // Assign values of s
      for (unsigned i = 0; i < DIM; i++)
      {
        s[i] = integral_pt()->knot(ipt, i);
      }

      // Get the integral weight
      double w = integral_pt()->weight(ipt);

      // Get jacobian of mapping
      double J = J_eulerian(s);

      // Premultiply the weights and the Jacobian
      double W = w * J;

      // Get x position as Vector
      interpolated_x(s, x);

      // Get FE function value
      double u_fe = interpolated_u_cons_adv_diff(s);

      // Get exact solution at this point
      (*exact_soln_pt)(x, exact_soln);

      // Output x,y,...,error
      for (unsigned i = 0; i < DIM; i++)
      {
        outfile << x[i] << " ";
      }
      outfile << exact_soln[0] << " " << exact_soln[0] - u_fe << std::endl;

      // Add to error and norm
      norm += exact_soln[0] * exact_soln[0] * W;
      error += (exact_soln[0] - u_fe) * (exact_soln[0] - u_fe) * W;
    }
  }

  //======================================================================
  /// \short Calculate the integrated value of the unknown over the element
  ///
  //======================================================================
  template<unsigned DIM>
  double GeneralisedAdvectionDiffusionEquations<DIM>::integrate_u()
  {
    // Initialise
    double sum = 0.0;

    // Vector of local coordinates
    Vector<double> s(DIM);

    // Find out how many nodes there are in the element
    const unsigned n_node = nnode();

    // Find the index at which the concentration is stored
    const unsigned u_nodal_index = this->u_index_cons_adv_diff();

    // Allocate memory for the shape functions
    Shape psi(n_node);

    // Set the value of n_intpt
    const unsigned n_intpt = integral_pt()->nweight();

    // Loop over the integration points
    for (unsigned ipt = 0; ipt < n_intpt; ipt++)
    {
      // Get the integral weight
      const double w = integral_pt()->weight(ipt);

      // Get the shape functions
      this->shape_at_knot(ipt, psi);

      // Calculate the concentration
      double interpolated_u = 0.0;
      for (unsigned l = 0; l < n_node; l++)
      {
        interpolated_u += this->nodal_value(l, u_nodal_index) * psi(l);
      }

      // Get jacobian of mapping
      const double J = J_eulerian_at_knot(ipt);

      // Add the values to the sum
      sum += interpolated_u * w * J;
    }

    // return the sum
    return sum;
  }


  //======================================================================
  // Set the data for the number of Variables at each node
  //======================================================================
  template<unsigned DIM, unsigned NNODE_1D>
  const unsigned
    QGeneralisedAdvectionDiffusionElement<DIM, NNODE_1D>::Initial_Nvalue = 1;

  //====================================================================
  // Force build of templates
  //====================================================================
  template class GeneralisedAdvectionDiffusionEquations<1>;
  template class GeneralisedAdvectionDiffusionEquations<2>;
  template class GeneralisedAdvectionDiffusionEquations<3>;

  template class QGeneralisedAdvectionDiffusionElement<1, 2>;
  template class QGeneralisedAdvectionDiffusionElement<1, 3>;
  template class QGeneralisedAdvectionDiffusionElement<1, 4>;

  template class QGeneralisedAdvectionDiffusionElement<2, 2>;
  template class QGeneralisedAdvectionDiffusionElement<2, 3>;
  template class QGeneralisedAdvectionDiffusionElement<2, 4>;

  template class QGeneralisedAdvectionDiffusionElement<3, 2>;
  template class QGeneralisedAdvectionDiffusionElement<3, 3>;
  template class QGeneralisedAdvectionDiffusionElement<3, 4>;
>>>>>>> fb5f6804

    // return the sum
    return sum;
  }

<<<<<<< HEAD
  //======================================================================
  // Set the data for the number of Variables at each node
  //======================================================================
  template<unsigned DIM, unsigned NNODE_1D>
  const unsigned
    QGeneralisedAdvectionDiffusionElement<DIM, NNODE_1D>::Initial_Nvalue = 1;

  //====================================================================
  // Force build of templates
  //====================================================================
  template class GeneralisedAdvectionDiffusionEquations<1>;
  template class GeneralisedAdvectionDiffusionEquations<2>;
  template class GeneralisedAdvectionDiffusionEquations<3>;

  template class QGeneralisedAdvectionDiffusionElement<1, 2>;
  template class QGeneralisedAdvectionDiffusionElement<1, 3>;
  template class QGeneralisedAdvectionDiffusionElement<1, 4>;

  template class QGeneralisedAdvectionDiffusionElement<2, 2>;
  template class QGeneralisedAdvectionDiffusionElement<2, 3>;
  template class QGeneralisedAdvectionDiffusionElement<2, 4>;

  template class QGeneralisedAdvectionDiffusionElement<3, 2>;
  template class QGeneralisedAdvectionDiffusionElement<3, 3>;
  template class QGeneralisedAdvectionDiffusionElement<3, 4>;

=======
>>>>>>> fb5f6804
} // namespace oomph<|MERGE_RESOLUTION|>--- conflicted
+++ resolved
@@ -30,10 +30,7 @@
 {
   /// 2D GeneralisedAdvection Diffusion elements
 
-<<<<<<< HEAD
-=======
-
->>>>>>> fb5f6804
+
   /// Default value for Peclet number
   template<unsigned DIM>
   double GeneralisedAdvectionDiffusionEquations<DIM>::Default_peclet_number =
@@ -105,10 +102,7 @@
       Vector<double> interpolated_dudx(DIM, 0.0);
       Vector<double> mesh_velocity(DIM, 0.0);
 
-<<<<<<< HEAD
-=======
-
->>>>>>> fb5f6804
+
       // Calculate function value and derivatives:
       //-----------------------------------------
       // Loop over nodes
@@ -137,17 +131,14 @@
           }
         }
       }
-<<<<<<< HEAD
-=======
-
->>>>>>> fb5f6804
+
 
       // Get source function
       //-------------------
       double source;
       get_source_cons_adv_diff(ipt, interpolated_x, source);
 
-<<<<<<< HEAD
+
       // Get wind
       //--------
       Vector<double> wind(DIM);
@@ -157,6 +148,7 @@
       Vector<double> conserved_wind(DIM);
       get_conserved_wind_cons_adv_diff(ipt, s, interpolated_x, conserved_wind);
 
+
       // Get diffusivity tensor
       DenseMatrix<double> D(DIM, DIM);
       get_diff_cons_adv_diff(ipt, s, interpolated_x, D);
@@ -164,26 +156,6 @@
       // Assemble residuals and Jacobian
       //--------------------------------
 
-=======
-
-      // Get wind
-      //--------
-      Vector<double> wind(DIM);
-      get_wind_cons_adv_diff(ipt, s, interpolated_x, wind);
-
-      // Get the conserved wind (non-divergence free)
-      Vector<double> conserved_wind(DIM);
-      get_conserved_wind_cons_adv_diff(ipt, s, interpolated_x, conserved_wind);
-
-
-      // Get diffusivity tensor
-      DenseMatrix<double> D(DIM, DIM);
-      get_diff_cons_adv_diff(ipt, s, interpolated_x, D);
-
-      // Assemble residuals and Jacobian
-      //--------------------------------
-
->>>>>>> fb5f6804
       // Loop over the test functions
       for (unsigned l = 0; l < n_node; l++)
       {
@@ -241,7 +213,6 @@
 
                 // Add the mass matrix term
                 if (flag == 2)
-<<<<<<< HEAD
                 {
                   mass_matrix(local_eqn, local_unknown) +=
                     peclet_st * test(l) * psi(l2) * W;
@@ -250,16 +221,6 @@
                 // Add contribution to Elemental Matrix
                 for (unsigned k = 0; k < DIM; k++)
                 {
-=======
-                {
-                  mass_matrix(local_eqn, local_unknown) +=
-                    peclet_st * test(l) * psi(l2) * W;
-                }
-
-                // Add contribution to Elemental Matrix
-                for (unsigned k = 0; k < DIM; k++)
-                {
->>>>>>> fb5f6804
                   // Temporary term used in assembly
                   double tmp = -peclet * wind[k];
                   if (!ALE_is_disabled)
@@ -284,11 +245,12 @@
           }
         }
       }
-<<<<<<< HEAD
+
 
     } // End of loop over integration points
   }
 
+
   //======================================================================
   /// Self-test:  Return 0 for OK
   //======================================================================
@@ -297,22 +259,6 @@
   {
     bool passed = true;
 
-=======
-
-
-    } // End of loop over integration points
-  }
-
-
-  //======================================================================
-  /// Self-test:  Return 0 for OK
-  //======================================================================
-  template<unsigned DIM>
-  unsigned GeneralisedAdvectionDiffusionEquations<DIM>::self_test()
-  {
-    bool passed = true;
-
->>>>>>> fb5f6804
     // Check lower-level stuff
     if (FiniteElement::self_test() != 0)
     {
@@ -330,7 +276,7 @@
     }
   }
 
-<<<<<<< HEAD
+
   //======================================================================
   /// \short Output function:
   ///
@@ -345,46 +291,20 @@
     // Vector of local coordinates
     Vector<double> s(DIM);
 
+
     // Tecplot header info
     outfile << tecplot_zone_string(nplot);
-=======
-
-  //======================================================================
-  /// \short Output function:
-  ///
-  ///   x,y,u,w_x,w_y   or    x,y,z,u,w_x,w_y,w_z
-  ///
-  /// nplot points in each coordinate direction
-  //======================================================================
-  template<unsigned DIM>
-  void GeneralisedAdvectionDiffusionEquations<DIM>::output(
-    std::ostream& outfile, const unsigned& nplot)
-  {
-    // Vector of local coordinates
-    Vector<double> s(DIM);
->>>>>>> fb5f6804
 
     const unsigned n_node = this->nnode();
     Shape psi(n_node);
     DShape dpsidx(n_node, DIM);
 
-<<<<<<< HEAD
-=======
-    // Tecplot header info
-    outfile << tecplot_zone_string(nplot);
-
-    const unsigned n_node = this->nnode();
-    Shape psi(n_node);
-    DShape dpsidx(n_node, DIM);
-
->>>>>>> fb5f6804
     // Loop over plot points
     unsigned num_plot_points = nplot_points(nplot);
     for (unsigned iplot = 0; iplot < num_plot_points; iplot++)
     {
       // Get local coordinates of plot point
       get_s_plot(iplot, nplot, s);
-<<<<<<< HEAD
 
       // Get Eulerian coordinate of plot point
       Vector<double> x(DIM);
@@ -429,67 +349,6 @@
     write_tecplot_zone_footer(outfile, nplot);
   }
 
-  //======================================================================
-  /// C-style output function:
-  ///
-  ///   x,y,u   or    x,y,z,u
-  ///
-  /// nplot points in each coordinate direction
-  //======================================================================
-  template<unsigned DIM>
-  void GeneralisedAdvectionDiffusionEquations<DIM>::output(
-    FILE* file_pt, const unsigned& nplot)
-  {
-    // Vector of local coordinates
-    Vector<double> s(DIM);
-
-    // Tecplot header info
-    fprintf(file_pt, "%s", tecplot_zone_string(nplot).c_str());
-=======
-
-      // Get Eulerian coordinate of plot point
-      Vector<double> x(DIM);
-      interpolated_x(s, x);
-
-      for (unsigned i = 0; i < DIM; i++)
-      {
-        outfile << x[i] << " ";
-      }
-      outfile << interpolated_u_cons_adv_diff(s) << " ";
-
-      // Get the gradients
-      (void)this->dshape_eulerian(s, psi, dpsidx);
-      Vector<double> interpolated_dudx(DIM, 0.0);
-      for (unsigned n = 0; n < n_node; n++)
-      {
-        const double u_ = this->nodal_value(n, 0);
-        for (unsigned i = 0; i < DIM; i++)
-        {
-          interpolated_dudx[i] += u_ * dpsidx(n, i);
-        }
-      }
-
-      for (unsigned i = 0; i < DIM; i++)
-      {
-        outfile << interpolated_dudx[i] << " ";
-      }
-
-      // Get the wind
-      Vector<double> wind(DIM);
-      // Dummy integration point variable needed
-      unsigned ipt = 0;
-      get_wind_cons_adv_diff(ipt, s, x, wind);
-      for (unsigned i = 0; i < DIM; i++)
-      {
-        outfile << wind[i] << " ";
-      }
-      outfile << std::endl;
-    }
-
-    // Write tecplot footer (e.g. FE connectivity lists)
-    write_tecplot_zone_footer(outfile, nplot);
-  }
-
 
   //======================================================================
   /// C-style output function:
@@ -552,7 +411,6 @@
 
     // Exact solution Vector (here a scalar)
     Vector<double> exact_soln(1);
->>>>>>> fb5f6804
 
     // Loop over plot points
     unsigned num_plot_points = nplot_points(nplot);
@@ -560,18 +418,6 @@
     {
       // Get local coordinates of plot point
       get_s_plot(iplot, nplot, s);
-<<<<<<< HEAD
-
-      for (unsigned i = 0; i < DIM; i++)
-      {
-        fprintf(file_pt, "%g ", interpolated_x(s, i));
-      }
-      fprintf(file_pt, "%g \n", interpolated_u_cons_adv_diff(s));
-    }
-
-    // Write tecplot footer (e.g. FE connectivity lists)
-    write_tecplot_zone_footer(file_pt, nplot);
-=======
 
       // Get x position as Vector
       interpolated_x(s, x);
@@ -589,187 +435,9 @@
 
     // Write tecplot footer (e.g. FE connectivity lists)
     write_tecplot_zone_footer(outfile, nplot);
->>>>>>> fb5f6804
-  }
-
-  //======================================================================
-  /// \short  Output exact solution
-  ///
-  /// Solution is provided via function pointer.
-  /// Plot at a given number of plot points.
-  ///
-  ///   x,y,u_exact    or    x,y,z,u_exact
-  //======================================================================
-  template<unsigned DIM>
-  void GeneralisedAdvectionDiffusionEquations<DIM>::output_fct(
-    std::ostream& outfile,
-    const unsigned& nplot,
-    FiniteElement::SteadyExactSolutionFctPt exact_soln_pt)
-  {
-    // Vector of local coordinates
-    Vector<double> s(DIM);
-
-<<<<<<< HEAD
-    // Vector for coordintes
-    Vector<double> x(DIM);
-
-    // Tecplot header info
-    outfile << tecplot_zone_string(nplot);
-
-    // Exact solution Vector (here a scalar)
-    Vector<double> exact_soln(1);
-
-    // Loop over plot points
-    unsigned num_plot_points = nplot_points(nplot);
-    for (unsigned iplot = 0; iplot < num_plot_points; iplot++)
-    {
-      // Get local coordinates of plot point
-      get_s_plot(iplot, nplot, s);
-
-      // Get x position as Vector
-      interpolated_x(s, x);
-
-      // Get exact solution at this point
-      (*exact_soln_pt)(x, exact_soln);
-
-      // Output x,y,...,u_exact
-      for (unsigned i = 0; i < DIM; i++)
-      {
-        outfile << x[i] << " ";
-      }
-      outfile << exact_soln[0] << std::endl;
-    }
-
-    // Write tecplot footer (e.g. FE connectivity lists)
-    write_tecplot_zone_footer(outfile, nplot);
-  }
-
-  //======================================================================
-  /// \short Validate against exact solution
-  ///
-  /// Solution is provided via function pointer.
-  /// Plot error at a given number of plot points.
-  ///
-  //======================================================================
-  template<unsigned DIM>
-  void GeneralisedAdvectionDiffusionEquations<DIM>::compute_error(
-    std::ostream& outfile,
-    FiniteElement::SteadyExactSolutionFctPt exact_soln_pt,
-    double& error,
-    double& norm)
-  {
-    // Initialise
-    error = 0.0;
-    norm = 0.0;
-
-    // Vector of local coordinates
-    Vector<double> s(DIM);
-
-    // Vector for coordintes
-    Vector<double> x(DIM);
-
-    // Find out how many nodes there are in the element
-    unsigned n_node = nnode();
-
-    Shape psi(n_node);
-
-    // Set the value of n_intpt
-    unsigned n_intpt = integral_pt()->nweight();
-
-    // Tecplot header info
-    outfile << "ZONE" << std::endl;
-
-    // Exact solution Vector (here a scalar)
-    Vector<double> exact_soln(1);
-
-    // Loop over the integration points
-    for (unsigned ipt = 0; ipt < n_intpt; ipt++)
-    {
-      // Assign values of s
-      for (unsigned i = 0; i < DIM; i++)
-      {
-        s[i] = integral_pt()->knot(ipt, i);
-      }
-
-      // Get the integral weight
-      double w = integral_pt()->weight(ipt);
-
-      // Get jacobian of mapping
-      double J = J_eulerian(s);
-
-      // Premultiply the weights and the Jacobian
-      double W = w * J;
-
-      // Get x position as Vector
-      interpolated_x(s, x);
-
-      // Get FE function value
-      double u_fe = interpolated_u_cons_adv_diff(s);
-
-      // Get exact solution at this point
-      (*exact_soln_pt)(x, exact_soln);
-
-      // Output x,y,...,error
-      for (unsigned i = 0; i < DIM; i++)
-      {
-        outfile << x[i] << " ";
-      }
-      outfile << exact_soln[0] << " " << exact_soln[0] - u_fe << std::endl;
-
-      // Add to error and norm
-      norm += exact_soln[0] * exact_soln[0] * W;
-      error += (exact_soln[0] - u_fe) * (exact_soln[0] - u_fe) * W;
-    }
-  }
-
-  //======================================================================
-  /// \short Calculate the integrated value of the unknown over the element
-  ///
-  //======================================================================
-  template<unsigned DIM>
-  double GeneralisedAdvectionDiffusionEquations<DIM>::integrate_u()
-  {
-    // Initialise
-    double sum = 0.0;
-
-    // Vector of local coordinates
-    Vector<double> s(DIM);
-
-    // Find out how many nodes there are in the element
-    const unsigned n_node = nnode();
-
-    // Find the index at which the concentration is stored
-    const unsigned u_nodal_index = this->u_index_cons_adv_diff();
-
-    // Allocate memory for the shape functions
-    Shape psi(n_node);
-
-    // Set the value of n_intpt
-    const unsigned n_intpt = integral_pt()->nweight();
-
-    // Loop over the integration points
-    for (unsigned ipt = 0; ipt < n_intpt; ipt++)
-    {
-      // Get the integral weight
-      const double w = integral_pt()->weight(ipt);
-
-      // Get the shape functions
-      this->shape_at_knot(ipt, psi);
-
-      // Calculate the concentration
-      double interpolated_u = 0.0;
-      for (unsigned l = 0; l < n_node; l++)
-      {
-        interpolated_u += this->nodal_value(l, u_nodal_index) * psi(l);
-      }
-
-      // Get jacobian of mapping
-      const double J = J_eulerian_at_knot(ipt);
-
-      // Add the values to the sum
-      sum += interpolated_u * w * J;
-    }
-=======
+  }
+
+
   //======================================================================
   /// \short Validate against exact solution
   ///
@@ -926,39 +594,6 @@
   template class QGeneralisedAdvectionDiffusionElement<3, 2>;
   template class QGeneralisedAdvectionDiffusionElement<3, 3>;
   template class QGeneralisedAdvectionDiffusionElement<3, 4>;
->>>>>>> fb5f6804
-
-    // return the sum
-    return sum;
-  }
-
-<<<<<<< HEAD
-  //======================================================================
-  // Set the data for the number of Variables at each node
-  //======================================================================
-  template<unsigned DIM, unsigned NNODE_1D>
-  const unsigned
-    QGeneralisedAdvectionDiffusionElement<DIM, NNODE_1D>::Initial_Nvalue = 1;
-
-  //====================================================================
-  // Force build of templates
-  //====================================================================
-  template class GeneralisedAdvectionDiffusionEquations<1>;
-  template class GeneralisedAdvectionDiffusionEquations<2>;
-  template class GeneralisedAdvectionDiffusionEquations<3>;
-
-  template class QGeneralisedAdvectionDiffusionElement<1, 2>;
-  template class QGeneralisedAdvectionDiffusionElement<1, 3>;
-  template class QGeneralisedAdvectionDiffusionElement<1, 4>;
-
-  template class QGeneralisedAdvectionDiffusionElement<2, 2>;
-  template class QGeneralisedAdvectionDiffusionElement<2, 3>;
-  template class QGeneralisedAdvectionDiffusionElement<2, 4>;
-
-  template class QGeneralisedAdvectionDiffusionElement<3, 2>;
-  template class QGeneralisedAdvectionDiffusionElement<3, 3>;
-  template class QGeneralisedAdvectionDiffusionElement<3, 4>;
-
-=======
->>>>>>> fb5f6804
+
+
 } // namespace oomph