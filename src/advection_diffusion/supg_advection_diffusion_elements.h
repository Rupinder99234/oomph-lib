// LIC// ====================================================================
// LIC// This file forms part of oomph-lib, the object-oriented,
// LIC// multi-physics finite-element library, available
// LIC// at http://www.oomph-lib.org.
// LIC//
// LIC// Copyright (C) 2006-2021 Matthias Heil and Andrew Hazel
// LIC//
// LIC// This library is free software; you can redistribute it and/or
// LIC// modify it under the terms of the GNU Lesser General Public
// LIC// License as published by the Free Software Foundation; either
// LIC// version 2.1 of the License, or (at your option) any later version.
// LIC//
// LIC// This library is distributed in the hope that it will be useful,
// LIC// but WITHOUT ANY WARRANTY; without even the implied warranty of
// LIC// MERCHANTABILITY or FITNESS FOR A PARTICULAR PURPOSE.  See the GNU
// LIC// Lesser General Public License for more details.
// LIC//
// LIC// You should have received a copy of the GNU Lesser General Public
// LIC// License along with this library; if not, write to the Free Software
// LIC// Foundation, Inc., 51 Franklin Street, Fifth Floor, Boston, MA
// LIC// 02110-1301  USA.
// LIC//
// LIC// The authors may be contacted at oomph-lib@maths.man.ac.uk.
// LIC//
// LIC//====================================================================
#ifndef OOMPH_SUPG_ADV_DIFF_ELEMENTS_HEADER
#define OOMPH_SUPG_ADV_DIFF_ELEMENTS_HEADER

#include "../advection_diffusion/refineable_advection_diffusion_elements.h"

namespace oomph
{
  //======================================================================
  /// \short QSUPGAdvectionDiffusionElement<DIM,NNODE_1D> elements are
  /// SUPG-stabilised Advection Diffusion elements with
  /// NNODE_1D nodal points in each coordinate direction. Inherits
  /// from QAdvectionDiffusionElement and overwrites their
  /// test functions
  ///
  //======================================================================
  template<unsigned DIM, unsigned NNODE_1D>
<<<<<<< HEAD
  class QSUPGAdvectionDiffusionElement :
    public virtual QAdvectionDiffusionElement<DIM, NNODE_1D>
=======
  class QSUPGAdvectionDiffusionElement
    : public virtual QAdvectionDiffusionElement<DIM, NNODE_1D>
>>>>>>> fb5f6804
  {
  public:
    ///\short  Constructor: Call constructors for underlying
    /// QAdvectionDiffusion element. Initialise stabilisation parameter
    /// to zero
<<<<<<< HEAD
    QSUPGAdvectionDiffusionElement() :
      QAdvectionDiffusionElement<DIM, NNODE_1D>()
=======
    QSUPGAdvectionDiffusionElement()
      : QAdvectionDiffusionElement<DIM, NNODE_1D>()
>>>>>>> fb5f6804
    {
      Tau_SUPG = 0.0;
    }

    /// Get stabilisation parameter for the element
    double get_Tau_SUPG()
    {
      return Tau_SUPG;
    }

<<<<<<< HEAD
=======

>>>>>>> fb5f6804
    /// Set stabilisation parameter for the element to zero
    void switch_off_stabilisation()
    {
      Tau_SUPG = 0.0;
    }

    /// Compute stabilisation parameter for the element
    void compute_stabilisation_parameter()
    {
      // Find out how many nodes there are
      unsigned n_node = this->nnode();

<<<<<<< HEAD
=======
    /// Compute stabilisation parameter for the element
    void compute_stabilisation_parameter()
    {
      // Find out how many nodes there are
      unsigned n_node = this->nnode();

>>>>>>> fb5f6804
      // Set up memory for the shape functions and their derivatives
      Shape psi(n_node), test(n_node);
      DShape dpsidx(n_node, DIM);

      // Evaluate everything at the element centroid
      Vector<double> s(DIM, 0.0);

      // Call the geometrical shape functions and derivatives
      (void)QElement<DIM, NNODE_1D>::dshape_eulerian(s, psi, dpsidx);

      // Calculate Eulerian coordinates
      Vector<double> interpolated_x(DIM, 0.0);

      // Loop over nodes
      for (unsigned l = 0; l < n_node; l++)
      {
        // Loop over directions (we're in 2D)
        for (unsigned j = 0; j < DIM; j++)
        {
          interpolated_x[j] += this->nodal_position(l, j) * psi[l];
        }
      }

      // Element size: Choose the max. diagonal
      double h = 0;
      if (DIM == 1)
      {
        h = std::fabs(this->vertex_node_pt(1)->x(0) -
                      this->vertex_node_pt(0)->x(0));
      }
      else if (DIM == 2)
      {
        h =
          pow(this->vertex_node_pt(3)->x(0) - this->vertex_node_pt(0)->x(0),
              2) +
          pow(this->vertex_node_pt(3)->x(1) - this->vertex_node_pt(0)->x(1), 2);
        double h1 =
          pow(this->vertex_node_pt(2)->x(0) - this->vertex_node_pt(1)->x(0),
              2) +
          pow(this->vertex_node_pt(2)->x(1) - this->vertex_node_pt(1)->x(1), 2);
<<<<<<< HEAD
        if (h1 > h)
          h = h1;
=======
        if (h1 > h) h = h1;
>>>>>>> fb5f6804
        h = sqrt(h);
      }
      else if (DIM == 3)
      {
        // diagonals are from nodes 0-7, 1-6, 2-5, 3-4
        unsigned n1 = 0;
        unsigned n2 = 7;
        for (unsigned i = 0; i < 4; i++)
        {
          double h1 =
            pow(this->vertex_node_pt(n1)->x(0) - this->vertex_node_pt(n2)->x(0),
                2) +
            pow(this->vertex_node_pt(n1)->x(1) - this->vertex_node_pt(n2)->x(1),
                2) +
            pow(this->vertex_node_pt(n1)->x(2) - this->vertex_node_pt(n2)->x(2),
                2);
<<<<<<< HEAD
          if (h1 > h)
            h = h1;
=======
          if (h1 > h) h = h1;
>>>>>>> fb5f6804
          n1++;
          n2--;
        }
        h = sqrt(h);
      }

      // Get wind
      Vector<double> wind(DIM);
      // Dummy ipt argument?
      unsigned ipt = 0;
      this->get_wind_adv_diff(ipt, s, interpolated_x, wind);
      double abs_wind = 0;
      for (unsigned j = 0; j < DIM; j++)
      {
        abs_wind += wind[j] * wind[j];
      }
      abs_wind = sqrt(abs_wind);
<<<<<<< HEAD

      // Mesh Peclet number
      double Pe_mesh = 0.5 * this->pe() * h * abs_wind;

      // Stabilisation parameter
      if (Pe_mesh > 1.0)
      {
        Tau_SUPG = h / (2.0 * abs_wind) * (1.0 - 1.0 / Pe_mesh);
      }
      else
      {
        Tau_SUPG = 0.0;
      }
    }

    /// \short Output function:
    /// x,y,u,w_x,w_y,tau_supg  or    x,y,z,u,w_x,w_y,w_z,tau_supg
    /// nplot points in each coordinate direction
    void output(std::ostream& outfile, const unsigned& nplot)
    {
      // Vector of local coordinates
      Vector<double> s(DIM);

      // Tecplot header info
      outfile << this->tecplot_zone_string(nplot);
=======

      // Mesh Peclet number
      double Pe_mesh = 0.5 * this->pe() * h * abs_wind;

      // Stabilisation parameter
      if (Pe_mesh > 1.0)
      {
        Tau_SUPG = h / (2.0 * abs_wind) * (1.0 - 1.0 / Pe_mesh);
      }
      else
      {
        Tau_SUPG = 0.0;
      }
    }


    /// \short Output function:
    /// x,y,u,w_x,w_y,tau_supg  or    x,y,z,u,w_x,w_y,w_z,tau_supg
    /// nplot points in each coordinate direction
    void output(std::ostream& outfile, const unsigned& nplot)
    {
      // Vector of local coordinates
      Vector<double> s(DIM);

      // Tecplot header info
      outfile << this->tecplot_zone_string(nplot);

      // Loop over plot points
      unsigned num_plot_points = this->nplot_points(nplot);
      for (unsigned iplot = 0; iplot < num_plot_points; iplot++)
      {
        // Get local coordinates of plot point
        this->get_s_plot(iplot, nplot, s);

        // Get Eulerian coordinate of plot point
        Vector<double> x(DIM);
        this->interpolated_x(s, x);

        for (unsigned i = 0; i < DIM; i++)
        {
          outfile << x[i] << " ";
        }
        outfile << this->interpolated_u_adv_diff(s) << " ";

        // Get the wind
        Vector<double> wind(DIM);
        // Dummy ipt argument
        unsigned ipt = 0;
        this->get_wind_adv_diff(ipt, s, x, wind);
        for (unsigned i = 0; i < DIM; i++)
        {
          outfile << wind[i] << " ";
        }

        // Output stabilisation parameter
        outfile << Tau_SUPG << std::endl;
      }

      // Write tecplot footer (e.g. FE connectivity lists)
      this->write_tecplot_zone_footer(outfile, nplot);
    }

    /// Output at default number of plot points
    void output(std::ostream& outfile)
    {
      FiniteElement::output(outfile);
    }

    /// C-style output
    void output(FILE* file_pt)
    {
      FiniteElement::output(file_pt);
    }

    /// C_style output at n_plot points
    void output(FILE* file_pt, const unsigned& n_plot)
    {
      FiniteElement::output(file_pt, n_plot);
    }
>>>>>>> fb5f6804

      // Loop over plot points
      unsigned num_plot_points = this->nplot_points(nplot);
      for (unsigned iplot = 0; iplot < num_plot_points; iplot++)
      {
        // Get local coordinates of plot point
        this->get_s_plot(iplot, nplot, s);

        // Get Eulerian coordinate of plot point
        Vector<double> x(DIM);
        this->interpolated_x(s, x);

        for (unsigned i = 0; i < DIM; i++)
        {
          outfile << x[i] << " ";
        }
        outfile << this->interpolated_u_adv_diff(s) << " ";

        // Get the wind
        Vector<double> wind(DIM);
        // Dummy ipt argument
        unsigned ipt = 0;
        this->get_wind_adv_diff(ipt, s, x, wind);
        for (unsigned i = 0; i < DIM; i++)
        {
          outfile << wind[i] << " ";
        }

        // Output stabilisation parameter
        outfile << Tau_SUPG << std::endl;
      }

<<<<<<< HEAD
      // Write tecplot footer (e.g. FE connectivity lists)
      this->write_tecplot_zone_footer(outfile, nplot);
    }

    /// Output at default number of plot points
    void output(std::ostream& outfile)
    {
      FiniteElement::output(outfile);
    }

    /// C-style output
    void output(FILE* file_pt)
    {
      FiniteElement::output(file_pt);
    }

    /// C_style output at n_plot points
    void output(FILE* file_pt, const unsigned& n_plot)
    {
      FiniteElement::output(file_pt, n_plot);
    }

  protected:
    /// Shape, test functions & derivs. w.r.t. to global coords. Return
    /// Jacobian.
    double dshape_and_dtest_eulerian_adv_diff(const Vector<double>& s,
                                              Shape& psi,
                                              DShape& dpsidx,
                                              Shape& test,
                                              DShape& dtestdx) const;

    /// Shape, test functions & derivs. w.r.t. to global coords. Return
    /// Jacobian.
    double dshape_and_dtest_eulerian_at_knot_adv_diff(const unsigned& ipt,
                                                      Shape& psi,
                                                      DShape& dpsidx,
                                                      Shape& test,
                                                      DShape& dtestdx) const;

    /// SUPG stabilisation parameter
    double Tau_SUPG;
  };

  /////////////////////////////////////////////////////////////////////////
  /////////////////////////////////////////////////////////////////////////
  /////////////////////////////////////////////////////////////////////////

  //======================================================================
  /// \short Refineable version of QSUPGAdvectionDiffusionElement.
  /// Inherit from the standard QSUPGAdvectionDiffusionElement and the
  /// appropriate refineable geometric element and the refineable equations.
  //======================================================================
  template<unsigned DIM, unsigned NNODE_1D>
  class RefineableQSUPGAdvectionDiffusionElement :
    public QSUPGAdvectionDiffusionElement<DIM, NNODE_1D>,
    public virtual RefineableAdvectionDiffusionEquations<DIM>,
    public virtual RefineableQElement<DIM>
  {
  public:
    /// \short Constructor: Pass refinement level to refineable quad element
    /// (default 0 = root)
    RefineableQSUPGAdvectionDiffusionElement() :
      RefineableElement(),
      RefineableAdvectionDiffusionEquations<DIM>(),
      RefineableQElement<DIM>(),
      QSUPGAdvectionDiffusionElement<DIM, NNODE_1D>()
    {
    }

    /// Broken copy constructor
    RefineableQSUPGAdvectionDiffusionElement(
      const RefineableQSUPGAdvectionDiffusionElement<DIM, NNODE_1D>& dummy)
    {
      BrokenCopy::broken_copy("RefineableQSUPGAdvectionDiffusionElement");
    }

    /// Broken assignment operator
    void operator=(
      const RefineableQSUPGAdvectionDiffusionElement<DIM, NNODE_1D>&)
    {
      BrokenCopy::broken_assign("RefineableQSUPGAdvectionDiffusionElement");
    }

    /// Number of continuously interpolated values: 1
    unsigned ncont_interpolated_values() const
    {
      return 1;
    }

    /// \short Number of vertex nodes in the element
    unsigned nvertex_node() const
    {
      return QSUPGAdvectionDiffusionElement<DIM, NNODE_1D>::nvertex_node();
    }

    /// \short Pointer to the j-th vertex node in the element
    Node* vertex_node_pt(const unsigned& j) const
    {
      return QSUPGAdvectionDiffusionElement<DIM, NNODE_1D>::vertex_node_pt(j);
    }

    /// Rebuild from sons: empty
    void rebuild_from_sons(Mesh*& mesh_pt) {}

    /// \short Order of recovery shape functions for Z2 error estimation:
    /// Same order as shape functions.
    unsigned nrecovery_order()
    {
      return (NNODE_1D - 1);
    }
=======
  protected:
    /// Shape, test functions & derivs. w.r.t. to global coords. Return
    /// Jacobian.
    double dshape_and_dtest_eulerian_adv_diff(const Vector<double>& s,
                                              Shape& psi,
                                              DShape& dpsidx,
                                              Shape& test,
                                              DShape& dtestdx) const;


    /// Shape, test functions & derivs. w.r.t. to global coords. Return
    /// Jacobian.
    double dshape_and_dtest_eulerian_at_knot_adv_diff(const unsigned& ipt,
                                                      Shape& psi,
                                                      DShape& dpsidx,
                                                      Shape& test,
                                                      DShape& dtestdx) const;

    /// SUPG stabilisation parameter
    double Tau_SUPG;
  };


  /////////////////////////////////////////////////////////////////////////
  /////////////////////////////////////////////////////////////////////////
  /////////////////////////////////////////////////////////////////////////


  //======================================================================
  /// \short Refineable version of QSUPGAdvectionDiffusionElement.
  /// Inherit from the standard QSUPGAdvectionDiffusionElement and the
  /// appropriate refineable geometric element and the refineable equations.
  //======================================================================
  template<unsigned DIM, unsigned NNODE_1D>
  class RefineableQSUPGAdvectionDiffusionElement
    : public QSUPGAdvectionDiffusionElement<DIM, NNODE_1D>,
      public virtual RefineableAdvectionDiffusionEquations<DIM>,
      public virtual RefineableQElement<DIM>
  {
  public:
    /// \short Constructor: Pass refinement level to refineable quad element
    /// (default 0 = root)
    RefineableQSUPGAdvectionDiffusionElement()
      : RefineableElement(),
        RefineableAdvectionDiffusionEquations<DIM>(),
        RefineableQElement<DIM>(),
        QSUPGAdvectionDiffusionElement<DIM, NNODE_1D>()
    {
    }


    /// Broken copy constructor
    RefineableQSUPGAdvectionDiffusionElement(
      const RefineableQSUPGAdvectionDiffusionElement<DIM, NNODE_1D>& dummy)
    {
      BrokenCopy::broken_copy("RefineableQSUPGAdvectionDiffusionElement");
    }

    /// Broken assignment operator
    void operator=(
      const RefineableQSUPGAdvectionDiffusionElement<DIM, NNODE_1D>&)
    {
      BrokenCopy::broken_assign("RefineableQSUPGAdvectionDiffusionElement");
    }

    /// Number of continuously interpolated values: 1
    unsigned ncont_interpolated_values() const
    {
      return 1;
    }

    /// \short Number of vertex nodes in the element
    unsigned nvertex_node() const
    {
      return QSUPGAdvectionDiffusionElement<DIM, NNODE_1D>::nvertex_node();
    }

    /// \short Pointer to the j-th vertex node in the element
    Node* vertex_node_pt(const unsigned& j) const
    {
      return QSUPGAdvectionDiffusionElement<DIM, NNODE_1D>::vertex_node_pt(j);
    }

    /// Rebuild from sons: empty
    void rebuild_from_sons(Mesh*& mesh_pt) {}

    /// \short Order of recovery shape functions for Z2 error estimation:
    /// Same order as shape functions.
    unsigned nrecovery_order()
    {
      return (NNODE_1D - 1);
    }

    ///  \short Perform additional hanging node procedures for variables
    /// that are not interpolated by all nodes. Empty.
    void further_setup_hanging_nodes() {}
  };
>>>>>>> fb5f6804

    ///  \short Perform additional hanging node procedures for variables
    /// that are not interpolated by all nodes. Empty.
    void further_setup_hanging_nodes() {}
  };

} // namespace oomph

#endif<|MERGE_RESOLUTION|>--- conflicted
+++ resolved
@@ -39,25 +39,15 @@
   ///
   //======================================================================
   template<unsigned DIM, unsigned NNODE_1D>
-<<<<<<< HEAD
-  class QSUPGAdvectionDiffusionElement :
-    public virtual QAdvectionDiffusionElement<DIM, NNODE_1D>
-=======
   class QSUPGAdvectionDiffusionElement
     : public virtual QAdvectionDiffusionElement<DIM, NNODE_1D>
->>>>>>> fb5f6804
   {
   public:
     ///\short  Constructor: Call constructors for underlying
     /// QAdvectionDiffusion element. Initialise stabilisation parameter
     /// to zero
-<<<<<<< HEAD
-    QSUPGAdvectionDiffusionElement() :
-      QAdvectionDiffusionElement<DIM, NNODE_1D>()
-=======
     QSUPGAdvectionDiffusionElement()
       : QAdvectionDiffusionElement<DIM, NNODE_1D>()
->>>>>>> fb5f6804
     {
       Tau_SUPG = 0.0;
     }
@@ -68,31 +58,20 @@
       return Tau_SUPG;
     }
 
-<<<<<<< HEAD
-=======
-
->>>>>>> fb5f6804
+
     /// Set stabilisation parameter for the element to zero
     void switch_off_stabilisation()
     {
       Tau_SUPG = 0.0;
     }
 
+
     /// Compute stabilisation parameter for the element
     void compute_stabilisation_parameter()
     {
       // Find out how many nodes there are
       unsigned n_node = this->nnode();
 
-<<<<<<< HEAD
-=======
-    /// Compute stabilisation parameter for the element
-    void compute_stabilisation_parameter()
-    {
-      // Find out how many nodes there are
-      unsigned n_node = this->nnode();
-
->>>>>>> fb5f6804
       // Set up memory for the shape functions and their derivatives
       Shape psi(n_node), test(n_node);
       DShape dpsidx(n_node, DIM);
@@ -133,12 +112,7 @@
           pow(this->vertex_node_pt(2)->x(0) - this->vertex_node_pt(1)->x(0),
               2) +
           pow(this->vertex_node_pt(2)->x(1) - this->vertex_node_pt(1)->x(1), 2);
-<<<<<<< HEAD
-        if (h1 > h)
-          h = h1;
-=======
         if (h1 > h) h = h1;
->>>>>>> fb5f6804
         h = sqrt(h);
       }
       else if (DIM == 3)
@@ -155,12 +129,7 @@
                 2) +
             pow(this->vertex_node_pt(n1)->x(2) - this->vertex_node_pt(n2)->x(2),
                 2);
-<<<<<<< HEAD
-          if (h1 > h)
-            h = h1;
-=======
           if (h1 > h) h = h1;
->>>>>>> fb5f6804
           n1++;
           n2--;
         }
@@ -178,33 +147,6 @@
         abs_wind += wind[j] * wind[j];
       }
       abs_wind = sqrt(abs_wind);
-<<<<<<< HEAD
-
-      // Mesh Peclet number
-      double Pe_mesh = 0.5 * this->pe() * h * abs_wind;
-
-      // Stabilisation parameter
-      if (Pe_mesh > 1.0)
-      {
-        Tau_SUPG = h / (2.0 * abs_wind) * (1.0 - 1.0 / Pe_mesh);
-      }
-      else
-      {
-        Tau_SUPG = 0.0;
-      }
-    }
-
-    /// \short Output function:
-    /// x,y,u,w_x,w_y,tau_supg  or    x,y,z,u,w_x,w_y,w_z,tau_supg
-    /// nplot points in each coordinate direction
-    void output(std::ostream& outfile, const unsigned& nplot)
-    {
-      // Vector of local coordinates
-      Vector<double> s(DIM);
-
-      // Tecplot header info
-      outfile << this->tecplot_zone_string(nplot);
-=======
 
       // Mesh Peclet number
       double Pe_mesh = 0.5 * this->pe() * h * abs_wind;
@@ -284,151 +226,8 @@
     {
       FiniteElement::output(file_pt, n_plot);
     }
->>>>>>> fb5f6804
-
-      // Loop over plot points
-      unsigned num_plot_points = this->nplot_points(nplot);
-      for (unsigned iplot = 0; iplot < num_plot_points; iplot++)
-      {
-        // Get local coordinates of plot point
-        this->get_s_plot(iplot, nplot, s);
-
-        // Get Eulerian coordinate of plot point
-        Vector<double> x(DIM);
-        this->interpolated_x(s, x);
-
-        for (unsigned i = 0; i < DIM; i++)
-        {
-          outfile << x[i] << " ";
-        }
-        outfile << this->interpolated_u_adv_diff(s) << " ";
-
-        // Get the wind
-        Vector<double> wind(DIM);
-        // Dummy ipt argument
-        unsigned ipt = 0;
-        this->get_wind_adv_diff(ipt, s, x, wind);
-        for (unsigned i = 0; i < DIM; i++)
-        {
-          outfile << wind[i] << " ";
-        }
-
-        // Output stabilisation parameter
-        outfile << Tau_SUPG << std::endl;
-      }
-
-<<<<<<< HEAD
-      // Write tecplot footer (e.g. FE connectivity lists)
-      this->write_tecplot_zone_footer(outfile, nplot);
-    }
-
-    /// Output at default number of plot points
-    void output(std::ostream& outfile)
-    {
-      FiniteElement::output(outfile);
-    }
-
-    /// C-style output
-    void output(FILE* file_pt)
-    {
-      FiniteElement::output(file_pt);
-    }
-
-    /// C_style output at n_plot points
-    void output(FILE* file_pt, const unsigned& n_plot)
-    {
-      FiniteElement::output(file_pt, n_plot);
-    }
-
-  protected:
-    /// Shape, test functions & derivs. w.r.t. to global coords. Return
-    /// Jacobian.
-    double dshape_and_dtest_eulerian_adv_diff(const Vector<double>& s,
-                                              Shape& psi,
-                                              DShape& dpsidx,
-                                              Shape& test,
-                                              DShape& dtestdx) const;
-
-    /// Shape, test functions & derivs. w.r.t. to global coords. Return
-    /// Jacobian.
-    double dshape_and_dtest_eulerian_at_knot_adv_diff(const unsigned& ipt,
-                                                      Shape& psi,
-                                                      DShape& dpsidx,
-                                                      Shape& test,
-                                                      DShape& dtestdx) const;
-
-    /// SUPG stabilisation parameter
-    double Tau_SUPG;
-  };
-
-  /////////////////////////////////////////////////////////////////////////
-  /////////////////////////////////////////////////////////////////////////
-  /////////////////////////////////////////////////////////////////////////
-
-  //======================================================================
-  /// \short Refineable version of QSUPGAdvectionDiffusionElement.
-  /// Inherit from the standard QSUPGAdvectionDiffusionElement and the
-  /// appropriate refineable geometric element and the refineable equations.
-  //======================================================================
-  template<unsigned DIM, unsigned NNODE_1D>
-  class RefineableQSUPGAdvectionDiffusionElement :
-    public QSUPGAdvectionDiffusionElement<DIM, NNODE_1D>,
-    public virtual RefineableAdvectionDiffusionEquations<DIM>,
-    public virtual RefineableQElement<DIM>
-  {
-  public:
-    /// \short Constructor: Pass refinement level to refineable quad element
-    /// (default 0 = root)
-    RefineableQSUPGAdvectionDiffusionElement() :
-      RefineableElement(),
-      RefineableAdvectionDiffusionEquations<DIM>(),
-      RefineableQElement<DIM>(),
-      QSUPGAdvectionDiffusionElement<DIM, NNODE_1D>()
-    {
-    }
-
-    /// Broken copy constructor
-    RefineableQSUPGAdvectionDiffusionElement(
-      const RefineableQSUPGAdvectionDiffusionElement<DIM, NNODE_1D>& dummy)
-    {
-      BrokenCopy::broken_copy("RefineableQSUPGAdvectionDiffusionElement");
-    }
-
-    /// Broken assignment operator
-    void operator=(
-      const RefineableQSUPGAdvectionDiffusionElement<DIM, NNODE_1D>&)
-    {
-      BrokenCopy::broken_assign("RefineableQSUPGAdvectionDiffusionElement");
-    }
-
-    /// Number of continuously interpolated values: 1
-    unsigned ncont_interpolated_values() const
-    {
-      return 1;
-    }
-
-    /// \short Number of vertex nodes in the element
-    unsigned nvertex_node() const
-    {
-      return QSUPGAdvectionDiffusionElement<DIM, NNODE_1D>::nvertex_node();
-    }
-
-    /// \short Pointer to the j-th vertex node in the element
-    Node* vertex_node_pt(const unsigned& j) const
-    {
-      return QSUPGAdvectionDiffusionElement<DIM, NNODE_1D>::vertex_node_pt(j);
-    }
-
-    /// Rebuild from sons: empty
-    void rebuild_from_sons(Mesh*& mesh_pt) {}
-
-    /// \short Order of recovery shape functions for Z2 error estimation:
-    /// Same order as shape functions.
-    unsigned nrecovery_order()
-    {
-      return (NNODE_1D - 1);
-    }
-=======
+
+
   protected:
     /// Shape, test functions & derivs. w.r.t. to global coords. Return
     /// Jacobian.
@@ -526,12 +325,7 @@
     /// that are not interpolated by all nodes. Empty.
     void further_setup_hanging_nodes() {}
   };
->>>>>>> fb5f6804
-
-    ///  \short Perform additional hanging node procedures for variables
-    /// that are not interpolated by all nodes. Empty.
-    void further_setup_hanging_nodes() {}
-  };
+
 
 } // namespace oomph
 
