// LIC// ====================================================================
// LIC// This file forms part of oomph-lib, the object-oriented,
// LIC// multi-physics finite-element library, available
// LIC// at http://www.oomph-lib.org.
// LIC//
// LIC// Copyright (C) 2006-2021 Matthias Heil and Andrew Hazel
// LIC//
// LIC// This library is free software; you can redistribute it and/or
// LIC// modify it under the terms of the GNU Lesser General Public
// LIC// License as published by the Free Software Foundation; either
// LIC// version 2.1 of the License, or (at your option) any later version.
// LIC//
// LIC// This library is distributed in the hope that it will be useful,
// LIC// but WITHOUT ANY WARRANTY; without even the implied warranty of
// LIC// MERCHANTABILITY or FITNESS FOR A PARTICULAR PURPOSE.  See the GNU
// LIC// Lesser General Public License for more details.
// LIC//
// LIC// You should have received a copy of the GNU Lesser General Public
// LIC// License along with this library; if not, write to the Free Software
// LIC// Foundation, Inc., 51 Franklin Street, Fifth Floor, Boston, MA
// LIC// 02110-1301  USA.
// LIC//
// LIC// The authors may be contacted at oomph-lib@maths.man.ac.uk.
// LIC//
// LIC//====================================================================
#include "supg_advection_diffusion_elements.h"

namespace oomph
{
  //======================================================================
  /// \short QSUPGAdvectionDiffusionElement<DIM,NNODE_1D> elements are
  /// SUPG-stabilised Advection Diffusion elements with
  /// NNODE_1D nodal points in each coordinate direction. Inherits
  /// from QAdvectionDiffusionElement and overwrites their
  /// test functions
  ///
  //======================================================================

  //======================================================================
  /// \short Define the shape functions and test functions and derivatives
  /// w.r.t. global coordinates and return Jacobian of mapping.
  ///
  /// SUPG stabilisation: Petrov-Galerkin, i.e. test functions \f$ \ne \f$
  /// shape functions
  //======================================================================
  template<unsigned DIM, unsigned NNODE_1D>
  double QSUPGAdvectionDiffusionElement<DIM, NNODE_1D>::
    dshape_and_dtest_eulerian_adv_diff(const Vector<double>& s,
                                       Shape& psi,
                                       DShape& dpsidx,
                                       Shape& test,
                                       DShape& dtestdx) const
  {
    // Call the geometrical shape functions and derivatives
    double J = QElement<DIM, NNODE_1D>::dshape_eulerian(s, psi, dpsidx);

    // Find out how many nodes there are
    unsigned n_node = this->nnode();

    // Calculate Eulerian coordinates
    Vector<double> interpolated_x(DIM, 0.0);

    // Loop over nodes
    for (unsigned l = 0; l < n_node; l++)
    {
      // Loop over directions
      for (unsigned j = 0; j < DIM; j++)
      {
        interpolated_x[j] += this->nodal_position(l, j) * psi[l];
      }
    }

    // Get wind
    Vector<double> wind(DIM);
    // Dummy ipt argument
    unsigned ipt = 0;
    this->get_wind_adv_diff(ipt, s, interpolated_x, wind);

    // Loop over the test functions and derivatives and set them equal to the
    // shape functions + add stabilisation
    for (unsigned j = 0; j < n_node; j++)
    {
      test[j] = psi[j];

      for (unsigned i = 0; i < DIM; i++)
      {
        dtestdx(j, i) = dpsidx(j, i);
        test[j] += Tau_SUPG * wind[i] * dpsidx(j, i);
      }
    }

    // Return the jacobian
    return J;
  }

<<<<<<< HEAD
  //======================================================================
  /// \short Define the shape functions and test functions and derivatives
  /// w.r.t. global coordinates and return Jacobian of mapping.
  ///
  /// SUPG stabilisation: Petrov-Galerkin, i.e. test functions \f$ \ne \f$
  /// shape functions
  //======================================================================
  template<unsigned DIM, unsigned NNODE_1D>
  double QSUPGAdvectionDiffusionElement<DIM, NNODE_1D>::
    dshape_and_dtest_eulerian_at_knot_adv_diff(const unsigned& ipt,
                                               Shape& psi,
                                               DShape& dpsidx,
                                               Shape& test,
                                               DShape& dtestdx) const
  {
    // Call the geometrical shape functions and derivatives
    double J = this->dshape_eulerian_at_knot(ipt, psi, dpsidx);

    // Find out how many nodes there are
    unsigned n_node = this->nnode();

    // Calculate Eulerian coordinates
    Vector<double> interpolated_x(DIM, 0.0);

=======

  //======================================================================
  /// \short Define the shape functions and test functions and derivatives
  /// w.r.t. global coordinates and return Jacobian of mapping.
  ///
  /// SUPG stabilisation: Petrov-Galerkin, i.e. test functions \f$ \ne \f$
  /// shape functions
  //======================================================================
  template<unsigned DIM, unsigned NNODE_1D>
  double QSUPGAdvectionDiffusionElement<DIM, NNODE_1D>::
    dshape_and_dtest_eulerian_at_knot_adv_diff(const unsigned& ipt,
                                               Shape& psi,
                                               DShape& dpsidx,
                                               Shape& test,
                                               DShape& dtestdx) const
  {
    // Call the geometrical shape functions and derivatives
    double J = this->dshape_eulerian_at_knot(ipt, psi, dpsidx);

    // Find out how many nodes there are
    unsigned n_node = this->nnode();

    // Calculate Eulerian coordinates
    Vector<double> interpolated_x(DIM, 0.0);

>>>>>>> fb5f6804
    // Loop over nodes
    for (unsigned l = 0; l < n_node; l++)
    {
      // Loop over directions
      for (unsigned j = 0; j < DIM; j++)
      {
        interpolated_x[j] += this->nodal_position(l, j) * psi(l);
      }
    }

    // Find the dimension of the element
    unsigned Dim = this->dim();
    // Storage for the local coordinates of the integration point
    Vector<double> s(Dim);
    // Set the local coordinate
    for (unsigned i = 0; i < Dim; i++)
    {
      s[i] = this->integral_pt()->knot(ipt, i);
    }
<<<<<<< HEAD

    // Get wind
    Vector<double> wind(DIM);
    this->get_wind_adv_diff(ipt, s, interpolated_x, wind);

    // Loop over the test functions and derivatives and set them equal to the
    // shape functions + add stabilisation
    for (unsigned j = 0; j < n_node; j++)
    {
      test(j) = psi(j);
      for (unsigned i = 0; i < DIM; i++)
      {
        dtestdx(j, i) = dpsidx(j, i);
        test(j) += Tau_SUPG * wind[i] * dpsidx(j, i);
      }
    }
=======

    // Get wind
    Vector<double> wind(DIM);
    this->get_wind_adv_diff(ipt, s, interpolated_x, wind);

    // Loop over the test functions and derivatives and set them equal to the
    // shape functions + add stabilisation
    for (unsigned j = 0; j < n_node; j++)
    {
      test(j) = psi(j);
      for (unsigned i = 0; i < DIM; i++)
      {
        dtestdx(j, i) = dpsidx(j, i);
        test(j) += Tau_SUPG * wind[i] * dpsidx(j, i);
      }
    }


    // Return the jacobian
    return J;
  }


  // Force template instantiation.
  template class QSUPGAdvectionDiffusionElement<2, 2>;
  template class QSUPGAdvectionDiffusionElement<2, 3>;
  template class QSUPGAdvectionDiffusionElement<2, 4>;


  template class QSUPGAdvectionDiffusionElement<3, 2>;
  template class QSUPGAdvectionDiffusionElement<3, 3>;
  template class QSUPGAdvectionDiffusionElement<3, 4>;
>>>>>>> fb5f6804

    // Return the jacobian
    return J;
  }

  // Force template instantiation.
<<<<<<< HEAD
  template class QSUPGAdvectionDiffusionElement<2, 2>;
  template class QSUPGAdvectionDiffusionElement<2, 3>;
  template class QSUPGAdvectionDiffusionElement<2, 4>;
=======
  template class RefineableQSUPGAdvectionDiffusionElement<2, 2>;
  template class RefineableQSUPGAdvectionDiffusionElement<2, 3>;
  template class RefineableQSUPGAdvectionDiffusionElement<2, 4>;
>>>>>>> fb5f6804

  template class QSUPGAdvectionDiffusionElement<3, 2>;
  template class QSUPGAdvectionDiffusionElement<3, 3>;
  template class QSUPGAdvectionDiffusionElement<3, 4>;

<<<<<<< HEAD
  // Force template instantiation.
  template class RefineableQSUPGAdvectionDiffusionElement<2, 2>;
  template class RefineableQSUPGAdvectionDiffusionElement<2, 3>;
  template class RefineableQSUPGAdvectionDiffusionElement<2, 4>;
=======
  template class RefineableQSUPGAdvectionDiffusionElement<3, 2>;
  template class RefineableQSUPGAdvectionDiffusionElement<3, 3>;
  template class RefineableQSUPGAdvectionDiffusionElement<3, 4>;
>>>>>>> fb5f6804

  template class RefineableQSUPGAdvectionDiffusionElement<3, 2>;
  template class RefineableQSUPGAdvectionDiffusionElement<3, 3>;
  template class RefineableQSUPGAdvectionDiffusionElement<3, 4>;

} // namespace oomph<|MERGE_RESOLUTION|>--- conflicted
+++ resolved
@@ -24,6 +24,7 @@
 // LIC//
 // LIC//====================================================================
 #include "supg_advection_diffusion_elements.h"
+
 
 namespace oomph
 {
@@ -93,32 +94,6 @@
     return J;
   }
 
-<<<<<<< HEAD
-  //======================================================================
-  /// \short Define the shape functions and test functions and derivatives
-  /// w.r.t. global coordinates and return Jacobian of mapping.
-  ///
-  /// SUPG stabilisation: Petrov-Galerkin, i.e. test functions \f$ \ne \f$
-  /// shape functions
-  //======================================================================
-  template<unsigned DIM, unsigned NNODE_1D>
-  double QSUPGAdvectionDiffusionElement<DIM, NNODE_1D>::
-    dshape_and_dtest_eulerian_at_knot_adv_diff(const unsigned& ipt,
-                                               Shape& psi,
-                                               DShape& dpsidx,
-                                               Shape& test,
-                                               DShape& dtestdx) const
-  {
-    // Call the geometrical shape functions and derivatives
-    double J = this->dshape_eulerian_at_knot(ipt, psi, dpsidx);
-
-    // Find out how many nodes there are
-    unsigned n_node = this->nnode();
-
-    // Calculate Eulerian coordinates
-    Vector<double> interpolated_x(DIM, 0.0);
-
-=======
 
   //======================================================================
   /// \short Define the shape functions and test functions and derivatives
@@ -144,7 +119,6 @@
     // Calculate Eulerian coordinates
     Vector<double> interpolated_x(DIM, 0.0);
 
->>>>>>> fb5f6804
     // Loop over nodes
     for (unsigned l = 0; l < n_node; l++)
     {
@@ -164,24 +138,6 @@
     {
       s[i] = this->integral_pt()->knot(ipt, i);
     }
-<<<<<<< HEAD
-
-    // Get wind
-    Vector<double> wind(DIM);
-    this->get_wind_adv_diff(ipt, s, interpolated_x, wind);
-
-    // Loop over the test functions and derivatives and set them equal to the
-    // shape functions + add stabilisation
-    for (unsigned j = 0; j < n_node; j++)
-    {
-      test(j) = psi(j);
-      for (unsigned i = 0; i < DIM; i++)
-      {
-        dtestdx(j, i) = dpsidx(j, i);
-        test(j) += Tau_SUPG * wind[i] * dpsidx(j, i);
-      }
-    }
-=======
 
     // Get wind
     Vector<double> wind(DIM);
@@ -214,40 +170,17 @@
   template class QSUPGAdvectionDiffusionElement<3, 2>;
   template class QSUPGAdvectionDiffusionElement<3, 3>;
   template class QSUPGAdvectionDiffusionElement<3, 4>;
->>>>>>> fb5f6804
 
-    // Return the jacobian
-    return J;
-  }
 
-  // Force template instantiation.
-<<<<<<< HEAD
-  template class QSUPGAdvectionDiffusionElement<2, 2>;
-  template class QSUPGAdvectionDiffusionElement<2, 3>;
-  template class QSUPGAdvectionDiffusionElement<2, 4>;
-=======
-  template class RefineableQSUPGAdvectionDiffusionElement<2, 2>;
-  template class RefineableQSUPGAdvectionDiffusionElement<2, 3>;
-  template class RefineableQSUPGAdvectionDiffusionElement<2, 4>;
->>>>>>> fb5f6804
-
-  template class QSUPGAdvectionDiffusionElement<3, 2>;
-  template class QSUPGAdvectionDiffusionElement<3, 3>;
-  template class QSUPGAdvectionDiffusionElement<3, 4>;
-
-<<<<<<< HEAD
   // Force template instantiation.
   template class RefineableQSUPGAdvectionDiffusionElement<2, 2>;
   template class RefineableQSUPGAdvectionDiffusionElement<2, 3>;
   template class RefineableQSUPGAdvectionDiffusionElement<2, 4>;
-=======
-  template class RefineableQSUPGAdvectionDiffusionElement<3, 2>;
-  template class RefineableQSUPGAdvectionDiffusionElement<3, 3>;
-  template class RefineableQSUPGAdvectionDiffusionElement<3, 4>;
->>>>>>> fb5f6804
+
 
   template class RefineableQSUPGAdvectionDiffusionElement<3, 2>;
   template class RefineableQSUPGAdvectionDiffusionElement<3, 3>;
   template class RefineableQSUPGAdvectionDiffusionElement<3, 4>;
 
+
 } // namespace oomph