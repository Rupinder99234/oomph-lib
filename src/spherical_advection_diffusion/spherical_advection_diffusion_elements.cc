--- conflicted
+++ resolved
@@ -34,10 +34,7 @@
   /// Default value for Peclet number
   double SphericalAdvectionDiffusionEquations::Default_peclet_number = 0.0;
 
-<<<<<<< HEAD
-=======
-
->>>>>>> fb5f6804
+
   //======================================================================
   /// \short Compute element residual Vector and/or element Jacobian matrix
   ///
@@ -74,19 +71,11 @@
 
     // Get peclet number multiplied by Strouhal number
     const double scaled_peclet_st = pe_st();
-<<<<<<< HEAD
 
     // Integers used to store the local equation number and local unknown
     // indices for the residuals and jacobians
     int local_eqn = 0, local_unknown = 0;
 
-=======
-
-    // Integers used to store the local equation number and local unknown
-    // indices for the residuals and jacobians
-    int local_eqn = 0, local_unknown = 0;
-
->>>>>>> fb5f6804
     // Loop over the integration points
     for (unsigned ipt = 0; ipt < n_intpt; ipt++)
     {
@@ -132,10 +121,7 @@
       double source;
       get_source_spherical_adv_diff(ipt, interpolated_x, source);
 
-<<<<<<< HEAD
-=======
-
->>>>>>> fb5f6804
+
       // Get wind
       //--------
       Vector<double> wind(3);
@@ -175,10 +161,7 @@
               (r * scaled_peclet * wind[1] * test(l) + dtestdx(l, 1)))) *
             W;
 
-<<<<<<< HEAD
-=======
-
->>>>>>> fb5f6804
+
           // Calculate the jacobian
           //-----------------------
           if (flag)
@@ -219,9 +202,10 @@
         }
       }
 
-<<<<<<< HEAD
+
     } // End of loop over integration points
   }
+
 
   //======================================================================
   /// Self-test:  Return 0 for OK
@@ -247,6 +231,7 @@
       return 1;
     }
   }
+
 
   //======================================================================
   /// \short Output function:
@@ -301,6 +286,7 @@
     write_tecplot_zone_footer(outfile, nplot);
   }
 
+
   //======================================================================
   /// C-style output function:
   ///
@@ -318,110 +304,6 @@
     // Tecplot header info
     fprintf(file_pt, "%s", tecplot_zone_string(nplot).c_str());
 
-=======
-
-    } // End of loop over integration points
-  }
-
-
-  //======================================================================
-  /// Self-test:  Return 0 for OK
-  //======================================================================
-  // template <unsigned DIM>
-  unsigned SphericalAdvectionDiffusionEquations::self_test()
-  {
-    bool passed = true;
-
-    // Check lower-level stuff
-    if (FiniteElement::self_test() != 0)
-    {
-      passed = false;
-    }
-
-    // Return verdict
-    if (passed)
-    {
-      return 0;
-    }
-    else
-    {
-      return 1;
-    }
-  }
-
-
-  //======================================================================
-  /// \short Output function:
-  ///
-  ///   r,z,u,w_r,w_z
-  ///
-  /// nplot points in each coordinate direction
-  //======================================================================
-  void SphericalAdvectionDiffusionEquations::output(std::ostream& outfile,
-                                                    const unsigned& nplot)
-  {
-    // Vector of local coordinates
-    Vector<double> s(2);
-
-    // Tecplot header info
-    outfile << tecplot_zone_string(nplot);
-
-    // Loop over plot points
-    unsigned num_plot_points = nplot_points(nplot);
-    for (unsigned iplot = 0; iplot < num_plot_points; iplot++)
-    {
-      // Get local coordinates of plot point
-      get_s_plot(iplot, nplot, s);
-
-      // Get Eulerian coordinate of plot point
-      Vector<double> x(2);
-      interpolated_x(s, x);
-
-      for (unsigned i = 0; i < 2; i++)
-      {
-        outfile << x[i] << " ";
-      }
-
-      // Convert to Cartesians
-      outfile << x[0] * sin(x[1]) << " " << x[0] * cos(x[1]) << " ";
-      // Output concentration
-      outfile << this->interpolated_u_spherical_adv_diff(s) << " ";
-
-      // Get the wind
-      Vector<double> wind(2);
-      // Dummy ipt argument needed... ?
-      unsigned ipt = 0;
-      get_wind_spherical_adv_diff(ipt, s, x, wind);
-      for (unsigned i = 0; i < 2; i++)
-      {
-        outfile << wind[i] << " ";
-      }
-      outfile << std::endl;
-    }
-
-    // Write tecplot footer (e.g. FE connectivity lists)
-    write_tecplot_zone_footer(outfile, nplot);
-  }
-
-
-  //======================================================================
-  /// C-style output function:
-  ///
-  ///   r,z,u
-  ///
-  /// nplot points in each coordinate direction
-  //======================================================================
-  // template <unsigned DIM>
-  void SphericalAdvectionDiffusionEquations::output(FILE* file_pt,
-                                                    const unsigned& nplot)
-  {
-    // Vector of local coordinates
-    Vector<double> s(2);
-
-    // Tecplot header info
-    fprintf(file_pt, "%s", tecplot_zone_string(nplot).c_str());
-
->>>>>>> fb5f6804
     // Loop over plot points
     unsigned num_plot_points = nplot_points(nplot);
     for (unsigned iplot = 0; iplot < num_plot_points; iplot++)
@@ -496,10 +378,7 @@
     write_tecplot_zone_footer(outfile, nplot);
   }
 
-<<<<<<< HEAD
-=======
-
->>>>>>> fb5f6804
+
   //======================================================================
   /// \short Validate against exact solution
   ///
@@ -555,17 +434,6 @@
 
       // Premultiply the weights and the Jacobian
       double W = w * J;
-<<<<<<< HEAD
-
-      // Get x position as Vector
-      interpolated_x(s, x);
-
-      // Get FE function value
-      double u_fe = interpolated_u_spherical_adv_diff(s);
-
-      // Get exact solution at this point
-      (*exact_soln_pt)(x, exact_soln);
-=======
 
       // Get x position as Vector
       interpolated_x(s, x);
@@ -588,21 +456,7 @@
       error += (exact_soln[0] - u_fe) * (exact_soln[0] - u_fe) * W;
     }
   }
->>>>>>> fb5f6804
-
-      // Output x,y,...,error
-      for (unsigned i = 0; i < 2; i++)
-      {
-        outfile << x[i] << " ";
-      }
-      outfile << exact_soln[0] << " " << exact_soln[0] - u_fe << std::endl;
-
-<<<<<<< HEAD
-      // Add to error and norm
-      norm += exact_soln[0] * exact_soln[0] * W;
-      error += (exact_soln[0] - u_fe) * (exact_soln[0] - u_fe) * W;
-    }
-  }
+
 
   //======================================================================
   // Set the data for the number of Variables at each node
@@ -614,25 +468,10 @@
   //====================================================================
   // Force build of templates
   //====================================================================
-=======
-  //======================================================================
-  // Set the data for the number of Variables at each node
-  //======================================================================
-  template<unsigned NNODE_1D>
-  const unsigned QSphericalAdvectionDiffusionElement<NNODE_1D>::Initial_Nvalue =
-    1;
-
-  //====================================================================
-  // Force build of templates
-  //====================================================================
 
   template class QSphericalAdvectionDiffusionElement<2>;
   template class QSphericalAdvectionDiffusionElement<3>;
   template class QSphericalAdvectionDiffusionElement<4>;
->>>>>>> fb5f6804
-
-  template class QSphericalAdvectionDiffusionElement<2>;
-  template class QSphericalAdvectionDiffusionElement<3>;
-  template class QSphericalAdvectionDiffusionElement<4>;
+
 
 } // namespace oomph