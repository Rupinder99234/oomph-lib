// LIC// ====================================================================
// LIC// This file forms part of oomph-lib, the object-oriented,
// LIC// multi-physics finite-element library, available
// LIC// at http://www.oomph-lib.org.
// LIC//
// LIC// Copyright (C) 2006-2021 Matthias Heil and Andrew Hazel
// LIC//
// LIC// This library is free software; you can redistribute it and/or
// LIC// modify it under the terms of the GNU Lesser General Public
// LIC// License as published by the Free Software Foundation; either
// LIC// version 2.1 of the License, or (at your option) any later version.
// LIC//
// LIC// This library is distributed in the hope that it will be useful,
// LIC// but WITHOUT ANY WARRANTY; without even the implied warranty of
// LIC// MERCHANTABILITY or FITNESS FOR A PARTICULAR PURPOSE.  See the GNU
// LIC// Lesser General Public License for more details.
// LIC//
// LIC// You should have received a copy of the GNU Lesser General Public
// LIC// License along with this library; if not, write to the Free Software
// LIC// Foundation, Inc., 51 Franklin Street, Fifth Floor, Boston, MA
// LIC// 02110-1301  USA.
// LIC//
// LIC// The authors may be contacted at oomph-lib@maths.man.ac.uk.
// LIC//
// LIC//====================================================================
// Header file for elements that solve the advection diffusion equation
// and that can be refined.

#ifndef OOMPH_REFINEABLE_SPHERICAL_ADVECTION_DIFFUSION_ELEMENTS_HEADER
#define OOMPH_REFINEABLE_SPHERICAL_ADVECTION_DIFFUSION_ELEMENTS_HEADER

// Config header generated by autoconfig
#ifdef HAVE_CONFIG_H
#include <oomph-lib-config.h>
#endif

// oomph-lib headers
<<<<<<< HEAD
#include "generic/refineable_quad_element.h"
#include "generic/refineable_brick_element.h"
#include "generic/error_estimator.h"
=======
#include "../generic/refineable_quad_element.h"
#include "../generic/refineable_brick_element.h"
#include "../generic/error_estimator.h"
>>>>>>> fb5f6804
#include "spherical_advection_diffusion_elements.h"

namespace oomph
{
  //======================================================================
  /// \short A version of the Advection Diffusion in spherical
  /// coordinates equations that can be
  /// used with non-uniform mesh refinement. In essence, the class overloads
  /// the fill_in_generic_residual_contribution_spherical_adv_diff()
  /// function so that contributions
  /// from hanging nodes (or alternatively in-compatible function values)
  /// are taken into account.
  //======================================================================
<<<<<<< HEAD
  class RefineableSphericalAdvectionDiffusionEquations :
    public virtual SphericalAdvectionDiffusionEquations,
    public virtual RefineableElement,
    public virtual ElementWithZ2ErrorEstimator
  {
  public:
    /// \short Empty Constructor
    RefineableSphericalAdvectionDiffusionEquations() :
      SphericalAdvectionDiffusionEquations(),
      RefineableElement(),
      ElementWithZ2ErrorEstimator()
    {
    }

=======
  class RefineableSphericalAdvectionDiffusionEquations
    : public virtual SphericalAdvectionDiffusionEquations,
      public virtual RefineableElement,
      public virtual ElementWithZ2ErrorEstimator
  {
  public:
    /// \short Empty Constructor
    RefineableSphericalAdvectionDiffusionEquations()
      : SphericalAdvectionDiffusionEquations(),
        RefineableElement(),
        ElementWithZ2ErrorEstimator()
    {
    }


>>>>>>> fb5f6804
    /// Broken copy constructor
    RefineableSphericalAdvectionDiffusionEquations(
      const RefineableSphericalAdvectionDiffusionEquations& dummy)
    {
      BrokenCopy::broken_copy("RefineableSphericalAdvectionDiffusionEquations");
    }

    /// Broken assignment operator
    void operator=(const RefineableSphericalAdvectionDiffusionEquations&)
    {
      BrokenCopy::broken_assign(
        "RefineableSphericalAdvectionDiffusionEquations");
    }

    /// Number of 'flux' terms for Z2 error estimation
    unsigned num_Z2_flux_terms()
    {
      return 2;
    }

    /// \short Get 'flux' for Z2 error recovery:
    /// Standard flux.from AdvectionDiffusion equations
    void get_Z2_flux(const Vector<double>& s, Vector<double>& flux)
    {
      this->get_flux(s, flux);
    }

<<<<<<< HEAD
=======

>>>>>>> fb5f6804
    /// \short Get the function value u in Vector.
    /// Note: Given the generality of the interface (this function
    /// is usually called from black-box documentation or interpolation
    /// routines), the values Vector sets its own size in here.
    void get_interpolated_values(const Vector<double>& s,
                                 Vector<double>& values)
    {
      // Set size of Vector: u
      values.resize(1);

      // Find number of nodes
      unsigned n_node = nnode();

      // Find the index at which the unknown is stored
      unsigned u_nodal_index = this->u_index_spherical_adv_diff();

      // Local shape function
      Shape psi(n_node);

      // Find values of shape function
      shape(s, psi);

      // Initialise value of u
      values[0] = 0.0;

      // Loop over the local nodes and sum
      for (unsigned l = 0; l < n_node; l++)
      {
        values[0] += this->nodal_value(l, u_nodal_index) * psi[l];
      }
    }

    /// \short Get the function value u in Vector.
    /// Note: Given the generality of the interface (this function
    /// is usually called from black-box documentation or interpolation
    /// routines), the values Vector sets its own size in here.
    void get_interpolated_values(const unsigned& t,
                                 const Vector<double>& s,
                                 Vector<double>& values)
    {
      // Set size of Vector: u
      values.resize(1);

      // Find number of nodes
      const unsigned n_node = nnode();

      // Find the index at which the unknown is stored
      const unsigned u_nodal_index = this->u_index_spherical_adv_diff();

      // Local shape function
      Shape psi(n_node);

      // Find values of shape function
      shape(s, psi);

      // Initialise value of u
      values[0] = 0.0;

      // Loop over the local nodes and sum
      for (unsigned l = 0; l < n_node; l++)
      {
        values[0] += this->nodal_value(t, l, u_nodal_index) * psi[l];
      }
      // }

      if (t != 0)
      {
        std::string error_message =
          "Time-dependent version of get_interpolated_values() ";
        error_message += "not implemented for this element \n";
        throw OomphLibError(error_message,
                            "RefineableSphericalAdvectionDiffusionEquations::"
                            "get_interpolated_values()",
                            OOMPH_EXCEPTION_LOCATION);
      }
      else
      {
        // Make sure that we call the appropriate steady version
        //(the entire function might be overloaded lower down)
        RefineableSphericalAdvectionDiffusionEquations::get_interpolated_values(
          s, values);
      }
    }

    /// Fill in the geometric Jacobian, which in this case is r*r*sin(theta)
    double geometric_jacobian(const Vector<double>& x)
    {
      return x[0] * x[0] * sin(x[1]);
    }

    ///  Further build: Copy source function pointer from father element
    void further_build()
    {
      RefineableSphericalAdvectionDiffusionEquations* cast_father_element_pt =
        dynamic_cast<RefineableSphericalAdvectionDiffusionEquations*>(
          this->father_element_pt());

      // Set the values of the pointers from the father
      this->Source_fct_pt = cast_father_element_pt->source_fct_pt();
      this->Wind_fct_pt = cast_father_element_pt->wind_fct_pt();
      this->Pe_pt = cast_father_element_pt->pe_pt();
      this->PeSt_pt = cast_father_element_pt->pe_st_pt();

      // Set the ALE status
      // this->ALE_is_disabled = cast_father_element_pt->ALE_is_disabled;
    }

    /// \short Compute the derivatives of the i-th component of
    /// velocity at point s with respect
    /// to all data that can affect its value. In addition, return the global
    /// equation numbers corresponding to the data.
    /// Overload the non-refineable version to take account of hanging node
    /// information
    void dinterpolated_u_adv_diff_ddata(const Vector<double>& s,
                                        Vector<double>& du_ddata,
                                        Vector<unsigned>& global_eqn_number)
    {
      // Find number of nodes
      unsigned n_node = this->nnode();
      // Local shape function
      Shape psi(n_node);
      // Find values of shape function at the given local coordinate
      this->shape(s, psi);

      // Find the index at which the velocity component is stored
      const unsigned u_nodal_index = this->u_index_spherical_adv_diff();

      // Storage for hang info pointer
      HangInfo* hang_info_pt = 0;
      // Storage for global equation
      int global_eqn = 0;

      // Find the number of dofs associated with interpolated u
      unsigned n_u_dof = 0;
      for (unsigned l = 0; l < n_node; l++)
      {
        unsigned n_master = 1;

        // Local bool (is the node hanging)
        bool is_node_hanging = this->node_pt(l)->is_hanging();

        // If the node is hanging, get the number of master nodes
        if (is_node_hanging)
        {
          hang_info_pt = this->node_pt(l)->hanging_pt();
          n_master = hang_info_pt->nmaster();
        }
        // Otherwise there is just one master node, the node itself
        else
        {
          n_master = 1;
        }

        // Loop over the master nodes
        for (unsigned m = 0; m < n_master; m++)
        {
          // Get the equation number
          if (is_node_hanging)
          {
            // Get the equation number from the master node
            global_eqn =
              hang_info_pt->master_node_pt(m)->eqn_number(u_nodal_index);
          }
          else
          {
            // Global equation number
            global_eqn = this->node_pt(l)->eqn_number(u_nodal_index);
          }

          // If it's positive add to the count
          if (global_eqn >= 0)
          {
            ++n_u_dof;
          }
        }
      }

      // Now resize the storage schemes
      du_ddata.resize(n_u_dof, 0.0);
      global_eqn_number.resize(n_u_dof, 0);

      // Loop over th nodes again and set the derivatives
      unsigned count = 0;
      // Loop over the local nodes and sum
      for (unsigned l = 0; l < n_node; l++)
      {
        unsigned n_master = 1;
        double hang_weight = 1.0;

        // Local bool (is the node hanging)
        bool is_node_hanging = this->node_pt(l)->is_hanging();

        // If the node is hanging, get the number of master nodes
        if (is_node_hanging)
<<<<<<< HEAD
        {
          hang_info_pt = this->node_pt(l)->hanging_pt();
          n_master = hang_info_pt->nmaster();
        }
        // Otherwise there is just one master node, the node itself
        else
        {
          n_master = 1;
        }
=======
        {
          hang_info_pt = this->node_pt(l)->hanging_pt();
          n_master = hang_info_pt->nmaster();
        }
        // Otherwise there is just one master node, the node itself
        else
        {
          n_master = 1;
        }
>>>>>>> fb5f6804

        // Loop over the master nodes
        for (unsigned m = 0; m < n_master; m++)
        {
          // If the node is hanging get weight from master node
          if (is_node_hanging)
          {
            // Get the hang weight from the master node
            hang_weight = hang_info_pt->master_weight(m);
          }
          else
          {
            // Node contributes with full weight
            hang_weight = 1.0;
          }

          // Get the equation number
          if (is_node_hanging)
          {
            // Get the equation number from the master node
            global_eqn =
              hang_info_pt->master_node_pt(m)->eqn_number(u_nodal_index);
          }
          else
          {
            // Global equation number
            global_eqn = this->node_pt(l)->eqn_number(u_nodal_index);
          }

          if (global_eqn >= 0)
          {
            // Set the global equation number
            global_eqn_number[count] = global_eqn;
            // Set the derivative with respect to the unknown
            du_ddata[count] = psi[l] * hang_weight;
            // Increase the counter
            ++count;
          }
        }
      }
    }

<<<<<<< HEAD
=======

>>>>>>> fb5f6804
  protected:
    /// \short Add the element's contribution to the elemental residual vector
    /// and/or Jacobian matrix
    /// flag=1: compute both
    /// flag=0: compute only residual vector
    void fill_in_generic_residual_contribution_spherical_adv_diff(
      Vector<double>& residuals,
      DenseMatrix<double>& jacobian,
      DenseMatrix<double>& mass_matrix,
      unsigned flag);
  };

<<<<<<< HEAD
=======

>>>>>>> fb5f6804
  //======================================================================
  /// \short Refineable version of QSphericalAdvectionDiffusionElement.
  /// Inherit from the standard QSphericalAdvectionDiffusionElement and the
  /// appropriate refineable geometric element and the refineable equations.
  //======================================================================
  template<unsigned NNODE_1D>
<<<<<<< HEAD
  class RefineableQSphericalAdvectionDiffusionElement :
    public QSphericalAdvectionDiffusionElement<NNODE_1D>,
    public virtual RefineableSphericalAdvectionDiffusionEquations,
    public virtual RefineableQElement<2>
  {
  public:
    /// \short Empty Constructor:
    RefineableQSphericalAdvectionDiffusionElement() :
      RefineableElement(),
      RefineableSphericalAdvectionDiffusionEquations(),
      RefineableQElement<2>(),
      QSphericalAdvectionDiffusionElement<NNODE_1D>()
    {
    }
=======
  class RefineableQSphericalAdvectionDiffusionElement
    : public QSphericalAdvectionDiffusionElement<NNODE_1D>,
      public virtual RefineableSphericalAdvectionDiffusionEquations,
      public virtual RefineableQElement<2>
  {
  public:
    /// \short Empty Constructor:
    RefineableQSphericalAdvectionDiffusionElement()
      : RefineableElement(),
        RefineableSphericalAdvectionDiffusionEquations(),
        RefineableQElement<2>(),
        QSphericalAdvectionDiffusionElement<NNODE_1D>()
    {
    }

>>>>>>> fb5f6804

    /// Broken copy constructor
    RefineableQSphericalAdvectionDiffusionElement(
      const RefineableQSphericalAdvectionDiffusionElement<NNODE_1D>& dummy)
    {
      BrokenCopy::broken_copy("RefineableQSphericalAdvectionDiffusionElement");
    }

    /// Broken assignment operator
    void operator=(
      const RefineableQSphericalAdvectionDiffusionElement<NNODE_1D>&)
    {
      BrokenCopy::broken_assign(
        "RefineableQSphericalAdvectionDiffusionElement");
    }

    /// Number of continuously interpolated values: 1
    unsigned ncont_interpolated_values() const
    {
      return 1;
    }

    /// \short Number of vertex nodes in the element
    unsigned nvertex_node() const
    {
      return QSphericalAdvectionDiffusionElement<NNODE_1D>::nvertex_node();
    }

    /// \short Pointer to the j-th vertex node in the element
    Node* vertex_node_pt(const unsigned& j) const
    {
      return QSphericalAdvectionDiffusionElement<NNODE_1D>::vertex_node_pt(j);
    }

    /// Rebuild from sons: empty
    void rebuild_from_sons(Mesh*& mesh_pt) {}

    /// \short Order of recovery shape functions for Z2 error estimation:
    /// Same order as shape functions.
    unsigned nrecovery_order()
    {
      return (NNODE_1D - 1);
    }

    ///  \short Perform additional hanging node procedures for variables
    /// that are not interpolated by all nodes. Empty.
    void further_setup_hanging_nodes() {}
  };

  ////////////////////////////////////////////////////////////////////////
  ////////////////////////////////////////////////////////////////////////
  ////////////////////////////////////////////////////////////////////////

<<<<<<< HEAD
=======

>>>>>>> fb5f6804
  //=======================================================================
  /// Face geometry for the RefineableQSphericalAdvectionDiffusionElement
  /// elements: The spatial
  /// dimension of the face elements is one lower than that of the
  /// bulk element but they have the same number of points
  /// along their 1D edges.
  //=======================================================================
  template<unsigned NNODE_1D>
<<<<<<< HEAD
  class FaceGeometry<RefineableQSphericalAdvectionDiffusionElement<NNODE_1D>> :
    public virtual QElement<1, NNODE_1D>
=======
  class FaceGeometry<RefineableQSphericalAdvectionDiffusionElement<NNODE_1D>>
    : public virtual QElement<1, NNODE_1D>
>>>>>>> fb5f6804
  {
  public:
    /// \short Constructor: Call the constructor for the
    /// appropriate lower-dimensional QElement
    FaceGeometry() : QElement<1, NNODE_1D>() {}
  };

} // namespace oomph

#endif<|MERGE_RESOLUTION|>--- conflicted
+++ resolved
@@ -35,15 +35,9 @@
 #endif
 
 // oomph-lib headers
-<<<<<<< HEAD
 #include "generic/refineable_quad_element.h"
 #include "generic/refineable_brick_element.h"
 #include "generic/error_estimator.h"
-=======
-#include "../generic/refineable_quad_element.h"
-#include "../generic/refineable_brick_element.h"
-#include "../generic/error_estimator.h"
->>>>>>> fb5f6804
 #include "spherical_advection_diffusion_elements.h"
 
 namespace oomph
@@ -57,22 +51,6 @@
   /// from hanging nodes (or alternatively in-compatible function values)
   /// are taken into account.
   //======================================================================
-<<<<<<< HEAD
-  class RefineableSphericalAdvectionDiffusionEquations :
-    public virtual SphericalAdvectionDiffusionEquations,
-    public virtual RefineableElement,
-    public virtual ElementWithZ2ErrorEstimator
-  {
-  public:
-    /// \short Empty Constructor
-    RefineableSphericalAdvectionDiffusionEquations() :
-      SphericalAdvectionDiffusionEquations(),
-      RefineableElement(),
-      ElementWithZ2ErrorEstimator()
-    {
-    }
-
-=======
   class RefineableSphericalAdvectionDiffusionEquations
     : public virtual SphericalAdvectionDiffusionEquations,
       public virtual RefineableElement,
@@ -88,7 +66,6 @@
     }
 
 
->>>>>>> fb5f6804
     /// Broken copy constructor
     RefineableSphericalAdvectionDiffusionEquations(
       const RefineableSphericalAdvectionDiffusionEquations& dummy)
@@ -116,10 +93,7 @@
       this->get_flux(s, flux);
     }
 
-<<<<<<< HEAD
-=======
-
->>>>>>> fb5f6804
+
     /// \short Get the function value u in Vector.
     /// Note: Given the generality of the interface (this function
     /// is usually called from black-box documentation or interpolation
@@ -314,7 +288,6 @@
 
         // If the node is hanging, get the number of master nodes
         if (is_node_hanging)
-<<<<<<< HEAD
         {
           hang_info_pt = this->node_pt(l)->hanging_pt();
           n_master = hang_info_pt->nmaster();
@@ -324,17 +297,6 @@
         {
           n_master = 1;
         }
-=======
-        {
-          hang_info_pt = this->node_pt(l)->hanging_pt();
-          n_master = hang_info_pt->nmaster();
-        }
-        // Otherwise there is just one master node, the node itself
-        else
-        {
-          n_master = 1;
-        }
->>>>>>> fb5f6804
 
         // Loop over the master nodes
         for (unsigned m = 0; m < n_master; m++)
@@ -377,10 +339,7 @@
       }
     }
 
-<<<<<<< HEAD
-=======
-
->>>>>>> fb5f6804
+
   protected:
     /// \short Add the element's contribution to the elemental residual vector
     /// and/or Jacobian matrix
@@ -393,32 +352,13 @@
       unsigned flag);
   };
 
-<<<<<<< HEAD
-=======
-
->>>>>>> fb5f6804
+
   //======================================================================
   /// \short Refineable version of QSphericalAdvectionDiffusionElement.
   /// Inherit from the standard QSphericalAdvectionDiffusionElement and the
   /// appropriate refineable geometric element and the refineable equations.
   //======================================================================
   template<unsigned NNODE_1D>
-<<<<<<< HEAD
-  class RefineableQSphericalAdvectionDiffusionElement :
-    public QSphericalAdvectionDiffusionElement<NNODE_1D>,
-    public virtual RefineableSphericalAdvectionDiffusionEquations,
-    public virtual RefineableQElement<2>
-  {
-  public:
-    /// \short Empty Constructor:
-    RefineableQSphericalAdvectionDiffusionElement() :
-      RefineableElement(),
-      RefineableSphericalAdvectionDiffusionEquations(),
-      RefineableQElement<2>(),
-      QSphericalAdvectionDiffusionElement<NNODE_1D>()
-    {
-    }
-=======
   class RefineableQSphericalAdvectionDiffusionElement
     : public QSphericalAdvectionDiffusionElement<NNODE_1D>,
       public virtual RefineableSphericalAdvectionDiffusionEquations,
@@ -434,7 +374,6 @@
     {
     }
 
->>>>>>> fb5f6804
 
     /// Broken copy constructor
     RefineableQSphericalAdvectionDiffusionElement(
@@ -488,10 +427,7 @@
   ////////////////////////////////////////////////////////////////////////
   ////////////////////////////////////////////////////////////////////////
 
-<<<<<<< HEAD
-=======
-
->>>>>>> fb5f6804
+
   //=======================================================================
   /// Face geometry for the RefineableQSphericalAdvectionDiffusionElement
   /// elements: The spatial
@@ -500,13 +436,8 @@
   /// along their 1D edges.
   //=======================================================================
   template<unsigned NNODE_1D>
-<<<<<<< HEAD
-  class FaceGeometry<RefineableQSphericalAdvectionDiffusionElement<NNODE_1D>> :
-    public virtual QElement<1, NNODE_1D>
-=======
   class FaceGeometry<RefineableQSphericalAdvectionDiffusionElement<NNODE_1D>>
     : public virtual QElement<1, NNODE_1D>
->>>>>>> fb5f6804
   {
   public:
     /// \short Constructor: Call the constructor for the
