--- conflicted
+++ resolved
@@ -35,10 +35,12 @@
   template<unsigned NNODE_1D>
   const unsigned AxisymFoepplvonKarmanElement<NNODE_1D>::Initial_Nvalue = 6;
 
+
   //======================================================================
   /// Default value physical constants
   //======================================================================
   double AxisymFoepplvonKarmanEquations::Default_Physical_Constant_Value = 0.0;
+
 
   //======================================================================
   /// Compute contribution to element residual Vector
@@ -79,54 +81,6 @@
       double J = dshape_and_dtest_eulerian_at_knot_axisym_fvk(
         ipt, psi, dpsidr, test, dtestdr);
 
-<<<<<<< HEAD
-=======
-  //======================================================================
-  /// Default value physical constants
-  //======================================================================
-  double AxisymFoepplvonKarmanEquations::Default_Physical_Constant_Value = 0.0;
-
-
-  //======================================================================
-  /// Compute contribution to element residual Vector
-  ///
-  /// Pure version without hanging nodes
-  //======================================================================
-  void AxisymFoepplvonKarmanEquations::fill_in_contribution_to_residuals(
-    Vector<double>& residuals)
-  {
-    // Find out how many nodes there are
-    const unsigned n_node = nnode();
-
-    // Set up memory for the shape and test functions
-    Shape psi(n_node), test(n_node);
-    DShape dpsidr(n_node, 1), dtestdr(n_node, 1);
-
-    // Indices at which the unknowns are stored
-    const unsigned w_nodal_index = nodal_index_fvk(0);
-    const unsigned laplacian_w_nodal_index = nodal_index_fvk(1);
-    const unsigned phi_nodal_index = nodal_index_fvk(2);
-    const unsigned laplacian_phi_nodal_index = nodal_index_fvk(3);
-    const unsigned smooth_dwdr_nodal_index = nodal_index_fvk(4);
-    const unsigned smooth_dphidr_nodal_index = nodal_index_fvk(5);
-
-    // Set the value of n_intpt
-    const unsigned n_intpt = integral_pt()->nweight();
-
-    // Integers to store the local equation numbers
-    int local_eqn = 0;
-
-    // Loop over the integration points
-    for (unsigned ipt = 0; ipt < n_intpt; ipt++)
-    {
-      // Get the integral weight
-      double w = integral_pt()->weight(ipt);
-
-      // Call the derivatives of the shape and test functions
-      double J = dshape_and_dtest_eulerian_at_knot_axisym_fvk(
-        ipt, psi, dpsidr, test, dtestdr);
-
->>>>>>> fb5f6804
       // Allocate and initialise to zero storage for the interpolated values
       double interpolated_r = 0;
 
@@ -189,10 +143,7 @@
         }
       } // End of loop over the nodes
 
-<<<<<<< HEAD
-=======
-
->>>>>>> fb5f6804
+
       // Premultiply the weights and the Jacobian
       double W = w * interpolated_r * J;
 
@@ -204,10 +155,7 @@
       double airy_forcing;
       get_airy_forcing_fvk(ipt, interpolated_r, airy_forcing);
 
-<<<<<<< HEAD
-=======
-
->>>>>>> fb5f6804
+
       // Assemble residuals and Jacobian
       //--------------------------------
 
@@ -296,10 +244,7 @@
     } // End of loop over integration points
   }
 
-<<<<<<< HEAD
-=======
-
->>>>>>> fb5f6804
+
   //======================================================================
   /// Self-test:  Return 0 for OK
   //======================================================================
@@ -324,10 +269,7 @@
     }
   }
 
-<<<<<<< HEAD
-=======
-
->>>>>>> fb5f6804
+
   //======================================================================
   /// Compute in-plane stresses. Return boolean to indicate success
   /// (false if attempt to evaluate stresses at zero radius)
@@ -374,10 +316,7 @@
       double interpolated_dphi_dr = 0;
       double interpolated_continuous_d2phi_dr2 = 0;
 
-<<<<<<< HEAD
-=======
-
->>>>>>> fb5f6804
+
       // Calculate function values and derivatives:
       //-----------------------------------------
       // Loop over nodes
@@ -402,10 +341,7 @@
 
   } // End of interpolated_stress function
 
-<<<<<<< HEAD
-=======
-
->>>>>>> fb5f6804
+
   //======================================================================
   /// Output function:
   ///   r, w, sigma_r_r, sigma_phi_phi
@@ -439,10 +375,7 @@
     }
   }
 
-<<<<<<< HEAD
-=======
-
->>>>>>> fb5f6804
+
   //======================================================================
   /// C-style output function:
   ///   r,w
@@ -472,10 +405,7 @@
     write_tecplot_zone_footer(file_pt, nplot);
   }
 
-<<<<<<< HEAD
-=======
-
->>>>>>> fb5f6804
+
   //======================================================================
   /// Output exact solution
   ///
@@ -524,10 +454,7 @@
     write_tecplot_zone_footer(outfile, nplot);
   }
 
-<<<<<<< HEAD
-=======
-
->>>>>>> fb5f6804
+
   //======================================================================
   /// Validate against exact solution
   ///
@@ -568,7 +495,6 @@
 
     // Loop over the integration points
     for (unsigned ipt = 0; ipt < n_intpt; ipt++)
-<<<<<<< HEAD
     {
       // Assign values of s
       s[0] = integral_pt()->knot(ipt, 0);
@@ -601,40 +527,6 @@
     }
 
     {
-=======
-    {
-      // Assign values of s
-      s[0] = integral_pt()->knot(ipt, 0);
-
-      // Get the integral weight
-      double w = integral_pt()->weight(ipt);
-
-      // Get jacobian of mapping
-      double J = J_eulerian(s);
-
-      // Premultiply the weights and the Jacobian
-      double W = w * J;
-
-      // Get r position as Vector
-      interpolated_x(s, r);
-
-      // Get FE function value
-      double w_fe = interpolated_w_fvk(s);
-
-      // Get exact solution at this point
-      (*exact_soln_pt)(r, exact_soln);
-
-      // Output r,error
-      outfile << r[0] << " ";
-      outfile << exact_soln[0] << " " << exact_soln[0] - w_fe << std::endl;
-
-      // Add to error and norm
-      norm += exact_soln[0] * exact_soln[0] * W;
-      error += (exact_soln[0] - w_fe) * (exact_soln[0] - w_fe) * W;
-    }
-
-    {
->>>>>>> fb5f6804
       // Initialise
       error = 0.0;
       norm = 0.0;
@@ -695,10 +587,7 @@
     }
   }
 
-<<<<<<< HEAD
-=======
-
->>>>>>> fb5f6804
+
   //====================================================================
   // Force build of templates
   //====================================================================
