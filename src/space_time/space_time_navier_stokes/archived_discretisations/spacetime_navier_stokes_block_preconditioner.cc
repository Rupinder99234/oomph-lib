--- conflicted
+++ resolved
@@ -482,10 +482,7 @@
     return_block_vector(0, temp_vec, z);
   } // End of preconditioner_solve
 
-<<<<<<< HEAD
-=======
-
->>>>>>> fb5f6804
+
   //============================================================================
   /// Setup for the GMRES block preconditioner
   //============================================================================
@@ -592,21 +589,12 @@
 
       // How many nonzeros are there in this block?
       unsigned n_nnz = Matrix_pt->nnz();
-<<<<<<< HEAD
 
       // Compute the memory usage. The only memory overhead here (for the
       // setup phase) is storing the system matrix
       Memory_usage_in_bytes = ((2 * ((n_row + 1) * sizeof(int))) +
                                (n_nnz * (sizeof(int) + sizeof(double))));
 
-=======
-
-      // Compute the memory usage. The only memory overhead here (for the
-      // setup phase) is storing the system matrix
-      Memory_usage_in_bytes = ((2 * ((n_row + 1) * sizeof(int))) +
-                               (n_nnz * (sizeof(int) + sizeof(double))));
-
->>>>>>> fb5f6804
       // We might as well doc. the memory statistics of the Navier-Stokes
       // subsidiary block preconditioner while we're at it...
       Navier_stokes_subsidiary_preconditioner_pt->enable_doc_memory_usage();
@@ -684,17 +672,10 @@
 
     // Get number of dofs
     unsigned n_dof = block_r[0].nrow();
-<<<<<<< HEAD
 
     // Time solver
     double t_start = TimingHelpers::timer();
 
-=======
-
-    // Time solver
-    double t_start = TimingHelpers::timer();
-
->>>>>>> fb5f6804
     // Relative residual
     double resid;
 
@@ -788,7 +769,6 @@
 
     // If GMRES converges immediately
     if (resid <= Tolerance)
-<<<<<<< HEAD
     {
       // If the user wishes GMRES to output information about the solve to
       // screen
@@ -833,52 +813,6 @@
     // Loop as many times as we're allowed
     while (iter <= Max_iter)
     {
-=======
-    {
-      // If the user wishes GMRES to output information about the solve to
-      // screen
-      if (Doc_time)
-      {
-        // Tell the user
-        oomph_info << "GMRES block preconditioner converged immediately. "
-                   << "Normalised residual norm: " << resid << std::endl;
-      }
-
-      // Now reorder the values in block_z[0] and put them back into the
-      // global solution vector
-      this->return_block_vector(0, block_z[0], solution);
-
-      // Doc time for solver
-      double t_end = TimingHelpers::timer();
-      Solution_time = t_end - t_start;
-
-      // If the user wishes GMRES to output information about the solve to
-      // screen
-      if (Doc_time)
-      {
-        // Tell the user
-        oomph_info << "Time for all preconditioner applications [sec]: "
-                   << t_prec_application_total
-                   << "\nTotal time for solve with GMRES block preconditioner "
-                   << "[sec]: " << Solution_time << std::endl;
-      }
-
-      // We're finished; end here!
-      return;
-    } // if (resid<=Tolerance)
-
-    // Initialise vector of orthogonal basis vectors, v
-    Vector<DoubleVector> v(n_dof + 1);
-
-    // Initialise the upper Hessenberg matrix H.
-    // NOTE: For implementation purposes the upper hessenberg matrix indices
-    // are swapped so the matrix is effectively transposed
-    Vector<Vector<double>> H(n_dof + 1);
-
-    // Loop as many times as we're allowed
-    while (iter <= Max_iter)
-    {
->>>>>>> fb5f6804
       // Copy the entries of the residual vector, r, into v[0]
       v[0] = r;
 
@@ -1214,10 +1148,7 @@
         return;
       }
     }
-<<<<<<< HEAD
-=======
-
->>>>>>> fb5f6804
+
 
     // otherwise GMRES failed convergence
     oomph_info << "\nGMRES block preconditioner did not converge to required "
