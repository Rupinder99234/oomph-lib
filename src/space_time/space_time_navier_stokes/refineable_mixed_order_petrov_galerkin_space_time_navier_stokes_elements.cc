--- conflicted
+++ resolved
@@ -276,10 +276,7 @@
     } // for (unsigned ipt=0;ipt<n_intpt;ipt++)
   } // End of get_pressure_and_velocity_mass_matrix_diagonal
 
-<<<<<<< HEAD
-=======
-
->>>>>>> fb5f6804
+
   //==============================================================
   /// Compute the residuals for the associated pressure advection
   /// diffusion problem. Used by the Fp preconditioner.
@@ -297,12 +294,7 @@
                     OOMPH_EXCEPTION_LOCATION);
 
     // Return immediately if there are no dofs
-<<<<<<< HEAD
-    if (ndof() == 0)
-      return;
-=======
     if (ndof() == 0) return;
->>>>>>> fb5f6804
 
     // Find out how many nodes there are
     unsigned n_node = nnode();
@@ -317,10 +309,7 @@
       u_nodal_index[i] = this->u_index_nst(i);
     }
 
-<<<<<<< HEAD
-=======
-
->>>>>>> fb5f6804
+
     // Which nodal value represents the pressure? (Negative if pressure
     // is not based on nodal interpolation).
     int p_index = this->p_nodal_index_nst();
@@ -434,18 +423,12 @@
         source = this->Press_adv_diff_source_fct_pt(interpolated_x);
       }
 
-<<<<<<< HEAD
-=======
-
->>>>>>> fb5f6804
+
       // Number of master nodes and storage for the weight of the shape function
       unsigned n_master = 1;
       double hang_weight = 1.0;
 
-<<<<<<< HEAD
-=======
-
->>>>>>> fb5f6804
+
       // Loop over the pressure shape functions
       for (unsigned l = 0; l < n_pres; l++)
       {
@@ -587,10 +570,7 @@
     }
   }
 
-<<<<<<< HEAD
-=======
-
->>>>>>> fb5f6804
+
   //========================================================================
   /// Add element's contribution to the elemental
   /// residual vector and/or Jacobian matrix.
@@ -605,12 +585,7 @@
                                               const unsigned& flag)
   {
     // Return immediately if there are no dofs
-<<<<<<< HEAD
-    if (ndof() == 0)
-      return;
-=======
     if (ndof() == 0) return;
->>>>>>> fb5f6804
 
     // Find out how many nodes there are
     unsigned n_node = nnode();
@@ -1308,10 +1283,7 @@
     } // for (unsigned ipt=0;ipt<n_intpt;ipt++)
   } // End of fill_in_generic_residual_contribution_nst
 
-<<<<<<< HEAD
-=======
-
->>>>>>> fb5f6804
+
   //======================================================================
   /// Compute derivatives of elemental residual vector with respect
   /// to nodal coordinates.
@@ -1329,10 +1301,7 @@
                         OOMPH_EXCEPTION_LOCATION);
   } // End of
 
-<<<<<<< HEAD
-=======
-
->>>>>>> fb5f6804
+
   //====================================================================
   /// Force build of templates
   //====================================================================
