// LIC// ====================================================================
// LIC// This file forms part of oomph-lib, the object-oriented,
// LIC// multi-physics finite-element library, available
// LIC// at http://www.oomph-lib.org.
// LIC//
// LIC// Copyright (C) 2006-2021 Matthias Heil and Andrew Hazel
// LIC//
// LIC// This library is free software; you can redistribute it and/or
// LIC// modify it under the terms of the GNU Lesser General Public
// LIC// License as published by the Free Software Foundation; either
// LIC// version 2.1 of the License, or (at your option) any later version.
// LIC//
// LIC// This library is distributed in the hope that it will be useful,
// LIC// but WITHOUT ANY WARRANTY; without even the implied warranty of
// LIC// MERCHANTABILITY or FITNESS FOR A PARTICULAR PURPOSE.  See the GNU
// LIC// Lesser General Public License for more details.
// LIC//
// LIC// You should have received a copy of the GNU Lesser General Public
// LIC// License along with this library; if not, write to the Free Software
// LIC// Foundation, Inc., 51 Franklin Street, Fifth Floor, Boston, MA
// LIC// 02110-1301  USA.
// LIC//
// LIC// The authors may be contacted at oomph-lib@maths.man.ac.uk.
// LIC//
// LIC//====================================================================
// Non-inline functions for pml_fourier decomposed T Helmholtz elements
#include "Tpml_fourier_decomposed_helmholtz_elements.h"

namespace oomph
{
  /////////////////////////////////////////////////////////////////////////
  // TPMLFourierDecomposedHelmholtzElement
  /////////////////////////////////////////////////////////////////////////

<<<<<<< HEAD
=======

>>>>>>> fb5f6804
  //======================================================================
  // Set the data for the number of Variables at each node, always two
  /// (real and imag part) in every case
  //======================================================================
  template<unsigned NNODE_1D>
  const unsigned
    TPMLFourierDecomposedHelmholtzElement<NNODE_1D>::Initial_Nvalue = 2;

  //====================================================================
  // Force build of templates
  //====================================================================
  template class TPMLFourierDecomposedHelmholtzElement<2>;
  template class TPMLFourierDecomposedHelmholtzElement<3>;
  template class TPMLFourierDecomposedHelmholtzElement<4>;

} // namespace oomph<|MERGE_RESOLUTION|>--- conflicted
+++ resolved
@@ -26,16 +26,14 @@
 // Non-inline functions for pml_fourier decomposed T Helmholtz elements
 #include "Tpml_fourier_decomposed_helmholtz_elements.h"
 
+
 namespace oomph
 {
   /////////////////////////////////////////////////////////////////////////
   // TPMLFourierDecomposedHelmholtzElement
   /////////////////////////////////////////////////////////////////////////
 
-<<<<<<< HEAD
-=======
 
->>>>>>> fb5f6804
   //======================================================================
   // Set the data for the number of Variables at each node, always two
   /// (real and imag part) in every case
