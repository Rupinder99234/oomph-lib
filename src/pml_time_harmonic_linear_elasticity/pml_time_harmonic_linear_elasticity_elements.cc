--- conflicted
+++ resolved
@@ -28,6 +28,7 @@
 
 #include "pml_time_harmonic_linear_elasticity_elements.h"
 
+
 namespace oomph
 {
   /// Static default value for square of frequency
@@ -36,10 +37,7 @@
     PMLTimeHarmonicLinearElasticityEquationsBase<DIM>::Default_omega_sq_value =
       1.0;
 
-<<<<<<< HEAD
-=======
-
->>>>>>> fb5f6804
+
   //////////////////////////////////////////////////////////////////
   //////////////////////////////////////////////////////////////////
   //////////////////////////////////////////////////////////////////
@@ -76,17 +74,13 @@
     }
 #endif
 
-<<<<<<< HEAD
-=======
-
->>>>>>> fb5f6804
+
     // Find out how many nodes there are in the element
     unsigned n_node = nnode();
 
     // Find the indices at which the local velocities are stored
     std::complex<unsigned> u_nodal_index[DIM];
     for (unsigned i = 0; i < DIM; i++)
-<<<<<<< HEAD
     {
       u_nodal_index[i] = u_index_time_harmonic_linear_elasticity(i);
     }
@@ -118,65 +112,6 @@
         {
           interpolated_dudx(i, j) += u_value * dpsidx(l, j);
         }
-      }
-    }
-
-    /// Now fill in the entries of the strain tensor
-    for (unsigned i = 0; i < DIM; i++)
-    {
-      // Do upper half of matrix
-      // Note that j must be signed here for the comparison test to work
-      // Also i must be cast to an int
-      for (int j = (DIM - 1); j >= static_cast<int>(i); j--)
-      {
-        // Off diagonal terms
-        if (static_cast<int>(i) != j)
-        {
-          strain(i, j) =
-            0.5 * (interpolated_dudx(i, j) + interpolated_dudx(j, i));
-        }
-        // Diagonal terms will including growth factor when it comes back in
-        else
-        {
-          strain(i, i) = interpolated_dudx(i, i);
-=======
-    {
-      u_nodal_index[i] = u_index_time_harmonic_linear_elasticity(i);
-    }
-
-    // Set up memory for the shape and derivative functions
-    Shape psi(n_node);
-    DShape dpsidx(n_node, DIM);
-
-    // Call the derivatives of the shape functions
-    (void)dshape_eulerian(s, psi, dpsidx);
-
-    // Calculate interpolated values of the derivative of global position
-    DenseMatrix<std::complex<double>> interpolated_dudx(
-      DIM, DIM, std::complex<double>(0.0, 0.0));
-
-    // Loop over nodes
-    for (unsigned l = 0; l < n_node; l++)
-    {
-      // Loop over velocity components
-      for (unsigned i = 0; i < DIM; i++)
-      {
-        // Get the nodal value
-        const std::complex<double> u_value =
-          std::complex<double>(this->nodal_value(l, u_nodal_index[i].real()),
-                               this->nodal_value(l, u_nodal_index[i].imag()));
-
-        // Loop over derivative directions
-        for (unsigned j = 0; j < DIM; j++)
-        {
-          interpolated_dudx(i, j) += u_value * dpsidx(l, j);
->>>>>>> fb5f6804
-        }
-      }
-      // Matrix is symmetric so just copy lower half
-      for (int j = (i - 1); j >= 0; j--)
-      {
-        strain(i, j) = strain(j, i);
       }
     }
 
@@ -208,10 +143,7 @@
     }
   }
 
-<<<<<<< HEAD
-=======
-
->>>>>>> fb5f6804
+
   //======================================================================
   /// Compute the Cauchy stress tensor at local coordinate s for
   /// displacement formulation.
@@ -231,7 +163,6 @@
         error_message.str(), OOMPH_CURRENT_FUNCTION, OOMPH_EXCEPTION_LOCATION);
     }
 #endif
-<<<<<<< HEAD
 
     // Get strain
     DenseMatrix<std::complex<double>> strain(DIM, DIM);
@@ -255,32 +186,7 @@
       }
     }
   }
-=======
-
-    // Get strain
-    DenseMatrix<std::complex<double>> strain(DIM, DIM);
-    this->get_strain(s, strain);
-
-    // Now fill in the entries of the stress tensor without exploiting
-    // symmetry -- sorry too lazy. This fct is only used for
-    // postprocessing anyway...
-    for (unsigned i = 0; i < DIM; i++)
-    {
-      for (unsigned j = 0; j < DIM; j++)
-      {
-        stress(i, j) = 0.0;
-        for (unsigned k = 0; k < DIM; k++)
-        {
-          for (unsigned l = 0; l < DIM; l++)
-          {
-            stress(i, j) += this->E(i, j, k, l) * strain(k, l);
-          }
-        }
-      }
-    }
-  }
-
->>>>>>> fb5f6804
+
 
   //=======================================================================
   /// Compute the residuals for the linear elasticity equations in
@@ -324,7 +230,7 @@
       u_nodal_index[i] = this->u_index_time_harmonic_linear_elasticity(i);
     }
 
-<<<<<<< HEAD
+
     // Square of non-dimensional frequency
     const double omega_sq_local = this->omega_sq();
 
@@ -369,53 +275,6 @@
       DenseMatrix<std::complex<double>> interpolated_dudx(
         DIM, DIM, std::complex<double>(0.0, 0.0));
 
-=======
-
-    // Square of non-dimensional frequency
-    const double omega_sq_local = this->omega_sq();
-
-    // Set up memory for the shape functions
-    Shape psi(n_node);
-    DShape dpsidx(n_node, DIM);
-
-    // Set the value of Nintpt -- the number of integration points
-    unsigned n_intpt = this->integral_pt()->nweight();
-
-    // Set the vector to hold the local coordinates in the element
-    Vector<double> s(DIM);
-
-    // Integers to store the local equation numbers
-    int local_eqn_real = 0, local_unknown_real = 0;
-    int local_eqn_imag = 0, local_unknown_imag = 0;
-
-    // Loop over the integration points
-    for (unsigned ipt = 0; ipt < n_intpt; ipt++)
-    {
-      // Assign the values of s
-      for (unsigned i = 0; i < DIM; ++i)
-      {
-        s[i] = this->integral_pt()->knot(ipt, i);
-      }
-
-      // Get the integral weight
-      double w = this->integral_pt()->weight(ipt);
-
-      // Call the derivatives of the shape functions (and get Jacobian)
-      double J = this->dshape_eulerian_at_knot(ipt, psi, dpsidx);
-
-      // Storage for Eulerian coordinates (initialised to zero)
-      Vector<double> interpolated_x(DIM, 0.0);
-
-      // Displacement
-      Vector<std::complex<double>> interpolated_u(
-        DIM, std::complex<double>(0.0, 0.0));
-
-      // Calculate interpolated values of the derivative of global position
-      // wrt lagrangian coordinates
-      DenseMatrix<std::complex<double>> interpolated_dudx(
-        DIM, DIM, std::complex<double>(0.0, 0.0));
-
->>>>>>> fb5f6804
       // Calculate displacements and derivatives
       for (unsigned l = 0; l < n_node; l++)
       {
@@ -424,7 +283,7 @@
         {
           // Calculate the Lagrangian coordinates and the accelerations
           interpolated_x[i] += this->raw_nodal_position(l, i) * psi(l);
-<<<<<<< HEAD
+
 
           // Get the nodal displacements
           const std::complex<double> u_value = std::complex<double>(
@@ -447,6 +306,7 @@
 
       // Premultiply the weights and the Jacobian
       double W = w * J;
+
 
       /// \short All the PML weights that participate in the assemby process
       /// are computed here. pml_inverse_jacobian_diagonals are are used to
@@ -460,45 +320,6 @@
       this->compute_pml_coefficients(
         ipt, interpolated_x, pml_inverse_jacobian_diagonal, pml_jacobian_det);
 
-=======
-
-
-          // Get the nodal displacements
-          const std::complex<double> u_value = std::complex<double>(
-            this->raw_nodal_value(l, u_nodal_index[i].real()),
-            this->raw_nodal_value(l, u_nodal_index[i].imag()));
-
-          interpolated_u[i] += u_value * psi(l);
-
-          // Loop over derivative directions
-          for (unsigned j = 0; j < DIM; j++)
-          {
-            interpolated_dudx(i, j) += u_value * dpsidx(l, j);
-          }
-        }
-      }
-
-      // Get body force
-      Vector<std::complex<double>> body_force_vec(DIM);
-      this->body_force(interpolated_x, body_force_vec);
-
-      // Premultiply the weights and the Jacobian
-      double W = w * J;
-
-
-      /// \short All the PML weights that participate in the assemby process
-      /// are computed here. pml_inverse_jacobian_diagonals are are used to
-      /// transform derivatives in real x to derivatives in transformed space
-      /// \f$\tilde x \f$.
-      /// pml_jacobian_det allows us to transform volume integrals in
-      /// transformed space to real space.
-      /// If the PML is not enabled via enable_pml, both default to 1.0.
-      Vector<std::complex<double>> pml_inverse_jacobian_diagonal(DIM);
-      std::complex<double> pml_jacobian_det;
-      this->compute_pml_coefficients(
-        ipt, interpolated_x, pml_inverse_jacobian_diagonal, pml_jacobian_det);
-
->>>>>>> fb5f6804
       // Loop over the test functions, nodes of the element
       for (unsigned l = 0; l < n_node; l++)
       {
@@ -624,10 +445,7 @@
 
           } // End of if not boundary condition for real eqn
 
-<<<<<<< HEAD
-=======
-
->>>>>>> fb5f6804
+
           /*IF it's not a boundary condition*/
           if (local_eqn_imag >= 0)
           {
@@ -758,18 +576,11 @@
       }
       outfile << std::endl;
     }
-<<<<<<< HEAD
 
     // Write tecplot footer (e.g. FE connectivity lists)
     this->write_tecplot_zone_footer(outfile, nplot);
   }
-=======
-
-    // Write tecplot footer (e.g. FE connectivity lists)
-    this->write_tecplot_zone_footer(outfile, nplot);
-  }
-
->>>>>>> fb5f6804
+
 
   //=======================================================================
   /// Output: x,y,[z],u,v,[w]
@@ -822,10 +633,7 @@
     this->write_tecplot_zone_footer(outfile, nplot);
   }
 
-<<<<<<< HEAD
-=======
-
->>>>>>> fb5f6804
+
   //======================================================================
   /// Output function for real part of full time-dependent solution
   /// constructed by adding the scattered field
@@ -998,10 +806,7 @@
     this->write_tecplot_zone_footer(outfile, nplot);
   }
 
-<<<<<<< HEAD
-=======
-
->>>>>>> fb5f6804
+
   //=======================================================================
   /// C-style output: x,y,[z],u,v,[w]
   //=======================================================================
@@ -1050,10 +855,7 @@
     this->write_tecplot_zone_footer(file_pt, nplot);
   }
 
-<<<<<<< HEAD
-=======
-
->>>>>>> fb5f6804
+
   //=======================================================================
   /// Compute norm of the solution
   //=======================================================================
@@ -1191,7 +993,7 @@
     }
   }
 
-<<<<<<< HEAD
+
   // Instantiate the required elements
   template class PMLTimeHarmonicLinearElasticityEquationsBase<2>;
   template class PMLTimeHarmonicLinearElasticityEquations<2>;
@@ -1199,23 +1001,10 @@
   template class QPMLTimeHarmonicLinearElasticityElement<3, 3>;
   template class PMLTimeHarmonicLinearElasticityEquationsBase<3>;
   template class PMLTimeHarmonicLinearElasticityEquations<3>;
-=======
-
-  // Instantiate the required elements
-  template class PMLTimeHarmonicLinearElasticityEquationsBase<2>;
-  template class PMLTimeHarmonicLinearElasticityEquations<2>;
-
-  template class QPMLTimeHarmonicLinearElasticityElement<3, 3>;
-  template class PMLTimeHarmonicLinearElasticityEquationsBase<3>;
-  template class PMLTimeHarmonicLinearElasticityEquations<3>;
 
   template<unsigned DIM>
   ContinuousBermudezPMLMapping
     PMLTimeHarmonicLinearElasticityEquationsBase<DIM>::Default_pml_mapping;
->>>>>>> fb5f6804
-
-  template<unsigned DIM>
-  ContinuousBermudezPMLMapping
-    PMLTimeHarmonicLinearElasticityEquationsBase<DIM>::Default_pml_mapping;
+
 
 } // namespace oomph