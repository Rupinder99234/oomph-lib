// LIC// ====================================================================
// LIC// This file forms part of oomph-lib, the object-oriented,
// LIC// multi-physics finite-element library, available
// LIC// at http://www.oomph-lib.org.
// LIC//
// LIC// Copyright (C) 2006-2021 Matthias Heil and Andrew Hazel
// LIC//
// LIC// This library is free software; you can redistribute it and/or
// LIC// modify it under the terms of the GNU Lesser General Public
// LIC// License as published by the Free Software Foundation; either
// LIC// version 2.1 of the License, or (at your option) any later version.
// LIC//
// LIC// This library is distributed in the hope that it will be useful,
// LIC// but WITHOUT ANY WARRANTY; without even the implied warranty of
// LIC// MERCHANTABILITY or FITNESS FOR A PARTICULAR PURPOSE.  See the GNU
// LIC// Lesser General Public License for more details.
// LIC//
// LIC// You should have received a copy of the GNU Lesser General Public
// LIC// License along with this library; if not, write to the Free Software
// LIC// Foundation, Inc., 51 Franklin Street, Fifth Floor, Boston, MA
// LIC// 02110-1301  USA.
// LIC//
// LIC// The authors may be contacted at oomph-lib@maths.man.ac.uk.
// LIC//
// LIC//====================================================================
// Non-inline functions for NS elements

#include "navier_stokes_elements.h"

namespace oomph
{
  /////////////////////////////////////////////////////////////////////////
  /////////////////////////////////////////////////////////////////////////
  /////////////////////////////////////////////////////////////////////////

  /// Navier--Stokes equations static data
  template<unsigned DIM>
  Vector<double> NavierStokesEquations<DIM>::Gamma(DIM, 1.0);

  //=================================================================
  /// "Magic" negative number that indicates that the pressure is
  /// not stored at a node. This cannot be -1 because that represents
  /// the positional hanging scheme in the hanging_pt object of nodes
  //=================================================================
  template<unsigned DIM>
  int NavierStokesEquations<DIM>::Pressure_not_stored_at_node = -100;

  /// Navier--Stokes equations static data
  template<unsigned DIM>
  double NavierStokesEquations<DIM>::Default_Physical_Constant_Value = 0.0;

  /// Navier--Stokes equations static data
  template<unsigned DIM>
  double NavierStokesEquations<DIM>::Default_Physical_Ratio_Value = 1.0;

  /// Navier-Stokes equations default gravity vector
  template<unsigned DIM>
  Vector<double> NavierStokesEquations<DIM>::Default_Gravity_vector(DIM, 0.0);
<<<<<<< HEAD
=======

>>>>>>> fb5f6804

  //===================================================================
  /// Compute the diagonal of the velocity/pressure mass matrices.
  /// If which one=0, both are computed, otherwise only the pressure
  /// (which_one=1) or the velocity mass matrix (which_one=2 -- the
  /// LSC version of the preconditioner only needs that one)
  //===================================================================
  template<unsigned DIM>
  void NavierStokesEquations<DIM>::
    get_pressure_and_velocity_mass_matrix_diagonal(
      Vector<double>& press_mass_diag,
      Vector<double>& veloc_mass_diag,
      const unsigned& which_one)
  {
    // Resize and initialise
    unsigned n_dof = ndof();

    if ((which_one == 0) || (which_one == 1))
      press_mass_diag.assign(n_dof, 0.0);
    if ((which_one == 0) || (which_one == 2))
      veloc_mass_diag.assign(n_dof, 0.0);

    // find out how many nodes there are
    unsigned n_node = nnode();

    // find number of spatial dimensions
    unsigned n_dim = this->dim();

    // Local coordinates
    Vector<double> s(n_dim);

    // find the indices at which the local velocities are stored
    Vector<unsigned> u_nodal_index(n_dim);
    for (unsigned i = 0; i < n_dim; i++)
    {
      u_nodal_index[i] = this->u_index_nst(i);
    }

    // Set up memory for veloc shape functions
    Shape psi(n_node);

    // Find number of pressure dofs
    unsigned n_pres = npres_nst();

    // Pressure shape function
    Shape psi_p(n_pres);

    // Number of integration points
    unsigned n_intpt = integral_pt()->nweight();

    // Integer to store the local equations no
    int local_eqn = 0;

    // Loop over the integration points
    for (unsigned ipt = 0; ipt < n_intpt; ipt++)
    {
      // Get the integral weight
      double w = integral_pt()->weight(ipt);

      // Get determinant of Jacobian of the mapping
      double J = J_eulerian_at_knot(ipt);

      // Assign values of s
      for (unsigned i = 0; i < n_dim; i++)
      {
        s[i] = integral_pt()->knot(ipt, i);
      }

      // Premultiply weights and Jacobian
      double W = w * J;
<<<<<<< HEAD
=======

>>>>>>> fb5f6804

      // Do we want the velocity one?
      if ((which_one == 0) || (which_one == 2))
      {
        // Get the velocity shape functions
        shape_at_knot(ipt, psi);

        // Loop over the veclocity shape functions
        for (unsigned l = 0; l < n_node; l++)
        {
          // Loop over the velocity components
          for (unsigned i = 0; i < n_dim; i++)
          {
            local_eqn = nodal_local_eqn(l, u_nodal_index[i]);

            // If not a boundary condition
            if (local_eqn >= 0)
            {
              // Add the contribution
              veloc_mass_diag[local_eqn] += pow(psi[l], 2) * W;
            }
          }
        }
      }

      // Do we want the pressure one?
      if ((which_one == 0) || (which_one == 1))
      {
        // Get the pressure shape functions
        pshape_nst(s, psi_p);

        // Loop over the veclocity shape functions
        for (unsigned l = 0; l < n_pres; l++)
        {
          // Get equation number
          local_eqn = p_local_eqn(l);

          // If not a boundary condition
          if (local_eqn >= 0)
          {
            // Add the contribution
            press_mass_diag[local_eqn] += pow(psi_p[l], 2) * W;
          }
        }
      }
    }
  }

<<<<<<< HEAD
=======

>>>>>>> fb5f6804
  //=======================================================================
  /// Compute norm of the solution
  //=======================================================================
  template<unsigned DIM>
  void NavierStokesEquations<DIM>::compute_norm(double& norm)
  {
    // Initialise
    norm = 0.0;

    // Vector of local coordinates
    Vector<double> s(DIM);

    // Solution
    double u = 0.0;

    // Find out how many nodes there are in the element
    unsigned n_node = this->nnode();

    Shape psi(n_node);

    // Set the value of n_intpt
    unsigned n_intpt = this->integral_pt()->nweight();

    // Loop over the integration points
    for (unsigned ipt = 0; ipt < n_intpt; ipt++)
    {
      // Assign values of s
      for (unsigned i = 0; i < DIM; i++)
      {
        s[i] = this->integral_pt()->knot(ipt, i);
      }

      // Get the integral weight
      double w = this->integral_pt()->weight(ipt);

      // Get jacobian of mapping
      double J = this->J_eulerian(s);

      // Premultiply the weights and the Jacobian
      double W = w * J;

      for (unsigned i = 0; i < DIM; i++)
      {
        // Get FE function value
        u = this->interpolated_u_nst(s, i);

        // Add to  norm
        norm += u * u * W;
      }
    }
  }

  //======================================================================
  /// Compute the vector norm of FEM solution
  //======================================================================
  template<unsigned DIM>
  void NavierStokesEquations<DIM>::compute_norm(Vector<double>& norm)
  {
    // Resize the solution norm vector
    norm.resize(DIM + 1, 0.0);

    // Vector of local coordinates
    Vector<double> s(DIM, 0.0);

    // Set the value of n_intpt
    unsigned n_intpt = integral_pt()->nweight();

    // Loop over the integration points
    for (unsigned ipt = 0; ipt < n_intpt; ipt++)
    {
      // Assign values of s
      for (unsigned i = 0; i < DIM; i++)
      {
        // Compute the i-th local coordinate of this knot point
        s[i] = integral_pt()->knot(ipt, i);
      }

      // Get the integral weight
      double w = integral_pt()->weight(ipt);

      // Get Jacobian of mapping
      double J = J_eulerian(s);

      // Premultiply the weights and the Jacobian
      double W = w * J;

      // Compute the velocity norm
      for (unsigned i = 0; i < DIM; i++)
      {
        // Update the solution norm value
        norm[i] += std::pow(interpolated_u_nst(s, i), 2) * W;
      }

      // Update the pressure norm value
      norm[DIM] += std::pow(interpolated_p_nst(s), 2) * W;
    } // for (unsigned ipt=0;ipt<n_intpt;ipt++)
  } // End of compute_norm

<<<<<<< HEAD
=======

>>>>>>> fb5f6804
  //======================================================================
  /// Validate against exact velocity solution at given time.
  /// Solution is provided via function pointer.
  /// Plot at a given number of plot points and compute L2 error
  /// and L2 norm of velocity solution over element.
  //=======================================================================
  template<unsigned DIM>
  void NavierStokesEquations<DIM>::compute_error(
    std::ostream& outfile,
    FiniteElement::UnsteadyExactSolutionFctPt exact_soln_pt,
    const double& time,
    double& error,
    double& norm)
  {
    error = 0.0;
    norm = 0.0;

    // Vector of local coordinates
    Vector<double> s(DIM);

    // Vector for coordintes
    Vector<double> x(DIM);

    // Set the value of n_intpt
    unsigned n_intpt = integral_pt()->nweight();

    outfile << "ZONE" << std::endl;

    // Exact solution Vector (u,v,[w],p)
    Vector<double> exact_soln(DIM + 1);

    // Loop over the integration points
    for (unsigned ipt = 0; ipt < n_intpt; ipt++)
    {
      // Assign values of s
      for (unsigned i = 0; i < DIM; i++)
      {
        s[i] = integral_pt()->knot(ipt, i);
      }

      // Get the integral weight
      double w = integral_pt()->weight(ipt);

      // Get jacobian of mapping
      double J = J_eulerian(s);

      // Premultiply the weights and the Jacobian
      double W = w * J;

      // Get x position as Vector
      interpolated_x(s, x);

      // Get exact solution at this point
      (*exact_soln_pt)(time, x, exact_soln);

      // Velocity error
      for (unsigned i = 0; i < DIM; i++)
      {
        norm += exact_soln[i] * exact_soln[i] * W;
        error += (exact_soln[i] - interpolated_u_nst(s, i)) *
                 (exact_soln[i] - interpolated_u_nst(s, i)) * W;
      }

      // Output x,y,...,u_exact
      for (unsigned i = 0; i < DIM; i++)
      {
        outfile << x[i] << " ";
      }

      // Output x,y,[z],u_error,v_error,[w_error]
      for (unsigned i = 0; i < DIM; i++)
      {
        outfile << exact_soln[i] - interpolated_u_nst(s, i) << " ";
      }

      outfile << std::endl;
    }
  }

  //======================================================================
  /// Validate against exact velocity solution
  /// Solution is provided via function pointer.
  /// Plot at a given number of plot points and compute L2 error
  /// and L2 norm of velocity solution over element.
  //=======================================================================
  template<unsigned DIM>
  void NavierStokesEquations<DIM>::compute_error(
    std::ostream& outfile,
    FiniteElement::SteadyExactSolutionFctPt exact_soln_pt,
    double& error,
    double& norm)
  {
    error = 0.0;
    norm = 0.0;

    // Vector of local coordinates
    Vector<double> s(DIM);

    // Vector for coordintes
    Vector<double> x(DIM);

    // Set the value of n_intpt
    unsigned n_intpt = integral_pt()->nweight();

    outfile << "ZONE" << std::endl;

    // Exact solution Vector (u,v,[w],p)
    Vector<double> exact_soln(DIM + 1);

    // Loop over the integration points
    for (unsigned ipt = 0; ipt < n_intpt; ipt++)
    {
      // Assign values of s
      for (unsigned i = 0; i < DIM; i++)
      {
        s[i] = integral_pt()->knot(ipt, i);
      }

      // Get the integral weight
      double w = integral_pt()->weight(ipt);

      // Get jacobian of mapping
      double J = J_eulerian(s);

      // Premultiply the weights and the Jacobian
      double W = w * J;

      // Get x position as Vector
      interpolated_x(s, x);

      // Get exact solution at this point
      (*exact_soln_pt)(x, exact_soln);

      // Velocity error
      for (unsigned i = 0; i < DIM; i++)
      {
        norm += exact_soln[i] * exact_soln[i] * W;
        error += (exact_soln[i] - interpolated_u_nst(s, i)) *
                 (exact_soln[i] - interpolated_u_nst(s, i)) * W;
      }

      // Output x,y,...,u_exact
      for (unsigned i = 0; i < DIM; i++)
      {
        outfile << x[i] << " ";
      }

      // Output x,y,[z],u_error,v_error,[w_error]
      for (unsigned i = 0; i < DIM; i++)
      {
        outfile << exact_soln[i] - interpolated_u_nst(s, i) << " ";
      }
      outfile << std::endl;
    }
  }

  //======================================================================
  /// Validate against exact velocity solution at given time.
  /// Solution is provided via function pointer.
  /// Compute L2 error and L2 norm of velocity solution over element.
  //=======================================================================
  template<unsigned DIM>
  void NavierStokesEquations<DIM>::compute_error(
    FiniteElement::UnsteadyExactSolutionFctPt exact_soln_pt,
    const double& time,
    double& error,
    double& norm)
  {
    error = 0.0;
    norm = 0.0;

    // Vector of local coordinates
    Vector<double> s(DIM);

    // Vector for coordintes
    Vector<double> x(DIM);

    // Set the value of n_intpt
    unsigned n_intpt = integral_pt()->nweight();

    // Exact solution Vector (u,v,[w],p)
    Vector<double> exact_soln(DIM + 1);

    // Loop over the integration points
    for (unsigned ipt = 0; ipt < n_intpt; ipt++)
    {
      // Assign values of s
      for (unsigned i = 0; i < DIM; i++)
      {
        s[i] = integral_pt()->knot(ipt, i);
      }

      // Get the integral weight
      double w = integral_pt()->weight(ipt);

      // Get jacobian of mapping
      double J = J_eulerian(s);

      // Premultiply the weights and the Jacobian
      double W = w * J;

      // Get x position as Vector
      interpolated_x(s, x);

      // Get exact solution at this point
      (*exact_soln_pt)(time, x, exact_soln);

      // Velocity error
      for (unsigned i = 0; i < DIM; i++)
      {
        norm += exact_soln[i] * exact_soln[i] * W;
        error += (exact_soln[i] - interpolated_u_nst(s, i)) *
                 (exact_soln[i] - interpolated_u_nst(s, i)) * W;
      }
    }
  } // End of compute_error

  //======================================================================
  /// Validate against exact velocity solution Solution is provided via a
  /// function pointer. Compute L2 error and L2 norm of velocity solution
  /// over element.
  //=======================================================================
  template<unsigned DIM>
  void NavierStokesEquations<DIM>::compute_error(
    FiniteElement::SteadyExactSolutionFctPt exact_soln_pt,
    double& error,
    double& norm)
  {
    // Initialise error norm value
    error = 0.0;

    // Initialise exact solution norm value
    norm = 0.0;

    // Vector of local coordinates
    Vector<double> s(DIM);

    // Vector for coordintes
    Vector<double> x(DIM);

    // Set the value of n_intpt
    unsigned n_intpt = integral_pt()->nweight();

    // Exact solution Vector (u,v,[w],p)
    Vector<double> exact_soln(DIM + 1);

    // Loop over the integration points
    for (unsigned ipt = 0; ipt < n_intpt; ipt++)
    {
      // Assign values of s
      for (unsigned i = 0; i < DIM; i++)
      {
        s[i] = integral_pt()->knot(ipt, i);
      }

      // Get the integral weight
      double w = integral_pt()->weight(ipt);

      // Get jacobian of mapping
      double J = J_eulerian(s);

      // Premultiply the weights and the Jacobian
      double W = w * J;

      // Get x position as Vector
      interpolated_x(s, x);

      // Get exact solution at this point
      (*exact_soln_pt)(x, exact_soln);

      // Velocity error
      for (unsigned i = 0; i < DIM; i++)
      {
        norm += exact_soln[i] * exact_soln[i] * W;
        error += (exact_soln[i] - interpolated_u_nst(s, i)) *
                 (exact_soln[i] - interpolated_u_nst(s, i)) * W;
      }
    } // for(unsigned ipt=0;ipt<n_intpt;ipt++)
  } // End of compute_error

  //======================================================================
  /// Output "exact" solution
  /// Solution is provided via function pointer.
  /// Plot at a given number of plot points.
  /// Function prints as many components as are returned in solution Vector.
  //=======================================================================
  template<unsigned DIM>
  void NavierStokesEquations<DIM>::output_fct(
    std::ostream& outfile,
    const unsigned& nplot,
    FiniteElement::SteadyExactSolutionFctPt exact_soln_pt)
  {
    // Vector of local coordinates
    Vector<double> s(DIM);

    // Vector for coordintes
    Vector<double> x(DIM);

    // Tecplot header info
    outfile << tecplot_zone_string(nplot);

    // Exact solution Vector
    Vector<double> exact_soln;

    // Loop over plot points
    unsigned num_plot_points = nplot_points(nplot);
    for (unsigned iplot = 0; iplot < num_plot_points; iplot++)
    {
      // Get local coordinates of plot point
      get_s_plot(iplot, nplot, s);

      // Get x position as Vector
      interpolated_x(s, x);

      // Get exact solution at this point
      (*exact_soln_pt)(x, exact_soln);

      // Output x,y,...
      for (unsigned i = 0; i < DIM; i++)
      {
        outfile << x[i] << " ";
      }

      // Output "exact solution"
      for (unsigned i = 0; i < exact_soln.size(); i++)
      {
        outfile << exact_soln[i] << " ";
      }

      outfile << std::endl;
    }

    // Write tecplot footer (e.g. FE connectivity lists)
    write_tecplot_zone_footer(outfile, nplot);
  }

  //======================================================================
  /// Output "exact" solution at a given time
  /// Solution is provided via function pointer.
  /// Plot at a given number of plot points.
  /// Function prints as many components as are returned in solution Vector.
  //=======================================================================
  template<unsigned DIM>
  void NavierStokesEquations<DIM>::output_fct(
    std::ostream& outfile,
    const unsigned& nplot,
    const double& time,
    FiniteElement::UnsteadyExactSolutionFctPt exact_soln_pt)
  {
    // Vector of local coordinates
    Vector<double> s(DIM);

    // Vector for coordintes
    Vector<double> x(DIM);

    // Tecplot header info
    outfile << tecplot_zone_string(nplot);

    // Exact solution Vector
    Vector<double> exact_soln;

    // Loop over plot points
    unsigned num_plot_points = nplot_points(nplot);
    for (unsigned iplot = 0; iplot < num_plot_points; iplot++)
    {
      // Get local coordinates of plot point
      get_s_plot(iplot, nplot, s);

      // Get x position as Vector
      interpolated_x(s, x);

      // Get exact solution at this point
      (*exact_soln_pt)(time, x, exact_soln);

      // Output x,y,...
      for (unsigned i = 0; i < DIM; i++)
      {
        outfile << x[i] << " ";
      }

      // Output "exact solution"
      for (unsigned i = 0; i < exact_soln.size(); i++)
      {
        outfile << exact_soln[i] << " ";
      }

      outfile << std::endl;
    }

    // Write tecplot footer (e.g. FE connectivity lists)
    write_tecplot_zone_footer(outfile, nplot);
  }

  //==============================================================
  /// Output function: Velocities only
  /// x,y,[z],u,v,[w]
  /// in tecplot format at specified previous timestep (t=0: present;
  /// t>0: previous timestep). Specified number of plot points in each
  /// coordinate direction.
  //==============================================================
  template<unsigned DIM>
  void NavierStokesEquations<DIM>::output_veloc(std::ostream& outfile,
                                                const unsigned& nplot,
                                                const unsigned& t)
  {
    // Find number of nodes
    unsigned n_node = nnode();

    // Local shape function
    Shape psi(n_node);

    // Vectors of local coordinates and coords and velocities
    Vector<double> s(DIM);
    Vector<double> interpolated_x(DIM);
    Vector<double> interpolated_u(DIM);

    // Tecplot header info
    outfile << tecplot_zone_string(nplot);

    // Loop over plot points
    unsigned num_plot_points = nplot_points(nplot);
    for (unsigned iplot = 0; iplot < num_plot_points; iplot++)
    {
      // Get local coordinates of plot point
      get_s_plot(iplot, nplot, s);

      // Get shape functions
      shape(s, psi);

      // Loop over directions
      for (unsigned i = 0; i < DIM; i++)
      {
        interpolated_x[i] = 0.0;
        interpolated_u[i] = 0.0;
        // Get the index at which velocity i is stored
        unsigned u_nodal_index = u_index_nst(i);
        // Loop over the local nodes and sum
        for (unsigned l = 0; l < n_node; l++)
        {
          interpolated_u[i] += nodal_value(t, l, u_nodal_index) * psi[l];
          interpolated_x[i] += nodal_position(t, l, i) * psi[l];
        }
      }

      // Coordinates
      for (unsigned i = 0; i < DIM; i++)
      {
        outfile << interpolated_x[i] << " ";
      }

      // Velocities
      for (unsigned i = 0; i < DIM; i++)
      {
        outfile << interpolated_u[i] << " ";
      }

      outfile << std::endl;
    }

    // Write tecplot footer (e.g. FE connectivity lists)
    write_tecplot_zone_footer(outfile, nplot);
  }

  //==============================================================
  /// Output function:
  /// x,y,[z],u,v,[w],p
  /// in tecplot format. Specified number of plot points in each
  /// coordinate direction.
  //==============================================================
  template<unsigned DIM>
  void NavierStokesEquations<DIM>::output(std::ostream& outfile,
                                          const unsigned& nplot)
  {
    // Vector of local coordinates
    Vector<double> s(DIM);

    // Tecplot header info
    outfile << tecplot_zone_string(nplot);

    // Loop over plot points
    unsigned num_plot_points = nplot_points(nplot);
    for (unsigned iplot = 0; iplot < num_plot_points; iplot++)
    {
      // Get local coordinates of plot point
      get_s_plot(iplot, nplot, s);

      // Coordinates
      for (unsigned i = 0; i < DIM; i++)
      {
        outfile << interpolated_x(s, i) << " ";
      }

      // Velocities
      for (unsigned i = 0; i < DIM; i++)
      {
        outfile << interpolated_u_nst(s, i) << " ";
      }

      // Pressure
      outfile << interpolated_p_nst(s) << " ";

      outfile << std::endl;
    }
    outfile << std::endl;

    // Write tecplot footer (e.g. FE connectivity lists)
    write_tecplot_zone_footer(outfile, nplot);
  }

  //==============================================================
  /// C-style output function:
  /// x,y,[z],u,v,[w],p
  /// in tecplot format. Specified number of plot points in each
  /// coordinate direction.
  //==============================================================
  template<unsigned DIM>
  void NavierStokesEquations<DIM>::output(FILE* file_pt, const unsigned& nplot)
  {
    // Vector of local coordinates
    Vector<double> s(DIM);

    // Tecplot header info
    fprintf(file_pt, "%s", tecplot_zone_string(nplot).c_str());

    // Loop over plot points
    unsigned num_plot_points = nplot_points(nplot);
    for (unsigned iplot = 0; iplot < num_plot_points; iplot++)
    {
      // Get local coordinates of plot point
      get_s_plot(iplot, nplot, s);

      // Coordinates
      for (unsigned i = 0; i < DIM; i++)
      {
        fprintf(file_pt, "%g ", interpolated_x(s, i));
      }

      // Velocities
      for (unsigned i = 0; i < DIM; i++)
      {
        fprintf(file_pt, "%g ", interpolated_u_nst(s, i));
      }

      // Pressure
      fprintf(file_pt, "%g \n", interpolated_p_nst(s));
    }
    fprintf(file_pt, "\n");

    // Write tecplot footer (e.g. FE connectivity lists)
    write_tecplot_zone_footer(file_pt, nplot);
  }

  //==============================================================
  /// Full output function:
  /// x,y,[z],u,v,[w],p,du/dt,dv/dt,[dw/dt],dissipation
  /// in tecplot format. Specified number of plot points in each
  /// coordinate direction
  //==============================================================
  template<unsigned DIM>
  void NavierStokesEquations<DIM>::full_output(std::ostream& outfile,
                                               const unsigned& nplot)
  {
    // Vector of local coordinates
    Vector<double> s(DIM);

    // Acceleration
    Vector<double> dudt(DIM);

    // Mesh elocity
    Vector<double> mesh_veloc(DIM, 0.0);

    // Tecplot header info
    outfile << tecplot_zone_string(nplot);

    // Find out how many nodes there are
    unsigned n_node = nnode();

    // Set up memory for the shape functions
    Shape psif(n_node);
    DShape dpsifdx(n_node, DIM);

    // Loop over plot points
    unsigned num_plot_points = nplot_points(nplot);
    for (unsigned iplot = 0; iplot < num_plot_points; iplot++)
    {
      // Get local coordinates of plot point
      get_s_plot(iplot, nplot, s);

      // Call the derivatives of the shape and test functions
      dshape_eulerian(s, psif, dpsifdx);

      // Allocate storage
      Vector<double> mesh_veloc(DIM);
      Vector<double> dudt(DIM);
      Vector<double> dudt_ALE(DIM);
      DenseMatrix<double> interpolated_dudx(DIM, DIM);

      // Initialise everything to zero
      for (unsigned i = 0; i < DIM; i++)
      {
        mesh_veloc[i] = 0.0;
        dudt[i] = 0.0;
        dudt_ALE[i] = 0.0;
        for (unsigned j = 0; j < DIM; j++)
        {
          interpolated_dudx(i, j) = 0.0;
        }
      }

      // Calculate velocities and derivatives

<<<<<<< HEAD
=======

>>>>>>> fb5f6804
      // Loop over directions
      for (unsigned i = 0; i < DIM; i++)
      {
        // Get the index at which velocity i is stored
        unsigned u_nodal_index = u_index_nst(i);
        // Loop over nodes
        for (unsigned l = 0; l < n_node; l++)
        {
          dudt[i] += du_dt_nst(l, u_nodal_index) * psif[l];
          mesh_veloc[i] += dnodal_position_dt(l, i) * psif[l];

          // Loop over derivative directions for velocity gradients
          for (unsigned j = 0; j < DIM; j++)
          {
            interpolated_dudx(i, j) +=
              nodal_value(l, u_nodal_index) * dpsifdx(l, j);
          }
        }
      }

      // Get dudt in ALE form (incl mesh veloc)
      for (unsigned i = 0; i < DIM; i++)
      {
        dudt_ALE[i] = dudt[i];
        for (unsigned k = 0; k < DIM; k++)
        {
          dudt_ALE[i] -= mesh_veloc[k] * interpolated_dudx(i, k);
        }
      }

      // Coordinates
      for (unsigned i = 0; i < DIM; i++)
      {
        outfile << interpolated_x(s, i) << " ";
      }

      // Velocities
      for (unsigned i = 0; i < DIM; i++)
      {
        outfile << interpolated_u_nst(s, i) << " ";
      }

      // Pressure
      outfile << interpolated_p_nst(s) << " ";

      // Accelerations
      for (unsigned i = 0; i < DIM; i++)
      {
        outfile << dudt_ALE[i] << " ";
      }

      //    // Mesh velocity
      //    for(unsigned i=0;i<DIM;i++)
      //     {
      //      outfile << mesh_veloc[i] << " ";
      //     }

      // Dissipation
      outfile << dissipation(s) << " ";

      outfile << std::endl;
    }

    // Write tecplot footer (e.g. FE connectivity lists)
    write_tecplot_zone_footer(outfile, nplot);
  }

  //==============================================================
  /// Output function for vorticity.
  /// x,y,[z],[omega_x,omega_y,[and/or omega_z]]
  /// in tecplot format. Specified number of plot points in each
  /// coordinate direction.
  //==============================================================
  template<unsigned DIM>
  void NavierStokesEquations<DIM>::output_vorticity(std::ostream& outfile,
                                                    const unsigned& nplot)
  {
    // Vector of local coordinates
    Vector<double> s(DIM);

    // Create vorticity vector of the required size
    Vector<double> vorticity;
    if (DIM == 2)
    {
      vorticity.resize(1);
    }
    else if (DIM == 3)
    {
      vorticity.resize(3);
    }
    else
    {
      std::string error_message =
        "Can't output vorticity in 1D - in fact, what do you mean\n";
      error_message += "by the 1D Navier-Stokes equations?\n";

      throw OomphLibError(
        error_message, OOMPH_CURRENT_FUNCTION, OOMPH_EXCEPTION_LOCATION);
    }

    // Tecplot header info
    outfile << tecplot_zone_string(nplot);

    // Loop over plot points
    unsigned num_plot_points = nplot_points(nplot);
    for (unsigned iplot = 0; iplot < num_plot_points; iplot++)
    {
      // Get local coordinates of plot point
      get_s_plot(iplot, nplot, s);

      // Coordinates
      for (unsigned i = 0; i < DIM; i++)
      {
        outfile << interpolated_x(s, i) << " ";
      }

      // Get vorticity
      get_vorticity(s, vorticity);

      if (DIM == 2)
      {
        outfile << vorticity[0];
      }
      else
      {
        outfile << vorticity[0] << " " << vorticity[1] << " " << vorticity[2]
                << " ";
      }

      outfile << std::endl;
    }
    outfile << std::endl;

    // Write tecplot footer (e.g. FE connectivity lists)
    write_tecplot_zone_footer(outfile, nplot);
  }

<<<<<<< HEAD
=======

>>>>>>> fb5f6804
  //==============================================================
  /// Return integral of dissipation over element
  //==============================================================
  template<unsigned DIM>
  double NavierStokesEquations<DIM>::dissipation() const
  {
    // Initialise
    double diss = 0.0;

    // Set the value of n_intpt
    unsigned n_intpt = integral_pt()->nweight();

    // Set the Vector to hold local coordinates
    Vector<double> s(DIM);

    // Loop over the integration points
    for (unsigned ipt = 0; ipt < n_intpt; ipt++)
    {
      // Assign values of s
      for (unsigned i = 0; i < DIM; i++)
      {
        s[i] = integral_pt()->knot(ipt, i);
      }

      // Get the integral weight
      double w = integral_pt()->weight(ipt);

      // Get Jacobian of mapping
      double J = J_eulerian(s);

      // Get strain rate matrix
      DenseMatrix<double> strainrate(DIM, DIM);
      strain_rate(s, strainrate);

      // Initialise
      double local_diss = 0.0;
      for (unsigned i = 0; i < DIM; i++)
      {
        for (unsigned j = 0; j < DIM; j++)
        {
          local_diss += 2.0 * strainrate(i, j) * strainrate(i, j);
        }
      }

      diss += local_diss * w * J;
    }

    return diss;
  }

  //==============================================================
  /// Compute traction (on the viscous scale) exerted onto
  /// the fluid at local coordinate s. N has to be outer unit normal
  /// to the fluid.
  //==============================================================
  template<unsigned DIM>
  void NavierStokesEquations<DIM>::get_traction(const Vector<double>& s,
                                                const Vector<double>& N,
                                                Vector<double>& traction)
  {
    // Get velocity gradients
    DenseMatrix<double> strainrate(DIM, DIM);
    strain_rate(s, strainrate);

    // Get pressure
    double press = interpolated_p_nst(s);

    // Loop over traction components
    for (unsigned i = 0; i < DIM; i++)
    {
      traction[i] = -press * N[i];
      for (unsigned j = 0; j < DIM; j++)
      {
        traction[i] += 2.0 * strainrate(i, j) * N[j];
      }
    }
  }

  //==============================================================
  /// Compute traction (on the viscous scale) exerted onto
  /// the fluid at local coordinate s, decomposed into pressure and
  /// normal and tangential viscous components.
  /// N has to be outer unit normal to the fluid.
  //==============================================================
  template<unsigned DIM>
  void NavierStokesEquations<DIM>::get_traction(const Vector<double>& s,
                                                const Vector<double>& N,
                                                Vector<double>& traction_p,
                                                Vector<double>& traction_visc_n,
                                                Vector<double>& traction_visc_t)
  {
    Vector<double> traction_visc(DIM);

    // Get velocity gradients
    DenseMatrix<double> strainrate(DIM, DIM);
    strain_rate(s, strainrate);

    // Get pressure
    double press = interpolated_p_nst(s);

    // Loop over traction components
    for (unsigned i = 0; i < DIM; i++)
    {
      // pressure
      traction_p[i] = -press * N[i];
      for (unsigned j = 0; j < DIM; j++)
      {
        // viscous stress
        traction_visc[i] += 2.0 * strainrate(i, j) * N[j];
      }
      // Decompose viscous stress into normal and tangential components
      traction_visc_n[i] = traction_visc[i] * N[i];
      traction_visc_t[i] = traction_visc[i] - traction_visc_n[i];
    }
  }

  //==============================================================
  /// Return dissipation at local coordinate s
  //==============================================================
  template<unsigned DIM>
  double NavierStokesEquations<DIM>::dissipation(const Vector<double>& s) const
  {
    // Get strain rate matrix
    DenseMatrix<double> strainrate(DIM, DIM);
    strain_rate(s, strainrate);

    // Initialise
    double local_diss = 0.0;
    for (unsigned i = 0; i < DIM; i++)
    {
      for (unsigned j = 0; j < DIM; j++)
      {
        local_diss += 2.0 * strainrate(i, j) * strainrate(i, j);
      }
    }

    return local_diss;
  }

  //==============================================================
  /// Get strain-rate tensor: 1/2 (du_i/dx_j + du_j/dx_i)
  //==============================================================
  template<unsigned DIM>
  void NavierStokesEquations<DIM>::strain_rate(
    const Vector<double>& s, DenseMatrix<double>& strainrate) const
  {
#ifdef PARANOID
    if ((strainrate.ncol() != DIM) || (strainrate.nrow() != DIM))
    {
      std::ostringstream error_message;
      error_message << "The strain rate has incorrect dimensions "
                    << strainrate.ncol() << " x " << strainrate.nrow()
                    << " Not " << DIM << std::endl;

      throw OomphLibError(
        error_message.str(), OOMPH_CURRENT_FUNCTION, OOMPH_EXCEPTION_LOCATION);
    }
#endif

    // Velocity gradient matrix
    DenseMatrix<double> dudx(DIM);

    // Find out how many nodes there are in the element
    unsigned n_node = nnode();

    // Set up memory for the shape and test functions
    Shape psi(n_node);
    DShape dpsidx(n_node, DIM);

    // Call the derivatives of the shape functions
    dshape_eulerian(s, psi, dpsidx);

    // Initialise to zero
    for (unsigned i = 0; i < DIM; i++)
    {
      for (unsigned j = 0; j < DIM; j++)
      {
        dudx(i, j) = 0.0;
      }
    }

    // Loop over veclocity components
    for (unsigned i = 0; i < DIM; i++)
    {
      // Get the index at which the i-th velocity is stored
      unsigned u_nodal_index = u_index_nst(i);
      // Loop over derivative directions
      for (unsigned j = 0; j < DIM; j++)
      {
        // Loop over nodes
        for (unsigned l = 0; l < n_node; l++)
        {
          dudx(i, j) += nodal_value(l, u_nodal_index) * dpsidx(l, j);
        }
      }
    }

    // Loop over veclocity components
    for (unsigned i = 0; i < DIM; i++)
    {
      // Loop over derivative directions
      for (unsigned j = 0; j < DIM; j++)
      {
        strainrate(i, j) = 0.5 * (dudx(i, j) + dudx(j, i));
      }
    }
  }

<<<<<<< HEAD
=======

>>>>>>> fb5f6804
  //==============================================================
  /// Compute 2D vorticity vector at local coordinate s (return in
  /// one and only component of vorticity vector
  //==============================================================
  template<>
  void NavierStokesEquations<2>::get_vorticity(const Vector<double>& s,
                                               Vector<double>& vorticity) const
  {
#ifdef PARANOID
    if (vorticity.size() != 1)
    {
      std::ostringstream error_message;
      error_message << "Computation of vorticity in 2D requires a 1D vector\n"
                    << "which contains the only non-zero component of the\n"
                    << "vorticity vector. You've passed a vector of size "
                    << vorticity.size() << std::endl;

      throw OomphLibError(
        error_message.str(), OOMPH_CURRENT_FUNCTION, OOMPH_EXCEPTION_LOCATION);
    }
#endif

    // Specify spatial dimension
    unsigned DIM = 2;

    // Velocity gradient matrix
    DenseMatrix<double> dudx(DIM);

    // Find out how many nodes there are in the element
    unsigned n_node = nnode();

    // Set up memory for the shape and test functions
    Shape psi(n_node);
    DShape dpsidx(n_node, DIM);

    // Call the derivatives of the shape functions
    dshape_eulerian(s, psi, dpsidx);

    // Initialise to zero
    for (unsigned i = 0; i < DIM; i++)
    {
      for (unsigned j = 0; j < DIM; j++)
      {
        dudx(i, j) = 0.0;
      }
    }

    // Loop over veclocity components
    for (unsigned i = 0; i < DIM; i++)
    {
      // Get the index at which the i-th velocity is stored
      unsigned u_nodal_index = u_index_nst(i);
      // Loop over derivative directions
      for (unsigned j = 0; j < DIM; j++)
      {
        // Loop over nodes
        for (unsigned l = 0; l < n_node; l++)
        {
          dudx(i, j) += nodal_value(l, u_nodal_index) * dpsidx(l, j);
        }
      }
    }

    // Z-component of vorticity
    vorticity[0] = dudx(1, 0) - dudx(0, 1);
  }

<<<<<<< HEAD
=======

>>>>>>> fb5f6804
  //==================================================================
  /// Compute vorticity vector at local coordinate s and return the
  /// one and only component of vorticity vector (only makes sense
  /// when solving the 2D N.St. equations)
  //==================================================================
  template<>
  void NavierStokesEquations<2>::get_vorticity(const Vector<double>& s,
                                               double& vorticity) const
  {
    // Create a vector to store the vorticity
    Vector<double> vort(1, 0.0);

    // Calculate the vorticity
    get_vorticity(s, vort);

    // Assign the vorticity
    vorticity = vort[0];
  }

  //==============================================================
  /// Compute 3D vorticity vector at local coordinate s
  //==============================================================
  template<>
  void NavierStokesEquations<3>::get_vorticity(const Vector<double>& s,
                                               Vector<double>& vorticity) const
  {
#ifdef PARANOID
    if (vorticity.size() != 3)
    {
      std::ostringstream error_message;
      error_message << "Computation of vorticity in 3D requires a 3D vector\n"
                    << "which contains the only non-zero component of the\n"
                    << "vorticity vector. You've passed a vector of size "
                    << vorticity.size() << std::endl;

      throw OomphLibError(
        error_message.str(), OOMPH_CURRENT_FUNCTION, OOMPH_EXCEPTION_LOCATION);
    }
#endif

    // Specify spatial dimension
    unsigned DIM = 3;

    // Velocity gradient matrix
    DenseMatrix<double> dudx(DIM);

    // Find out how many nodes there are in the element
    unsigned n_node = nnode();

    // Set up memory for the shape and test functions
    Shape psi(n_node);
    DShape dpsidx(n_node, DIM);

    // Call the derivatives of the shape functions
    dshape_eulerian(s, psi, dpsidx);

    // Initialise to zero
    for (unsigned i = 0; i < DIM; i++)
    {
      for (unsigned j = 0; j < DIM; j++)
      {
        dudx(i, j) = 0.0;
      }
    }

    // Loop over veclocity components
    for (unsigned i = 0; i < DIM; i++)
    {
      // Get the index at which the i-th velocity component is stored
      unsigned u_nodal_index = u_index_nst(i);
      // Loop over derivative directions
      for (unsigned j = 0; j < DIM; j++)
      {
        // Loop over nodes
        for (unsigned l = 0; l < n_node; l++)
        {
          dudx(i, j) += nodal_value(l, u_nodal_index) * dpsidx(l, j);
        }
      }
    }

    vorticity[0] = dudx(2, 1) - dudx(1, 2);
    vorticity[1] = dudx(0, 2) - dudx(2, 0);
    vorticity[2] = dudx(1, 0) - dudx(0, 1);
  }

  //==============================================================
  ///  \short Get integral of kinetic energy over element:
  /// Note that this is the "raw" kinetic energy in the sense
  /// that the density ratio has not been included. In problems
  /// with two or more fluids the user will have to remember
  /// to premultiply certain elements by the appropriate density
  /// ratio.
  //==============================================================
  template<unsigned DIM>
  double NavierStokesEquations<DIM>::kin_energy() const
  {
    // Initialise
    double kin_en = 0.0;

    // Set the value of n_intpt
    unsigned n_intpt = integral_pt()->nweight();

    // Set the Vector to hold local coordinates
    Vector<double> s(DIM);

    // Loop over the integration points
    for (unsigned ipt = 0; ipt < n_intpt; ipt++)
    {
      // Assign values of s
      for (unsigned i = 0; i < DIM; i++)
      {
        s[i] = integral_pt()->knot(ipt, i);
      }

      // Get the integral weight
      double w = integral_pt()->weight(ipt);

      // Get Jacobian of mapping
      double J = J_eulerian(s);

      // Loop over directions
      double veloc_squared = 0.0;
      for (unsigned i = 0; i < DIM; i++)
      {
        veloc_squared += interpolated_u_nst(s, i) * interpolated_u_nst(s, i);
      }

      kin_en += 0.5 * veloc_squared * w * J;
    }

    return kin_en;
  }

  //==========================================================================
  ///  \short Get integral of time derivative of kinetic energy over element:
  //==========================================================================
  template<unsigned DIM>
  double NavierStokesEquations<DIM>::d_kin_energy_dt() const
  {
    // Initialise
    double d_kin_en_dt = 0.0;

    // Set the value of n_intpt
    const unsigned n_intpt = integral_pt()->nweight();

    // Set the Vector to hold local coordinates
    Vector<double> s(DIM);

    // Get the number of nodes
    const unsigned n_node = this->nnode();

    // Storage for the shape function
    Shape psi(n_node);
    DShape dpsidx(n_node, DIM);

    // Get the value at which the velocities are stored
    unsigned u_index[DIM];
    for (unsigned i = 0; i < DIM; i++)
    {
      u_index[i] = this->u_index_nst(i);
    }

    // Loop over the integration points
    for (unsigned ipt = 0; ipt < n_intpt; ipt++)
    {
      // Get the jacobian of the mapping
      double J = dshape_eulerian_at_knot(ipt, psi, dpsidx);

      // Get the integral weight
      double w = integral_pt()->weight(ipt);

      // Now work out the velocity and the time derivative
      Vector<double> interpolated_u(DIM, 0.0), interpolated_dudt(DIM, 0.0);

      // Loop over the shape functions
      for (unsigned l = 0; l < n_node; l++)
      {
        // Loop over the dimensions
        for (unsigned i = 0; i < DIM; i++)
        {
          interpolated_u[i] += nodal_value(l, u_index[i]) * psi(l);
          interpolated_dudt[i] += du_dt_nst(l, u_index[i]) * psi(l);
        }
      }

      // Get mesh velocity bit
      if (!ALE_is_disabled)
      {
        Vector<double> mesh_velocity(DIM, 0.0);
        DenseMatrix<double> interpolated_dudx(DIM, DIM, 0.0);

        // Loop over nodes again
        for (unsigned l = 0; l < n_node; l++)
        {
          for (unsigned i = 0; i < DIM; i++)
          {
            mesh_velocity[i] += this->dnodal_position_dt(l, i) * psi(l);

            for (unsigned j = 0; j < DIM; j++)
            {
              interpolated_dudx(i, j) +=
                this->nodal_value(l, u_index[i]) * dpsidx(l, j);
            }
          }
        }

        // Subtract mesh velocity from du_dt
        for (unsigned i = 0; i < DIM; i++)
        {
          for (unsigned k = 0; k < DIM; k++)
          {
            interpolated_dudt[i] -= mesh_velocity[k] * interpolated_dudx(i, k);
          }
        }
      }

      // Loop over directions and add up u du/dt  terms
      double sum = 0.0;
      for (unsigned i = 0; i < DIM; i++)
      {
        sum += interpolated_u[i] * interpolated_dudt[i];
      }

      d_kin_en_dt += sum * w * J;
    }

    return d_kin_en_dt;
  }

  //==============================================================
  /// Return pressure integrated over the element
  //==============================================================
  template<unsigned DIM>
  double NavierStokesEquations<DIM>::pressure_integral() const
  {
    // Initialise
    double press_int = 0;

    // Set the value of n_intpt
    unsigned n_intpt = integral_pt()->nweight();

    // Set the Vector to hold local coordinates
    Vector<double> s(DIM);

    // Loop over the integration points
    for (unsigned ipt = 0; ipt < n_intpt; ipt++)
    {
      // Assign values of s
      for (unsigned i = 0; i < DIM; i++)
      {
        s[i] = integral_pt()->knot(ipt, i);
      }

      // Get the integral weight
      double w = integral_pt()->weight(ipt);

      // Get Jacobian of mapping
      double J = J_eulerian(s);

      // Premultiply the weights and the Jacobian
      double W = w * J;

      // Get pressure
      double press = interpolated_p_nst(s);

      // Add
      press_int += press * W;
    }

    return press_int;
  }

  //==============================================================
  /// Compute the residuals for the associated pressure advection
  /// diffusion problem. Used by the Fp preconditioner.
  /// flag=1(or 0): do (or don't) compute the Jacobian as well.
  //==============================================================
  template<unsigned DIM>
  void NavierStokesEquations<DIM>::
    fill_in_generic_pressure_advection_diffusion_contribution_nst(
      Vector<double>& residuals, DenseMatrix<double>& jacobian, unsigned flag)
  {
    // Return immediately if there are no dofs
<<<<<<< HEAD
    if (ndof() == 0)
      return;
=======
    if (ndof() == 0) return;
>>>>>>> fb5f6804

    // Find out how many nodes there are
    unsigned n_node = nnode();

    // Find out how many pressure dofs there are
    unsigned n_pres = npres_nst();

    // Find the indices at which the local velocities are stored
    unsigned u_nodal_index[DIM];
    for (unsigned i = 0; i < DIM; i++)
    {
      u_nodal_index[i] = u_index_nst(i);
    }

    // Set up memory for the velocity shape fcts
    Shape psif(n_node);
    DShape dpsidx(n_node, DIM);

    // Set up memory for pressure shape and test functions
    Shape psip(n_pres), testp(n_pres);
    DShape dpsip(n_pres, DIM);
    DShape dtestp(n_pres, DIM);

    // Number of integration points
    unsigned n_intpt = integral_pt()->nweight();

    // Set the Vector to hold local coordinates
    Vector<double> s(DIM);

    // Get Physical Variables from Element
    // Reynolds number must be multiplied by the density ratio
    double scaled_re = re() * density_ratio();

    // Integers to store the local equations and unknowns
    int local_eqn = 0, local_unknown = 0;

    // Loop over the integration points
    for (unsigned ipt = 0; ipt < n_intpt; ipt++)
    {
      // Assign values of s
      for (unsigned i = 0; i < DIM; i++) s[i] = integral_pt()->knot(ipt, i);

      // Get the integral weight
      double w = integral_pt()->weight(ipt);

      // Call the derivatives of the veloc shape functions
      // (Derivs not needed but they are free)
      double J = this->dshape_eulerian_at_knot(ipt, psif, dpsidx);

      // Call the pressure shape and test functions
      this->dpshape_and_dptest_eulerian_nst(s, psip, dpsip, testp, dtestp);

      // Premultiply the weights and the Jacobian
      double W = w * J;

      // Calculate local values of the pressure and velocity components
      // Allocate
      Vector<double> interpolated_u(DIM, 0.0);
      Vector<double> interpolated_x(DIM, 0.0);
      Vector<double> interpolated_dpdx(DIM, 0.0);

      // Calculate pressure gradient
      for (unsigned l = 0; l < n_pres; l++)
      {
        for (unsigned i = 0; i < DIM; i++)
        {
          interpolated_dpdx[i] += p_nst(l) * dpsip(l, i);
        }
      }

      // Calculate velocities

      // Loop over nodes
      for (unsigned l = 0; l < n_node; l++)
      {
        // Loop over directions
        for (unsigned i = 0; i < DIM; i++)
        {
          // Get the nodal value
          double u_value = raw_nodal_value(l, u_nodal_index[i]);
          interpolated_u[i] += u_value * psif[l];
          interpolated_x[i] += raw_nodal_position(l, i) * psif[l];
        }
      }

      // Source function (for validaton only)
      double source = 0.0;
      if (Press_adv_diff_source_fct_pt != 0)
      {
        source = Press_adv_diff_source_fct_pt(interpolated_x);
      }

      // Loop over the shape functions
      for (unsigned l = 0; l < n_pres; l++)
      {
        local_eqn = p_local_eqn(l);

        // If not a boundary conditions
        if (local_eqn >= 0)
        {
          residuals[local_eqn] -= source * testp[l] * W;
          for (unsigned k = 0; k < DIM; k++)
          {
            residuals[local_eqn] +=
              interpolated_dpdx[k] *
              (scaled_re * interpolated_u[k] * testp[l] + dtestp(l, k)) * W;
          }

          // Jacobian too?
          if (flag)
          {
            // Loop over the shape functions
            for (unsigned l2 = 0; l2 < n_pres; l2++)
            {
              local_unknown = p_local_eqn(l2);

              // If not a boundary conditions
              if (local_unknown >= 0)
              {
                if ((int(eqn_number(local_eqn)) != Pinned_fp_pressure_eqn) &&
                    (int(eqn_number(local_unknown)) != Pinned_fp_pressure_eqn))
                {
                  for (unsigned k = 0; k < DIM; k++)
                  {
                    jacobian(local_eqn, local_unknown) +=
                      dtestp(l2, k) *
                      (scaled_re * interpolated_u[k] * testp[l] +
                       dtestp(l, k)) *
                      W;
                  }
                }
                else
                {
                  if ((int(eqn_number(local_eqn)) == Pinned_fp_pressure_eqn) &&
                      (int(eqn_number(local_unknown)) ==
                       Pinned_fp_pressure_eqn))
                  {
                    jacobian(local_eqn, local_unknown) = 1.0;
                  }
                }
              }
            }
          } /*End of Jacobian calculation*/
        } // End of if not boundary condition
      } // End of loop over l
    }

    // Now add boundary contributions from Robin BCs
    unsigned nrobin = Pressure_advection_diffusion_robin_element_pt.size();
    for (unsigned e = 0; e < nrobin; e++)
    {
      Pressure_advection_diffusion_robin_element_pt[e]
        ->fill_in_generic_residual_contribution_fp_press_adv_diff_robin_bc(
          residuals, jacobian, flag);
    }
  }

  //==============================================================
  ///  Compute the residuals for the Navier--Stokes
  ///  equations; flag=1(or 0): do (or don't) compute the
  ///  Jacobian as well.
  //==============================================================
  template<unsigned DIM>
  void NavierStokesEquations<DIM>::fill_in_generic_residual_contribution_nst(
    Vector<double>& residuals,
    DenseMatrix<double>& jacobian,
    DenseMatrix<double>& mass_matrix,
    unsigned flag)
  {
    // Return immediately if there are no dofs
<<<<<<< HEAD
    if (ndof() == 0)
      return;
=======
    if (ndof() == 0) return;
>>>>>>> fb5f6804

    // Find out how many nodes there are
    unsigned n_node = nnode();

    // Get continuous time from timestepper of first node
    double time = node_pt(0)->time_stepper_pt()->time_pt()->time();

    // Find out how many pressure dofs there are
    unsigned n_pres = npres_nst();

    // Find the indices at which the local velocities are stored
    unsigned u_nodal_index[DIM];
    for (unsigned i = 0; i < DIM; i++)
    {
      u_nodal_index[i] = u_index_nst(i);
    }

    // Set up memory for the shape and test functions
    Shape psif(n_node), testf(n_node);
    DShape dpsifdx(n_node, DIM), dtestfdx(n_node, DIM);

    // Set up memory for pressure shape and test functions
    Shape psip(n_pres), testp(n_pres);

    // Number of integration points
    unsigned n_intpt = integral_pt()->nweight();

    // Set the Vector to hold local coordinates
    Vector<double> s(DIM);

    // Get Physical Variables from Element
    // Reynolds number must be multiplied by the density ratio
    double scaled_re = re() * density_ratio();
    double scaled_re_st = re_st() * density_ratio();
    double scaled_re_inv_fr = re_invfr() * density_ratio();
    double visc_ratio = viscosity_ratio();
    Vector<double> G = g();

    // Integers to store the local equations and unknowns
    int local_eqn = 0, local_unknown = 0;

    // Loop over the integration points
    for (unsigned ipt = 0; ipt < n_intpt; ipt++)
    {
      // Assign values of s
      for (unsigned i = 0; i < DIM; i++) s[i] = integral_pt()->knot(ipt, i);
      // Get the integral weight
      double w = integral_pt()->weight(ipt);

      // Call the derivatives of the shape and test functions
      double J = dshape_and_dtest_eulerian_at_knot_nst(
        ipt, psif, dpsifdx, testf, dtestfdx);

      // Call the pressure shape and test functions
      pshape_nst(s, psip, testp);

      // Premultiply the weights and the Jacobian
      double W = w * J;

      // Calculate local values of the pressure and velocity components
      // Allocate
      double interpolated_p = 0.0;
      Vector<double> interpolated_u(DIM, 0.0);
      Vector<double> interpolated_x(DIM, 0.0);
      Vector<double> mesh_velocity(DIM, 0.0);
      Vector<double> dudt(DIM, 0.0);
      DenseMatrix<double> interpolated_dudx(DIM, DIM, 0.0);

      // Calculate pressure
      for (unsigned l = 0; l < n_pres; l++)
        interpolated_p += p_nst(l) * psip[l];

      // Calculate velocities and derivatives:

      // Loop over nodes
      for (unsigned l = 0; l < n_node; l++)
      {
        // Loop over directions
        for (unsigned i = 0; i < DIM; i++)
        {
          // Get the nodal value
          double u_value = raw_nodal_value(l, u_nodal_index[i]);
          interpolated_u[i] += u_value * psif[l];
          interpolated_x[i] += raw_nodal_position(l, i) * psif[l];
          dudt[i] += du_dt_nst(l, i) * psif[l];

          // Loop over derivative directions
          for (unsigned j = 0; j < DIM; j++)
          {
            interpolated_dudx(i, j) += u_value * dpsifdx(l, j);
          }
        }
      }

      if (!ALE_is_disabled)
      {
        // Loop over nodes
        for (unsigned l = 0; l < n_node; l++)
        {
          // Loop over directions
          for (unsigned i = 0; i < DIM; i++)
          {
            mesh_velocity[i] += this->raw_dnodal_position_dt(l, i) * psif[l];
          }
        }
      }

      // Get the user-defined body force terms
      Vector<double> body_force(DIM);
      get_body_force_nst(time, ipt, s, interpolated_x, body_force);
<<<<<<< HEAD
=======

      // Get the user-defined source function
      double source = get_source_nst(time, ipt, interpolated_x);
>>>>>>> fb5f6804

      // Get the user-defined source function
      double source = get_source_nst(time, ipt, interpolated_x);

      // MOMENTUM EQUATIONS
      //------------------

      // Loop over the test functions
      for (unsigned l = 0; l < n_node; l++)
      {
        // Loop over the velocity components
        for (unsigned i = 0; i < DIM; i++)
        {
          /*IF it's not a boundary condition*/
          local_eqn = nodal_local_eqn(l, u_nodal_index[i]);
          if (local_eqn >= 0)
          {
            // Add the user-defined body force terms
            residuals[local_eqn] += body_force[i] * testf[l] * W;

            // Add the gravitational body force term
            residuals[local_eqn] += scaled_re_inv_fr * testf[l] * G[i] * W;

            // Add the pressure gradient term
            residuals[local_eqn] += interpolated_p * dtestfdx(l, i) * W;

            // Add in the stress tensor terms
            // The viscosity ratio needs to go in here to ensure
            // continuity of normal stress is satisfied even in flows
            // with zero pressure gradient!
            for (unsigned k = 0; k < DIM; k++)
            {
              residuals[local_eqn] -=
                visc_ratio *
                (interpolated_dudx(i, k) + Gamma[i] * interpolated_dudx(k, i)) *
                dtestfdx(l, k) * W;
            }

            // Add in the inertial terms
            // du/dt term
            residuals[local_eqn] -= scaled_re_st * dudt[i] * testf[l] * W;

<<<<<<< HEAD
=======

>>>>>>> fb5f6804
            // Convective terms, including mesh velocity
            for (unsigned k = 0; k < DIM; k++)
            {
              double tmp = scaled_re * interpolated_u[k];
<<<<<<< HEAD
              if (!ALE_is_disabled)
                tmp -= scaled_re_st * mesh_velocity[k];
=======
              if (!ALE_is_disabled) tmp -= scaled_re_st * mesh_velocity[k];
>>>>>>> fb5f6804
              residuals[local_eqn] -=
                tmp * interpolated_dudx(i, k) * testf[l] * W;
            }

            // CALCULATE THE JACOBIAN
            if (flag)
            {
              // Loop over the velocity shape functions again
              for (unsigned l2 = 0; l2 < n_node; l2++)
              {
                // Loop over the velocity components again
                for (unsigned i2 = 0; i2 < DIM; i2++)
                {
                  // If at a non-zero degree of freedom add in the entry
                  local_unknown = nodal_local_eqn(l2, u_nodal_index[i2]);
                  if (local_unknown >= 0)
                  {
                    // Add contribution to Elemental Matrix
                    jacobian(local_eqn, local_unknown) -=
                      visc_ratio * Gamma[i] * dpsifdx(l2, i) * dtestfdx(l, i2) *
                      W;

                    // Extra component if i2 = i
                    if (i2 == i)
                    {
                      /*Loop over velocity components*/
                      for (unsigned k = 0; k < DIM; k++)
                      {
                        jacobian(local_eqn, local_unknown) -=
                          visc_ratio * dpsifdx(l2, k) * dtestfdx(l, k) * W;
                      }
                    }

                    // Now add in the inertial terms
                    jacobian(local_eqn, local_unknown) -=
                      scaled_re * psif[l2] * interpolated_dudx(i, i2) *
                      testf[l] * W;

                    // Extra component if i2=i
                    if (i2 == i)
                    {
                      // Add the mass matrix term (only diagonal entries)
                      // Note that this is positive because the mass matrix
                      // is taken to the other side of the equation when
                      // formulating the generalised eigenproblem.
                      if (flag == 2)
                      {
                        mass_matrix(local_eqn, local_unknown) +=
                          scaled_re_st * psif[l2] * testf[l] * W;
                      }

                      // du/dt term
                      jacobian(local_eqn, local_unknown) -=
                        scaled_re_st *
                        node_pt(l2)->time_stepper_pt()->weight(1, 0) *
                        psif[l2] * testf[l] * W;

                      // Loop over the velocity components
                      for (unsigned k = 0; k < DIM; k++)
                      {
                        double tmp = scaled_re * interpolated_u[k];
                        if (!ALE_is_disabled)
                          tmp -= scaled_re_st * mesh_velocity[k];
                        jacobian(local_eqn, local_unknown) -=
                          tmp * dpsifdx(l2, k) * testf[l] * W;
                      }
                    }
                  }
                }
              }

              /*Now loop over pressure shape functions*/
              /*This is the contribution from pressure gradient*/
              for (unsigned l2 = 0; l2 < n_pres; l2++)
              {
                /*If we are at a non-zero degree of freedom in the entry*/
                local_unknown = p_local_eqn(l2);
                if (local_unknown >= 0)
                {
                  jacobian(local_eqn, local_unknown) +=
                    psip[l2] * dtestfdx(l, i) * W;
                }
              }
            } /*End of Jacobian calculation*/

          } // End of if not boundary condition statement

        } // End of loop over dimension
      } // End of loop over shape functions

<<<<<<< HEAD
=======

>>>>>>> fb5f6804
      // CONTINUITY EQUATION
      //-------------------

      // Loop over the shape functions
      for (unsigned l = 0; l < n_pres; l++)
      {
        local_eqn = p_local_eqn(l);
        // If not a boundary conditions
        if (local_eqn >= 0)
        {
          // Source term
          // residuals[local_eqn] -=source*testp[l]*W;
          double aux = -source;

          // Loop over velocity components
          for (unsigned k = 0; k < DIM; k++)
          {
            // residuals[local_eqn] += interpolated_dudx(k,k)*testp[l]*W;
            aux += interpolated_dudx(k, k);
          }

          residuals[local_eqn] += aux * testp[l] * W;

          /*CALCULATE THE JACOBIAN*/
          if (flag)
          {
            /*Loop over the velocity shape functions*/
            for (unsigned l2 = 0; l2 < n_node; l2++)
            {
              /*Loop over velocity components*/
              for (unsigned i2 = 0; i2 < DIM; i2++)
              {
                /*If we're at a non-zero degree of freedom add it in*/
                local_unknown = nodal_local_eqn(l2, u_nodal_index[i2]);
                if (local_unknown >= 0)
                {
                  jacobian(local_eqn, local_unknown) +=
                    dpsifdx(l2, i2) * testp[l] * W;
                }
              } /*End of loop over i2*/
            } /*End of loop over l2*/
          } /*End of Jacobian calculation*/

        } // End of if not boundary condition
      } // End of loop over l
    }
  }

  //==============================================================
  ///  Compute the derivatives of the residuals for the Navier--Stokes
  ///  equations with respect to a parameter;
  /// flag=2 or 1 or 0: do (or don't) compute the
  ///  Jacobian and mass matrix as well
  //==============================================================
  template<unsigned DIM>
  void NavierStokesEquations<DIM>::fill_in_generic_dresidual_contribution_nst(
    double* const& parameter_pt,
    Vector<double>& dres_dparam,
    DenseMatrix<double>& djac_dparam,
    DenseMatrix<double>& dmass_matrix_dparam,
    unsigned flag)
  {
    throw OomphLibError("Not yet implemented\n",
                        OOMPH_CURRENT_FUNCTION,
                        OOMPH_EXCEPTION_LOCATION);
  }

  //==================================================================
  /// \short Compute the hessian tensor vector products required to
  /// perform continuation of bifurcations analytically
  //================================================================
  template<unsigned DIM>
  void NavierStokesEquations<DIM>::
    fill_in_contribution_to_hessian_vector_products(
      Vector<double> const& Y,
      DenseMatrix<double> const& C,
      DenseMatrix<double>& product)
  {
    throw OomphLibError("Not yet implemented\n",
                        OOMPH_CURRENT_FUNCTION,
                        OOMPH_EXCEPTION_LOCATION);
  }

  //======================================================================
  /// Compute derivatives of elemental residual vector with respect
  /// to nodal coordinates.
  /// dresidual_dnodal_coordinates(l,i,j) = d res(l) / dX_{ij}
  /// Overloads the FD-based version in the FE base class.
  //======================================================================
  template<unsigned DIM>
  void NavierStokesEquations<DIM>::get_dresidual_dnodal_coordinates(
    RankThreeTensor<double>& dresidual_dnodal_coordinates)
  {
    // Return immediately if there are no dofs
    if (ndof() == 0)
    {
      return;
    }

    // Determine number of nodes in element
    const unsigned n_node = nnode();

    // Get continuous time from timestepper of first node
    double time = node_pt(0)->time_stepper_pt()->time_pt()->time();

    // Determine number of pressure dofs in element
    const unsigned n_pres = npres_nst();

    // Find the indices at which the local velocities are stored
    unsigned u_nodal_index[DIM];
    for (unsigned i = 0; i < DIM; i++)
    {
      u_nodal_index[i] = u_index_nst(i);
    }

    // Set up memory for the shape and test functions
    Shape psif(n_node), testf(n_node);
    DShape dpsifdx(n_node, DIM), dtestfdx(n_node, DIM);

    // Set up memory for pressure shape and test functions
    Shape psip(n_pres), testp(n_pres);

    // Deriatives of shape fct derivatives w.r.t. nodal coords
    RankFourTensor<double> d_dpsifdx_dX(DIM, n_node, n_node, DIM);
    RankFourTensor<double> d_dtestfdx_dX(DIM, n_node, n_node, DIM);

    // Derivative of Jacobian of mapping w.r.t. to nodal coords
    DenseMatrix<double> dJ_dX(DIM, n_node);

    // Derivatives of derivative of u w.r.t. nodal coords
    RankFourTensor<double> d_dudx_dX(DIM, n_node, DIM, DIM);

    // Derivatives of nodal velocities w.r.t. nodal coords:
    // Assumption: Interaction only local via no-slip so
    // X_ij only affects U_ij.
    DenseMatrix<double> d_U_dX(DIM, n_node, 0.0);

    // Determine the number of integration points
    const unsigned n_intpt = integral_pt()->nweight();

    // Vector to hold local coordinates
    Vector<double> s(DIM);

    // Get physical variables from element
    // (Reynolds number must be multiplied by the density ratio)
    double scaled_re = re() * density_ratio();
    double scaled_re_st = re_st() * density_ratio();
    double scaled_re_inv_fr = re_invfr() * density_ratio();
    double visc_ratio = viscosity_ratio();
    Vector<double> G = g();

    // FD step
    double eps_fd = GeneralisedElement::Default_fd_jacobian_step;

    // Pre-compute derivatives of nodal velocities w.r.t. nodal coords:
    // Assumption: Interaction only local via no-slip so
    // X_ij only affects U_ij.
    bool element_has_node_with_aux_node_update_fct = false;
    for (unsigned q = 0; q < n_node; q++)
    {
      Node* nod_pt = node_pt(q);

      // Only compute if there's a node-update fct involved
      if (nod_pt->has_auxiliary_node_update_fct_pt())
      {
        element_has_node_with_aux_node_update_fct = true;

        // Current nodal velocity
        Vector<double> u_ref(DIM);
        for (unsigned i = 0; i < DIM; i++)
        {
          u_ref[i] = *(nod_pt->value_pt(u_nodal_index[i]));
        }

        // FD
        for (unsigned p = 0; p < DIM; p++)
        {
          // Make backup
          double backup = nod_pt->x(p);

          // Do FD step. No node update required as we're
          // attacking the coordinate directly...
          nod_pt->x(p) += eps_fd;

          // Do auxiliary node update (to apply no slip)
          nod_pt->perform_auxiliary_node_update_fct();

          // Evaluate
          d_U_dX(p, q) =
            (*(nod_pt->value_pt(u_nodal_index[p])) - u_ref[p]) / eps_fd;

          // Reset
          nod_pt->x(p) = backup;

          // Do auxiliary node update (to apply no slip)
          nod_pt->perform_auxiliary_node_update_fct();
        }
      }
    }

    // Integer to store the local equation number
    int local_eqn = 0;

    // Loop over the integration points
    for (unsigned ipt = 0; ipt < n_intpt; ipt++)
    {
      // Assign values of s
      for (unsigned i = 0; i < DIM; i++)
      {
        s[i] = integral_pt()->knot(ipt, i);
      }

      // Get the integral weight
      const double w = integral_pt()->weight(ipt);

      // Call the derivatives of the shape and test functions
      const double J = dshape_and_dtest_eulerian_at_knot_nst(ipt,
                                                             psif,
                                                             dpsifdx,
                                                             d_dpsifdx_dX,
                                                             testf,
                                                             dtestfdx,
                                                             d_dtestfdx_dX,
                                                             dJ_dX);

      // Call the pressure shape and test functions
      pshape_nst(s, psip, testp);

      // Calculate local values of the pressure and velocity components
      // Allocate
      double interpolated_p = 0.0;
      Vector<double> interpolated_u(DIM, 0.0);
      Vector<double> interpolated_x(DIM, 0.0);
      Vector<double> mesh_velocity(DIM, 0.0);
      Vector<double> dudt(DIM, 0.0);
      DenseMatrix<double> interpolated_dudx(DIM, DIM, 0.0);

      // Calculate pressure
      for (unsigned l = 0; l < n_pres; l++)
      {
        interpolated_p += p_nst(l) * psip[l];
      }

      // Calculate velocities and derivatives:

      // Loop over nodes
      for (unsigned l = 0; l < n_node; l++)
      {
        // Loop over directions
        for (unsigned i = 0; i < DIM; i++)
        {
          // Get the nodal value
          double u_value = raw_nodal_value(l, u_nodal_index[i]);
          interpolated_u[i] += u_value * psif[l];
          interpolated_x[i] += raw_nodal_position(l, i) * psif[l];
          dudt[i] += du_dt_nst(l, i) * psif[l];

          // Loop over derivative directions
          for (unsigned j = 0; j < DIM; j++)
          {
            interpolated_dudx(i, j) += u_value * dpsifdx(l, j);
          }
        }
      }

      if (!ALE_is_disabled)
      {
        // Loop over nodes
        for (unsigned l = 0; l < n_node; l++)
        {
          // Loop over directions
          for (unsigned i = 0; i < DIM; i++)
          {
            mesh_velocity[i] += this->raw_dnodal_position_dt(l, i) * psif[l];
          }
        }
      }

      // Calculate derivative of du_i/dx_k w.r.t. nodal positions X_{pq}
      for (unsigned q = 0; q < n_node; q++)
      {
        // Loop over coordinate directions
        for (unsigned p = 0; p < DIM; p++)
        {
          for (unsigned i = 0; i < DIM; i++)
          {
            for (unsigned k = 0; k < DIM; k++)
            {
              double aux = 0.0;
              for (unsigned j = 0; j < n_node; j++)
              {
                aux += raw_nodal_value(j, u_nodal_index[i]) *
                       d_dpsifdx_dX(p, q, j, k);
              }
              d_dudx_dX(p, q, i, k) = aux;
            }
          }
        }
      }

      // Get weight of actual nodal position/value in computation of mesh
      // velocity from positional/value time stepper
      const double pos_time_weight =
        node_pt(0)->position_time_stepper_pt()->weight(1, 0);
      const double val_time_weight =
        node_pt(0)->time_stepper_pt()->weight(1, 0);

      // Get the user-defined body force terms
      Vector<double> body_force(DIM);
      get_body_force_nst(time, ipt, s, interpolated_x, body_force);

      // Get the user-defined source function
      const double source = get_source_nst(time, ipt, interpolated_x);

      // Note: Can use raw values and avoid bypassing hanging information
      // because this is the non-refineable version!

      // Get gradient of body force function
      DenseMatrix<double> d_body_force_dx(DIM, DIM, 0.0);
      get_body_force_gradient_nst(
        time, ipt, s, interpolated_x, d_body_force_dx);

      // Get gradient of source function
      Vector<double> source_gradient(DIM, 0.0);
      get_source_gradient_nst(time, ipt, interpolated_x, source_gradient);
<<<<<<< HEAD
=======

>>>>>>> fb5f6804

      // Assemble shape derivatives
      // --------------------------

      // MOMENTUM EQUATIONS
      // ------------------

      // Loop over the test functions
      for (unsigned l = 0; l < n_node; l++)
      {
        // Loop over coordinate directions
        for (unsigned i = 0; i < DIM; i++)
        {
          // Get the local equation
          local_eqn = nodal_local_eqn(l, u_nodal_index[i]);
          ;

          // IF it's not a boundary condition
          if (local_eqn >= 0)
          {
            // Loop over coordinate directions
            for (unsigned p = 0; p < DIM; p++)
            {
              // Loop over nodes
              for (unsigned q = 0; q < n_node; q++)
              {
                // Residual x deriv of Jacobian
                //-----------------------------

                // Add the user-defined body force terms
                double sum = body_force[i] * testf[l];

                // Add the gravitational body force term
                sum += scaled_re_inv_fr * testf[l] * G[i];

                // Add the pressure gradient term
                sum += interpolated_p * dtestfdx(l, i);

                // Add in the stress tensor terms
                // The viscosity ratio needs to go in here to ensure
                // continuity of normal stress is satisfied even in flows
                // with zero pressure gradient!
                for (unsigned k = 0; k < DIM; k++)
                {
                  sum -= visc_ratio *
                         (interpolated_dudx(i, k) +
                          Gamma[i] * interpolated_dudx(k, i)) *
                         dtestfdx(l, k);
                }

                // Add in the inertial terms

                // du/dt term
                sum -= scaled_re_st * dudt[i] * testf[l];

                // Convective terms, including mesh velocity
                for (unsigned k = 0; k < DIM; k++)
                {
                  double tmp = scaled_re * interpolated_u[k];
                  if (!ALE_is_disabled)
                  {
                    tmp -= scaled_re_st * mesh_velocity[k];
                  }
                  sum -= tmp * interpolated_dudx(i, k) * testf[l];
                }

                // Multiply through by deriv of Jacobian and integration weight
                dresidual_dnodal_coordinates(local_eqn, p, q) +=
                  sum * dJ_dX(p, q) * w;

                // Derivative of residual x Jacobian
                //----------------------------------

                // Body force
                sum = d_body_force_dx(i, p) * psif(q) * testf(l);

                // Pressure gradient term
                sum += interpolated_p * d_dtestfdx_dX(p, q, l, i);

                // Viscous term
                for (unsigned k = 0; k < DIM; k++)
                {
                  sum -= visc_ratio * ((interpolated_dudx(i, k) +
                                        Gamma[i] * interpolated_dudx(k, i)) *
                                         d_dtestfdx_dX(p, q, l, k) +
                                       (d_dudx_dX(p, q, i, k) +
                                        Gamma[i] * d_dudx_dX(p, q, k, i)) *
                                         dtestfdx(l, k));
                }

                // Convective terms, including mesh velocity
                for (unsigned k = 0; k < DIM; k++)
                {
                  double tmp = scaled_re * interpolated_u[k];
                  if (!ALE_is_disabled)
                  {
                    tmp -= scaled_re_st * mesh_velocity[k];
                  }
                  sum -= tmp * d_dudx_dX(p, q, i, k) * testf(l);
                }
                if (!ALE_is_disabled)
                {
                  sum += scaled_re_st * pos_time_weight * psif(q) *
                         interpolated_dudx(i, p) * testf(l);
                }

                // Multiply through by Jacobian and integration weight
                dresidual_dnodal_coordinates(local_eqn, p, q) += sum * J * w;

                // Derivs w.r.t. to nodal velocities
                // ---------------------------------
                if (element_has_node_with_aux_node_update_fct)
                {
                  sum =
                    -visc_ratio * Gamma[i] * dpsifdx(q, i) * dtestfdx(l, p) -
                    scaled_re * psif(q) * interpolated_dudx(i, p) * testf(l);
                  if (i == p)
                  {
                    sum -= scaled_re_st * val_time_weight * psif(q) * testf(l);
                    for (unsigned k = 0; k < DIM; k++)
                    {
                      sum -= visc_ratio * dpsifdx(q, k) * dtestfdx(l, k);
                      double tmp = scaled_re * interpolated_u[k];
                      if (!ALE_is_disabled)
                        tmp -= scaled_re_st * mesh_velocity[k];
                      sum -= tmp * dpsifdx(q, k) * testf(l);
                    }
                  }
                  dresidual_dnodal_coordinates(local_eqn, p, q) +=
                    sum * d_U_dX(p, q) * J * w;
                }
              }
            }
          }
        }
      } // End of loop over test functions

      // CONTINUITY EQUATION
      // -------------------

      // Loop over the shape functions
      for (unsigned l = 0; l < n_pres; l++)
      {
        local_eqn = p_local_eqn(l);

        // If not a boundary conditions
        if (local_eqn >= 0)
        {
          // Loop over coordinate directions
          for (unsigned p = 0; p < DIM; p++)
          {
            // Loop over nodes
            for (unsigned q = 0; q < n_node; q++)
            {
              // Residual x deriv of Jacobian
              //-----------------------------

              // Source term
              double aux = -source;

              // Loop over velocity components
              for (unsigned k = 0; k < DIM; k++)
              {
                aux += interpolated_dudx(k, k);
              }

              // Multiply through by deriv of Jacobian and integration weight
              dresidual_dnodal_coordinates(local_eqn, p, q) +=
                aux * dJ_dX(p, q) * testp[l] * w;

              // Derivative of residual x Jacobian
              //----------------------------------

              // Loop over velocity components
              aux = -source_gradient[p] * psif(q);
              for (unsigned k = 0; k < DIM; k++)
              {
                aux += d_dudx_dX(p, q, k, k);
              }
              // Multiply through by Jacobian and integration weight
              dresidual_dnodal_coordinates(local_eqn, p, q) +=
                aux * testp[l] * J * w;

              // Derivs w.r.t. to nodal velocities
              //---------------------------------
              if (element_has_node_with_aux_node_update_fct)
              {
                aux = dpsifdx(q, p) * testp(l);
                dresidual_dnodal_coordinates(local_eqn, p, q) +=
                  aux * d_U_dX(p, q) * J * w;
              }
            }
          }
        }
      }
    } // End of loop over integration points
  }

<<<<<<< HEAD
=======

>>>>>>> fb5f6804
  //////////////////////////////////////////////////////////////////////
  //////////////////////////////////////////////////////////////////////
  //////////////////////////////////////////////////////////////////////

  /// 2D Crouzeix-Raviart elements
  // Set the data for the number of Variables at each node
  template<>
  const unsigned QCrouzeixRaviartElement<2>::Initial_Nvalue[9] = {
    2, 2, 2, 2, 2, 2, 2, 2, 2};

  /// 3D Crouzeix-Raviart elements
  // Set the data for the number of Variables at each node
  template<>
  const unsigned QCrouzeixRaviartElement<3>::Initial_Nvalue[27] = {
    3, 3, 3, 3, 3, 3, 3, 3, 3, 3, 3, 3, 3, 3,
    3, 3, 3, 3, 3, 3, 3, 3, 3, 3, 3, 3, 3};
<<<<<<< HEAD
=======

>>>>>>> fb5f6804

  //========================================================================
  /// Number of values (pinned or dofs) required at node n.
  //========================================================================
  template<unsigned DIM>
  unsigned QCrouzeixRaviartElement<DIM>::required_nvalue(
    const unsigned& n) const
  {
    return Initial_Nvalue[n];
  }
<<<<<<< HEAD
=======

>>>>>>> fb5f6804

  //=========================================================================
  ///  Add to the set \c paired_load_data pairs containing
  /// - the pointer to a Data object
  /// and
  /// - the index of the value in that Data object
  /// .
  /// for all values (pressures, velocities) that affect the
  /// load computed in the \c get_load(...) function.
  //=========================================================================
  template<unsigned DIM>
  void QCrouzeixRaviartElement<DIM>::identify_load_data(
    std::set<std::pair<Data*, unsigned>>& paired_load_data)
  {
    // Find the index at which the velocity is stored
    unsigned u_index[DIM];
    for (unsigned i = 0; i < DIM; i++)
    {
      u_index[i] = this->u_index_nst(i);
    }

    // Loop over the nodes
    unsigned n_node = this->nnode();
    for (unsigned n = 0; n < n_node; n++)
    {
      // Loop over the velocity components and add pointer to their data
      // and indices to the vectors
      for (unsigned i = 0; i < DIM; i++)
      {
        paired_load_data.insert(std::make_pair(this->node_pt(n), u_index[i]));
      }
    }

    // Identify the pressure data
    identify_pressure_data(paired_load_data);
  }

  //=========================================================================
  ///  Add to the set \c paired_pressue_data pairs containing
  /// - the pointer to a Data object
  /// and
  /// - the index of the value in that Data object
  /// .
  /// for all pressures values that affect the
  /// load computed in the \c get_load(...) function.
  //=========================================================================
  template<unsigned DIM>
  void QCrouzeixRaviartElement<DIM>::identify_pressure_data(
    std::set<std::pair<Data*, unsigned>>& paired_pressure_data)
  {
    // Loop over the internal data
    unsigned n_internal = this->ninternal_data();
    for (unsigned l = 0; l < n_internal; l++)
    {
      unsigned nval = this->internal_data_pt(l)->nvalue();
      // Add internal data
      for (unsigned j = 0; j < nval; j++)
      {
        paired_pressure_data.insert(
          std::make_pair(this->internal_data_pt(l), j));
      }
    }
  }

  //=============================================================================
  /// Create a list of pairs for all unknowns in this element,
  /// so that the first entry in each pair contains the global equation
  /// number of the unknown, while the second one contains the number
  /// of the DOF that this unknown is associated with.
  /// (Function can obviously only be called if the equation numbering
  /// scheme has been set up.)
  //=============================================================================
  template<unsigned DIM>
  void QCrouzeixRaviartElement<DIM>::get_dof_numbers_for_unknowns(
    std::list<std::pair<unsigned long, unsigned>>& dof_lookup_list) const
  {
    // number of nodes
    unsigned n_node = this->nnode();

    // number of pressure values
    unsigned n_press = this->npres_nst();

    // temporary pair (used to store dof lookup prior to being added to list)
    std::pair<unsigned, unsigned> dof_lookup;

    // pressure dof number
    unsigned pressure_dof_number = DIM;

    // loop over the pressure values
    for (unsigned n = 0; n < n_press; n++)
    {
      // determine local eqn number
      int local_eqn_number = this->p_local_eqn(n);

      // ignore pinned values - far away degrees of freedom resulting
      // from hanging nodes can be ignored since these are be dealt
      // with by the element containing their master nodes
      if (local_eqn_number >= 0)
      {
        // store dof lookup in temporary pair: First entry in pair
        // is global equation number; second entry is dof type
        dof_lookup.first = this->eqn_number(local_eqn_number);
        dof_lookup.second = pressure_dof_number;

        // add to list
        dof_lookup_list.push_front(dof_lookup);
      }
    }

    // loop over the nodes
    for (unsigned n = 0; n < n_node; n++)
    {
      // find the number of values at this node
      unsigned nv = this->node_pt(n)->nvalue();

      // loop over these values
      for (unsigned v = 0; v < nv; v++)
      {
        // determine local eqn number
        int local_eqn_number = this->nodal_local_eqn(n, v);

        // ignore pinned values
        if (local_eqn_number >= 0)
        {
          // store dof lookup in temporary pair: First entry in pair
          // is global equation number; second entry is dof type
          dof_lookup.first = this->eqn_number(local_eqn_number);
          dof_lookup.second = v;

          // add to list
          dof_lookup_list.push_front(dof_lookup);
        }
      }
    }
  }

<<<<<<< HEAD
  ///////////////////////////////////////////////////////////////////////////
  ///////////////////////////////////////////////////////////////////////////
  ///////////////////////////////////////////////////////////////////////////

=======

  ///////////////////////////////////////////////////////////////////////////
  ///////////////////////////////////////////////////////////////////////////
  ///////////////////////////////////////////////////////////////////////////


>>>>>>> fb5f6804
  // 2D Taylor--Hood
  // Set the data for the number of Variables at each node
  template<>
  const unsigned QTaylorHoodElement<2>::Initial_Nvalue[9] = {
    3, 2, 3, 2, 2, 2, 3, 2, 3};

  // Set the data for the pressure conversion array
  template<>
  const unsigned QTaylorHoodElement<2>::Pconv[4] = {0, 2, 6, 8};

  // 3D Taylor--Hood
  // Set the data for the number of Variables at each node
  template<>
  const unsigned QTaylorHoodElement<3>::Initial_Nvalue[27] = {
    4, 3, 4, 3, 3, 3, 4, 3, 4, 3, 3, 3, 3, 3,
    3, 3, 3, 3, 4, 3, 4, 3, 3, 3, 4, 3, 4};

  // Set the data for the pressure conversion array
  template<>
  const unsigned QTaylorHoodElement<3>::Pconv[8] = {0, 2, 6, 8, 18, 20, 24, 26};

  //=========================================================================
  ///  Add to the set \c paired_load_data pairs containing
  /// - the pointer to a Data object
  /// and
  /// - the index of the value in that Data object
  /// .
  /// for all values (pressures, velocities) that affect the
  /// load computed in the \c get_load(...) function.
  //=========================================================================
  template<unsigned DIM>
  void QTaylorHoodElement<DIM>::identify_load_data(
    std::set<std::pair<Data*, unsigned>>& paired_load_data)
  {
    // Find the index at which the velocity is stored
    unsigned u_index[DIM];
    for (unsigned i = 0; i < DIM; i++)
    {
      u_index[i] = this->u_index_nst(i);
    }

    // Loop over the nodes
    unsigned n_node = this->nnode();
    for (unsigned n = 0; n < n_node; n++)
    {
      // Loop over the velocity components and add pointer to their data
      // and indices to the vectors
      for (unsigned i = 0; i < DIM; i++)
      {
        paired_load_data.insert(std::make_pair(this->node_pt(n), u_index[i]));
      }
    }

    // Identify the pressure data
    this->identify_pressure_data(paired_load_data);
  }

  //=========================================================================
  ///  Add to the set \c paired_pressure_data pairs containing
  /// - the pointer to a Data object
  /// and
  /// - the index of the value in that Data object
  /// .
  /// for pressure values that affect the
  /// load computed in the \c get_load(...) function.,
  //=========================================================================
  template<unsigned DIM>
  void QTaylorHoodElement<DIM>::identify_pressure_data(
    std::set<std::pair<Data*, unsigned>>& paired_pressure_data)
  {
    // Find the index at which the pressure is stored
    unsigned p_index = static_cast<unsigned>(this->p_nodal_index_nst());

    // Loop over the pressure data
    unsigned n_pres = npres_nst();
    for (unsigned l = 0; l < n_pres; l++)
    {
      // The DIMth entry in each nodal data is the pressure, which
      // affects the traction
      paired_pressure_data.insert(
        std::make_pair(this->node_pt(Pconv[l]), p_index));
    }
  }

  //============================================================================
  /// Create a list of pairs for all unknowns in this element,
  /// so the first entry in each pair contains the global equation
  /// number of the unknown, while the second one contains the number
  /// of the "DOF type" that this unknown is associated with.
  /// (Function can obviously only be called if the equation numbering
  /// scheme has been set up.)
  //============================================================================
  template<unsigned DIM>
  void QTaylorHoodElement<DIM>::get_dof_numbers_for_unknowns(
    std::list<std::pair<unsigned long, unsigned>>& dof_lookup_list) const
  {
    // number of nodes
    unsigned n_node = this->nnode();

    // local eqn no for pressure unknown
    // unsigned p_index = this->p_nodal_index_nst();

    // temporary pair (used to store dof lookup prior to being added to list)
    std::pair<unsigned, unsigned> dof_lookup;

    // loop over the nodes
    for (unsigned n = 0; n < n_node; n++)
    {
      // find the number of values at this node
      unsigned nv = this->required_nvalue(n);

      // loop over these values
      for (unsigned v = 0; v < nv; v++)
      {
        // determine local eqn number
        int local_eqn_number = this->nodal_local_eqn(n, v);

        // ignore pinned values - far away degrees of freedom resulting
        // from hanging nodes can be ignored since these are be dealt
        // with by the element containing their master nodes
        if (local_eqn_number >= 0)
        {
          // store dof lookup in temporary pair: Global equation number
          // is the first entry in pair
          dof_lookup.first = this->eqn_number(local_eqn_number);

          // set dof numbers: Dof number is the second entry in pair
          dof_lookup.second = v;

          // add to list
          dof_lookup_list.push_front(dof_lookup);
        }
      }
    }
  }

  //====================================================================
  //// Force build of templates
  //====================================================================
  template class NavierStokesEquations<2>;
  template class QCrouzeixRaviartElement<2>;
  template class QTaylorHoodElement<2>;

  template class NavierStokesEquations<3>;
  template class QCrouzeixRaviartElement<3>;
  template class QTaylorHoodElement<3>;

} // namespace oomph<|MERGE_RESOLUTION|>--- conflicted
+++ resolved
@@ -27,12 +27,14 @@
 
 #include "navier_stokes_elements.h"
 
+
 namespace oomph
 {
   /////////////////////////////////////////////////////////////////////////
   /////////////////////////////////////////////////////////////////////////
   /////////////////////////////////////////////////////////////////////////
 
+
   /// Navier--Stokes equations static data
   template<unsigned DIM>
   Vector<double> NavierStokesEquations<DIM>::Gamma(DIM, 1.0);
@@ -56,10 +58,7 @@
   /// Navier-Stokes equations default gravity vector
   template<unsigned DIM>
   Vector<double> NavierStokesEquations<DIM>::Default_Gravity_vector(DIM, 0.0);
-<<<<<<< HEAD
-=======
-
->>>>>>> fb5f6804
+
 
   //===================================================================
   /// Compute the diagonal of the velocity/pressure mass matrices.
@@ -130,10 +129,7 @@
 
       // Premultiply weights and Jacobian
       double W = w * J;
-<<<<<<< HEAD
-=======
-
->>>>>>> fb5f6804
+
 
       // Do we want the velocity one?
       if ((which_one == 0) || (which_one == 2))
@@ -182,10 +178,7 @@
     }
   }
 
-<<<<<<< HEAD
-=======
-
->>>>>>> fb5f6804
+
   //=======================================================================
   /// Compute norm of the solution
   //=======================================================================
@@ -237,6 +230,7 @@
       }
     }
   }
+
 
   //======================================================================
   /// Compute the vector norm of FEM solution
@@ -284,10 +278,7 @@
     } // for (unsigned ipt=0;ipt<n_intpt;ipt++)
   } // End of compute_norm
 
-<<<<<<< HEAD
-=======
-
->>>>>>> fb5f6804
+
   //======================================================================
   /// Validate against exact velocity solution at given time.
   /// Solution is provided via function pointer.
@@ -392,6 +383,7 @@
     // Set the value of n_intpt
     unsigned n_intpt = integral_pt()->nweight();
 
+
     outfile << "ZONE" << std::endl;
 
     // Exact solution Vector (u,v,[w],p)
@@ -443,6 +435,7 @@
       outfile << std::endl;
     }
   }
+
 
   //======================================================================
   /// Validate against exact velocity solution at given time.
@@ -505,6 +498,7 @@
     }
   } // End of compute_error
 
+
   //======================================================================
   /// Validate against exact velocity solution Solution is provided via a
   /// function pointer. Compute L2 error and L2 norm of velocity solution
@@ -567,6 +561,7 @@
       }
     } // for(unsigned ipt=0;ipt<n_intpt;ipt++)
   } // End of compute_error
+
 
   //======================================================================
   /// Output "exact" solution
@@ -797,6 +792,7 @@
     write_tecplot_zone_footer(outfile, nplot);
   }
 
+
   //==============================================================
   /// C-style output function:
   /// x,y,[z],u,v,[w],p
@@ -839,6 +835,7 @@
     // Write tecplot footer (e.g. FE connectivity lists)
     write_tecplot_zone_footer(file_pt, nplot);
   }
+
 
   //==============================================================
   /// Full output function:
@@ -899,10 +896,7 @@
 
       // Calculate velocities and derivatives
 
-<<<<<<< HEAD
-=======
-
->>>>>>> fb5f6804
+
       // Loop over directions
       for (unsigned i = 0; i < DIM; i++)
       {
@@ -923,6 +917,7 @@
         }
       }
 
+
       // Get dudt in ALE form (incl mesh veloc)
       for (unsigned i = 0; i < DIM; i++)
       {
@@ -933,6 +928,7 @@
         }
       }
 
+
       // Coordinates
       for (unsigned i = 0; i < DIM; i++)
       {
@@ -963,12 +959,14 @@
       // Dissipation
       outfile << dissipation(s) << " ";
 
+
       outfile << std::endl;
     }
 
     // Write tecplot footer (e.g. FE connectivity lists)
     write_tecplot_zone_footer(outfile, nplot);
   }
+
 
   //==============================================================
   /// Output function for vorticity.
@@ -1040,10 +1038,7 @@
     write_tecplot_zone_footer(outfile, nplot);
   }
 
-<<<<<<< HEAD
-=======
-
->>>>>>> fb5f6804
+
   //==============================================================
   /// Return integral of dissipation over element
   //==============================================================
@@ -1252,10 +1247,7 @@
     }
   }
 
-<<<<<<< HEAD
-=======
-
->>>>>>> fb5f6804
+
   //==============================================================
   /// Compute 2D vorticity vector at local coordinate s (return in
   /// one and only component of vorticity vector
@@ -1323,10 +1315,7 @@
     vorticity[0] = dudx(1, 0) - dudx(0, 1);
   }
 
-<<<<<<< HEAD
-=======
-
->>>>>>> fb5f6804
+
   //==================================================================
   /// Compute vorticity vector at local coordinate s and return the
   /// one and only component of vorticity vector (only makes sense
@@ -1346,6 +1335,7 @@
     vorticity = vort[0];
   }
 
+
   //==============================================================
   /// Compute 3D vorticity vector at local coordinate s
   //==============================================================
@@ -1412,6 +1402,7 @@
     vorticity[1] = dudx(0, 2) - dudx(2, 0);
     vorticity[2] = dudx(1, 0) - dudx(0, 1);
   }
+
 
   //==============================================================
   ///  \short Get integral of kinetic energy over element:
@@ -1460,6 +1451,7 @@
 
     return kin_en;
   }
+
 
   //==========================================================================
   ///  \short Get integral of time derivative of kinetic energy over element:
@@ -1544,6 +1536,7 @@
         }
       }
 
+
       // Loop over directions and add up u du/dt  terms
       double sum = 0.0;
       for (unsigned i = 0; i < DIM; i++)
@@ -1557,6 +1550,7 @@
     return d_kin_en_dt;
   }
 
+
   //==============================================================
   /// Return pressure integrated over the element
   //==============================================================
@@ -1599,6 +1593,7 @@
 
     return press_int;
   }
+
 
   //==============================================================
   /// Compute the residuals for the associated pressure advection
@@ -1611,12 +1606,7 @@
       Vector<double>& residuals, DenseMatrix<double>& jacobian, unsigned flag)
   {
     // Return immediately if there are no dofs
-<<<<<<< HEAD
-    if (ndof() == 0)
-      return;
-=======
     if (ndof() == 0) return;
->>>>>>> fb5f6804
 
     // Find out how many nodes there are
     unsigned n_node = nnode();
@@ -1774,6 +1764,7 @@
     }
   }
 
+
   //==============================================================
   ///  Compute the residuals for the Navier--Stokes
   ///  equations; flag=1(or 0): do (or don't) compute the
@@ -1787,12 +1778,7 @@
     unsigned flag)
   {
     // Return immediately if there are no dofs
-<<<<<<< HEAD
-    if (ndof() == 0)
-      return;
-=======
     if (ndof() == 0) return;
->>>>>>> fb5f6804
 
     // Find out how many nodes there are
     unsigned n_node = nnode();
@@ -1903,15 +1889,10 @@
       // Get the user-defined body force terms
       Vector<double> body_force(DIM);
       get_body_force_nst(time, ipt, s, interpolated_x, body_force);
-<<<<<<< HEAD
-=======
 
       // Get the user-defined source function
       double source = get_source_nst(time, ipt, interpolated_x);
->>>>>>> fb5f6804
-
-      // Get the user-defined source function
-      double source = get_source_nst(time, ipt, interpolated_x);
+
 
       // MOMENTUM EQUATIONS
       //------------------
@@ -1951,20 +1932,12 @@
             // du/dt term
             residuals[local_eqn] -= scaled_re_st * dudt[i] * testf[l] * W;
 
-<<<<<<< HEAD
-=======
-
->>>>>>> fb5f6804
+
             // Convective terms, including mesh velocity
             for (unsigned k = 0; k < DIM; k++)
             {
               double tmp = scaled_re * interpolated_u[k];
-<<<<<<< HEAD
-              if (!ALE_is_disabled)
-                tmp -= scaled_re_st * mesh_velocity[k];
-=======
               if (!ALE_is_disabled) tmp -= scaled_re_st * mesh_velocity[k];
->>>>>>> fb5f6804
               residuals[local_eqn] -=
                 tmp * interpolated_dudx(i, k) * testf[l] * W;
             }
@@ -2055,10 +2028,7 @@
         } // End of loop over dimension
       } // End of loop over shape functions
 
-<<<<<<< HEAD
-=======
-
->>>>>>> fb5f6804
+
       // CONTINUITY EQUATION
       //-------------------
 
@@ -2142,6 +2112,7 @@
                         OOMPH_EXCEPTION_LOCATION);
   }
 
+
   //======================================================================
   /// Compute derivatives of elemental residual vector with respect
   /// to nodal coordinates.
@@ -2384,10 +2355,7 @@
       // Get gradient of source function
       Vector<double> source_gradient(DIM, 0.0);
       get_source_gradient_nst(time, ipt, interpolated_x, source_gradient);
-<<<<<<< HEAD
-=======
-
->>>>>>> fb5f6804
+
 
       // Assemble shape derivatives
       // --------------------------
@@ -2525,6 +2493,7 @@
         }
       } // End of loop over test functions
 
+
       // CONTINUITY EQUATION
       // -------------------
 
@@ -2586,10 +2555,7 @@
     } // End of loop over integration points
   }
 
-<<<<<<< HEAD
-=======
-
->>>>>>> fb5f6804
+
   //////////////////////////////////////////////////////////////////////
   //////////////////////////////////////////////////////////////////////
   //////////////////////////////////////////////////////////////////////
@@ -2606,10 +2572,7 @@
   const unsigned QCrouzeixRaviartElement<3>::Initial_Nvalue[27] = {
     3, 3, 3, 3, 3, 3, 3, 3, 3, 3, 3, 3, 3, 3,
     3, 3, 3, 3, 3, 3, 3, 3, 3, 3, 3, 3, 3};
-<<<<<<< HEAD
-=======
-
->>>>>>> fb5f6804
+
 
   //========================================================================
   /// Number of values (pinned or dofs) required at node n.
@@ -2620,10 +2583,7 @@
   {
     return Initial_Nvalue[n];
   }
-<<<<<<< HEAD
-=======
-
->>>>>>> fb5f6804
+
 
   //=========================================================================
   ///  Add to the set \c paired_load_data pairs containing
@@ -2661,6 +2621,7 @@
     identify_pressure_data(paired_load_data);
   }
 
+
   //=========================================================================
   ///  Add to the set \c paired_pressue_data pairs containing
   /// - the pointer to a Data object
@@ -2688,6 +2649,7 @@
     }
   }
 
+
   //=============================================================================
   /// Create a list of pairs for all unknowns in this element,
   /// so that the first entry in each pair contains the global equation
@@ -2760,19 +2722,12 @@
     }
   }
 
-<<<<<<< HEAD
+
   ///////////////////////////////////////////////////////////////////////////
   ///////////////////////////////////////////////////////////////////////////
   ///////////////////////////////////////////////////////////////////////////
 
-=======
-
-  ///////////////////////////////////////////////////////////////////////////
-  ///////////////////////////////////////////////////////////////////////////
-  ///////////////////////////////////////////////////////////////////////////
-
-
->>>>>>> fb5f6804
+
   // 2D Taylor--Hood
   // Set the data for the number of Variables at each node
   template<>
@@ -2857,6 +2812,7 @@
     }
   }
 
+
   //============================================================================
   /// Create a list of pairs for all unknowns in this element,
   /// so the first entry in each pair contains the global equation
@@ -2909,6 +2865,7 @@
     }
   }
 
+
   //====================================================================
   //// Force build of templates
   //====================================================================
